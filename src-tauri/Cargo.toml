[package]
name = "nextchat"
version = "0.1.0"
description = "A cross platform app for LLM ChatBot."
authors = ["Yidadaa"]
license = "mit"
repository = ""
default-run = "nextchat"
edition = "2021"
rust-version = "1.60"

# See more keys and their definitions at https://doc.rust-lang.org/cargo/reference/manifest.html

[build-dependencies]
tauri-build = { version = "1.3.0", features = [] }

[dependencies]
serde_json = "1.0"
serde = { version = "1.0", features = ["derive"] }
<<<<<<< HEAD
tauri = { version = "1.5.4", features = ["notification-all", "fs-all", "clipboard-all", "dialog-all", "shell-open", "updater", "window-close", "window-hide", "window-maximize", "window-minimize", "window-set-icon", "window-set-ignore-cursor-events", "window-set-resizable", "window-show", "window-start-dragging", "window-unmaximize", "window-unminimize"] }
=======
tauri = { version = "1.3.0", features = [
    "notification-all",
    "fs-all",
    "clipboard-all",
    "dialog-all",
    "shell-open",
    "updater",
    "window-close",
    "window-hide",
    "window-maximize",
    "window-minimize",
    "window-set-icon",
    "window-set-ignore-cursor-events",
    "window-set-resizable",
    "window-show",
    "window-start-dragging",
    "window-unmaximize",
    "window-unminimize",
] }
>>>>>>> d74f6365
tauri-plugin-window-state = { git = "https://github.com/tauri-apps/plugins-workspace", branch = "v1" }

[features]
# this feature is used for production builds or when `devPath` points to the filesystem and the built-in dev server is disabled.
# If you use cargo directly instead of tauri's cli you can use this feature flag to switch between tauri's `dev` and `build` modes.
# DO NOT REMOVE!!
custom-protocol = ["tauri/custom-protocol"]<|MERGE_RESOLUTION|>--- conflicted
+++ resolved
@@ -17,9 +17,6 @@
 [dependencies]
 serde_json = "1.0"
 serde = { version = "1.0", features = ["derive"] }
-<<<<<<< HEAD
-tauri = { version = "1.5.4", features = ["notification-all", "fs-all", "clipboard-all", "dialog-all", "shell-open", "updater", "window-close", "window-hide", "window-maximize", "window-minimize", "window-set-icon", "window-set-ignore-cursor-events", "window-set-resizable", "window-show", "window-start-dragging", "window-unmaximize", "window-unminimize"] }
-=======
 tauri = { version = "1.3.0", features = [
     "notification-all",
     "fs-all",
@@ -39,7 +36,6 @@
     "window-unmaximize",
     "window-unminimize",
 ] }
->>>>>>> d74f6365
 tauri-plugin-window-state = { git = "https://github.com/tauri-apps/plugins-workspace", branch = "v1" }
 
 [features]
