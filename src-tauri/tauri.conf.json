--- conflicted
+++ resolved
@@ -8,13 +8,8 @@
     "withGlobalTauri": true
   },
   "package": {
-<<<<<<< HEAD
     "productName": "TimoChat",
-    "version": "2.9.4"
-=======
-    "productName": "ChatGPT Next Web",
     "version": "2.9.9"
->>>>>>> b90dfb48
   },
   "tauri": {
     "allowlist": {
