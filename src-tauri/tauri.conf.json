--- conflicted
+++ resolved
@@ -8,13 +8,8 @@
     "withGlobalTauri": true
   },
   "package": {
-<<<<<<< HEAD
     "productName": "TimoChat",
-    "version": "2.8.6"
-=======
-    "productName": "ChatGPT Next Web",
     "version": "2.8.9"
->>>>>>> c44454bf
   },
   "tauri": {
     "allowlist": {
