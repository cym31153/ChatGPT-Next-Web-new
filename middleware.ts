import { NextRequest, NextResponse } from "next/server";
import { getServerSideConfig } from "./app/config/server";
import md5 from "spark-md5";

export const config = {
  matcher: ["/api/openai", "/api/chat-stream"],
};

const serverConfig = getServerSideConfig();

export function middleware(req: NextRequest) {
  const accessCode = req.headers.get("access-code");
  const token = req.headers.get("token");
  const hashedCode = md5.hash(accessCode ?? "").trim();

  console.log("[Auth] allowed hashed codes: ", [...serverConfig.codes]);
  console.log("[Auth] got access code:", accessCode);
  console.log("[Auth] hashed access code:", hashedCode);

<<<<<<< HEAD
  if (!accessCode) {
=======
  if (serverConfig.needCode && !serverConfig.codes.has(hashedCode) && !token) {
>>>>>>> a15bd3ce
    return NextResponse.json(
      {
        error: true,
        needAccessCode: true,
        msg: "Please go settings page and fill your access code.",
      },
      {
        status: 401,
      },
    );
  }

  // inject api key
  if (!token) {
    const apiKey = serverConfig.apiKey;
    if (apiKey) {
      console.log("[Auth] set system token");
      req.headers.set("token", apiKey);
    } else {
      return NextResponse.json(
        {
          error: true,
          msg: "Empty Api Key",
        },
        {
          status: 401,
        },
      );
    }
  } else {
    console.log("[Auth] set user token");
  }

  return NextResponse.next({
    request: {
      headers: req.headers,
    },
  });
}<|MERGE_RESOLUTION|>--- conflicted
+++ resolved
@@ -9,6 +9,7 @@
 const serverConfig = getServerSideConfig();
 
 export function middleware(req: NextRequest) {
+  console.log("req:",req)
   const accessCode = req.headers.get("access-code");
   const token = req.headers.get("token");
   const hashedCode = md5.hash(accessCode ?? "").trim();
@@ -17,11 +18,7 @@
   console.log("[Auth] got access code:", accessCode);
   console.log("[Auth] hashed access code:", hashedCode);
 
-<<<<<<< HEAD
   if (!accessCode) {
-=======
-  if (serverConfig.needCode && !serverConfig.codes.has(hashedCode) && !token) {
->>>>>>> a15bd3ce
     return NextResponse.json(
       {
         error: true,
