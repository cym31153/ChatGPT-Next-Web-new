{
  "name": "chatgpt-next-web",
  "private": false,
  "license": "mit",
  "scripts": {
    "dev": "npx prisma generate && npx prisma db push && next dev",
    "build": "npx next telemetry disable && npx prisma generate && cross-env BUILD_MODE=standalone next build",
    "start": "next start",
    "lint": "next lint",
    "export": "cross-env BUILD_MODE=export BUILD_APP=1 next build",
    "export:dev": "cross-env BUILD_MODE=export BUILD_APP=1 next dev",
    "app:dev": "yarn tauri dev",
    "app:build": "yarn tauri build",
    "prompts": "node ./scripts/fetch-prompts.mjs",
    "prepare": "husky install",
    "proxy-dev": "sh ./scripts/init-proxy.sh && proxychains -f ./scripts/proxychains.conf yarn dev"
  },
  "dependencies": {
    "@fortaine/fetch-event-source": "^3.0.6",
    "@hello-pangea/dnd": "^16.5.0",
<<<<<<< HEAD
    "@next-auth/prisma-adapter": "^1.0.7",
    "@prisma/client": "^5.7.0",
    "@svgr/webpack": "^8.1.0",
    "@tremor/react": "^3.12.1",
    "@vercel/analytics": "^1.1.1",
    "echarts": "^5.4.3",
=======
    "@svgr/webpack": "^6.5.1",
    "@vercel/analytics": "^0.1.11",
    "@vercel/speed-insights": "^1.0.2",
>>>>>>> 9eaf492d
    "emoji-picker-react": "^4.5.15",
    "fuse.js": "^7.0.0",
    "html-to-image": "^1.11.11",
    "mermaid": "^10.6.1",
    "nanoid": "^5.0.3",
    "next": "^14.0.3",
    "next-auth": "^4.24.5",
    "node-fetch": "^3.3.1",
    "react": "^18.2.0",
    "react-dom": "^18.2.0",
    "react-markdown": "^9.0.1",
    "react-router-dom": "^6.15.0",
    "rehype-highlight": "^7.0.0",
    "rehype-katex": "^7.0.0",
    "remark-breaks": "^4.0.0",
    "remark-gfm": "^4.0.0",
    "remark-math": "^6.0.0",
    "sass": "^1.59.2",
    "sharp": "^0.32.4",
    "sonner": "^1.2.0",
    "spark-md5": "^3.0.2",
    "tailwind-merge": "^2.0.0",
    "tiktoken": "^1.0.11",
    "use-debounce": "^10.0.0",
    "zustand": "^4.3.8"
  },
  "devDependencies": {
    "@tailwindcss/forms": "^0.5.7",
    "@tailwindcss/typography": "^0.5.10",
    "@tauri-apps/cli": "^1.5.8",
    "@types/node": "^20.9.0",
    "@types/react": "^18.2.14",
    "@types/react-dom": "^18.2.7",
    "@types/react-katex": "^3.0.0",
    "@types/spark-md5": "^3.0.4",
    "autoprefixer": "^10.4.16",
    "copy-webpack-plugin": "^11.0.0",
    "cross-env": "^7.0.3",
    "eslint": "^8.55.0",
    "eslint-config-next": "^14.0.3",
    "eslint-config-prettier": "^9.1.0",
    "eslint-plugin-prettier": "^5.0.1",
    "husky": "^8.0.0",
    "lint-staged": "15.2.0",
    "mini-css-extract-plugin": "^2.7.6",
    "postcss": "^8.4.31",
    "prettier": "^3.0.2",
    "prettier-plugin-tailwindcss": "^0.5.7",
    "prisma": "^5.7.0",
    "tailwindcss": "^3.3.5",
    "tailwindcss-animate": "^1.0.7",
    "typescript": "^5.3.3",
    "webpack": "^5.89.0"
  },
  "resolutions": {
    "lint-staged/yaml": "^2.2.2"
  }
}<|MERGE_RESOLUTION|>--- conflicted
+++ resolved
@@ -18,18 +18,13 @@
   "dependencies": {
     "@fortaine/fetch-event-source": "^3.0.6",
     "@hello-pangea/dnd": "^16.5.0",
-<<<<<<< HEAD
     "@next-auth/prisma-adapter": "^1.0.7",
     "@prisma/client": "^5.7.0",
     "@svgr/webpack": "^8.1.0",
     "@tremor/react": "^3.12.1",
     "@vercel/analytics": "^1.1.1",
     "echarts": "^5.4.3",
-=======
-    "@svgr/webpack": "^6.5.1",
-    "@vercel/analytics": "^0.1.11",
     "@vercel/speed-insights": "^1.0.2",
->>>>>>> 9eaf492d
     "emoji-picker-react": "^4.5.15",
     "fuse.js": "^7.0.0",
     "html-to-image": "^1.11.11",
