--- conflicted
+++ resolved
@@ -1,30 +1,16 @@
 <div align="center">
 <img src="./docs/images/icon.svg" alt="icon"/>
 
-<<<<<<< HEAD
 <h1 align="center">ChatGPT Next Web LangChain</h1>
 
-一键免费部署你的跨平台私人 ChatGPT 应用（基于 LangChain 实现插件功能）。
-=======
-<h1 align="center">NextChat (ChatGPT Next Web)</h1>
-
-English / [简体中文](./README_CN.md)
-
-One-Click to get a well-designed cross-platform ChatGPT web UI, with GPT3, GPT4 & Gemini Pro support.
-
-一键免费部署你的跨平台私人 ChatGPT 应用, 支持 GPT3, GPT4 & Gemini Pro 模型。
->>>>>>> a4cb8594
+一键免费部署你的跨平台私人 ChatGPT 应用, 支持 GPT3, GPT4 & Gemini Pro 模型。（基于 LangChain 实现插件功能）
 
 [![Web][Web-image]][web-url]
 [![Windows][Windows-image]][download-url]
 [![MacOS][MacOS-image]][download-url]
 [![Linux][Linux-image]][download-url]
 
-<<<<<<< HEAD
 [网页版](https://chat-gpt-next-web-gosuto.vercel.app/) / ~~[客户端](https://github.com/Hk-Gosuto/ChatGPT-Next-Web-LangChain/releases)~~ / [反馈](https://github.com/Hk-Gosuto/ChatGPT-Next-Web-LangChain/issues)
-=======
-[Web App](https://chat-gpt-next-web.vercel.app/) / [Desktop App](https://github.com/Yidadaa/ChatGPT-Next-Web/releases) / [Discord](https://discord.gg/YCkeafCafC) / [Twitter](https://twitter.com/mortiest_ricky) / [Buy Me a Coffee](https://www.buymeacoffee.com/yidadaa)
->>>>>>> a4cb8594
 
 [web-url]: https://chat-gpt-next-web-gosuto.vercel.app/
 [download-url]: https://github.com/Hk-Gosuto/ChatGPT-Next-Web-LangChain/releases
@@ -33,13 +19,7 @@
 [MacOS-image]: https://img.shields.io/badge/-MacOS-black?logo=apple
 [Linux-image]: https://img.shields.io/badge/-Linux-333?logo=ubuntu
 
-<<<<<<< HEAD
 [![Deploy with Vercel](https://vercel.com/button)](https://vercel.com/new/clone?repository-url=https%3A%2F%2Fgithub.com%2FHk-Gosuto%2FChatGPT-Next-Web-LangChain&env=OPENAI_API_KEY,CODE&project-name=chatgpt-next-web-langchain&repository-name=ChatGPT-Next-Web-LangChain)
-=======
-[![Deploy with Vercel](https://vercel.com/button)](https://vercel.com/new/clone?repository-url=https%3A%2F%2Fgithub.com%2FYidadaa%2FChatGPT-Next-Web&env=OPENAI_API_KEY&env=CODE&env=GOOGLE_API_KEY&project-name=chatgpt-next-web&repository-name=ChatGPT-Next-Web)
-
-[![Deploy on Zeabur](https://zeabur.com/button.svg)](https://zeabur.com/templates/ZBUEFA)
->>>>>>> a4cb8594
 
 [![Open in Gitpod](https://gitpod.io/button/open-in-gitpod.svg)](https://gitpod.io/#https://github.com/Hk-Gosuto/ChatGPT-Next-Web-LangChain)
 
@@ -47,40 +27,7 @@
 
 ![plugin-example](./docs/images/plugin-example.png)
 
-<<<<<<< HEAD
 ![wiki-plugin](./docs/images/wiki-plugin-example.png)
-=======
-## Features
-
-- **Deploy for free with one-click** on Vercel in under 1 minute
-- Compact client (~5MB) on Linux/Windows/MacOS, [download it now](https://github.com/Yidadaa/ChatGPT-Next-Web/releases)
-- Fully compatible with self-deployed LLMs, recommended for use with [RWKV-Runner](https://github.com/josStorer/RWKV-Runner) or [LocalAI](https://github.com/go-skynet/LocalAI)
-- Privacy first, all data is stored locally in the browser
-- Markdown support: LaTex, mermaid, code highlight, etc.
-- Responsive design, dark mode and PWA
-- Fast first screen loading speed (~100kb), support streaming response
-- New in v2: create, share and debug your chat tools with prompt templates (mask)
-- Awesome prompts powered by [awesome-chatgpt-prompts-zh](https://github.com/PlexPt/awesome-chatgpt-prompts-zh) and [awesome-chatgpt-prompts](https://github.com/f/awesome-chatgpt-prompts)
-- Automatically compresses chat history to support long conversations while also saving your tokens
-- I18n: English, 简体中文, 繁体中文, 日本語, Français, Español, Italiano, Türkçe, Deutsch, Tiếng Việt, Русский, Čeština, 한국어, Indonesia
-
-## Roadmap
-
-- [x] System Prompt: pin a user defined prompt as system prompt [#138](https://github.com/Yidadaa/ChatGPT-Next-Web/issues/138)
-- [x] User Prompt: user can edit and save custom prompts to prompt list
-- [x] Prompt Template: create a new chat with pre-defined in-context prompts [#993](https://github.com/Yidadaa/ChatGPT-Next-Web/issues/993)
-- [x] Share as image, share to ShareGPT [#1741](https://github.com/Yidadaa/ChatGPT-Next-Web/pull/1741)
-- [x] Desktop App with tauri
-- [x] Self-host Model: Fully compatible with [RWKV-Runner](https://github.com/josStorer/RWKV-Runner), as well as server deployment of [LocalAI](https://github.com/go-skynet/LocalAI): llama/gpt4all/rwkv/vicuna/koala/gpt4all-j/cerebras/falcon/dolly etc.
-- [ ] Plugins: support network search, calculator, any other apis etc. [#165](https://github.com/Yidadaa/ChatGPT-Next-Web/issues/165)
-
-## What's New
-
-- 🚀 v2.0 is released, now you can create prompt templates, turn your ideas into reality! Read this: [ChatGPT Prompt Engineering Tips: Zero, One and Few Shot Prompting](https://www.allabtai.com/prompt-engineering-tips-zero-one-and-few-shot-prompting/).
-- 🚀 v2.7 let's share conversations as image, or share to ShareGPT!
-- 🚀 v2.8 now we have a client that runs across all platforms!
-- 🚀 v2.9.11 you can use azure endpoint now.
->>>>>>> a4cb8594
 
 ![dall-e-plugin](./docs/images/dalle-plugin-example.png)
 
@@ -113,13 +60,10 @@
       - 使用本插件需要一定的专业知识，Stable Diffusion 本身的相关问题不在本项目的解答范围内，如果您确定要使用本插件请参考 [Stable Diffusion 插件配置指南](./docs/stable-diffusion-plugin-cn.md) 文档进行配置
       - StableDiffusion 插件需要配置对象存储服务，请参考 [对象存储服务配置指南](./docs/s3-oss.md) 配置
     - Arxiv
-- ⚠ 实验性支持 Gemini-Pro 模型
+- 支持 Gemini-Pro 模型（同步上游仓库并修改接口为流式传输）
   - 以下功能目前还不支持
-    -  `temperature` 等参数配置
-    - **面具**和**系统提示词**功能（google 的相关接口不支持，后续支持会跟进）
     - **插件功能**
   - 如何启用
-    - 配置 `CUSTOM_MODELS` 添加 `gemini-pro` 模型，如：`CUSTOM_MODELS=gemini-pro`
     - 配置密钥 `GOOGLE_API_KEY` ，key 可以在这里获取：https://ai.google.dev/tutorials/setup
     - 配置自定义接口地址（可选） `GOOGLE_BASE_URL`，可以使用我的这个项目搭建一个基于 vercel 的代理服务：[google-gemini-vercel-proxy](https://github.com/Hk-Gosuto/google-gemini-vercel-proxy)
   - 常见问题参考：[Gemini Prompting FAQs](https://js.langchain.com/docs/integrations/chat/google_generativeai#gemini-prompting-faqs)
@@ -217,47 +161,43 @@
 
 ### `CODE` （可选）
 
-<<<<<<< HEAD
 访问密码，可选，可以使用逗号隔开多个密码。
-=======
-### `GOOGLE_API_KEY` (optional)
+
+**警告**：如果不填写此项，则任何人都可以直接使用你部署后的网站，可能会导致你的 token 被急速消耗完毕，建议填写此选项。
+
+### `BASE_URL` （可选）
+
+> Default: `https://api.openai.com`
+
+> Examples: `http://your-openai-proxy.com`
+
+OpenAI 接口代理 URL，如果你手动配置了 openai 接口代理，请填写此选项。
+
+> 如果遇到 ssl 证书问题，请将 `BASE_URL` 的协议设置为 http。
+
+### `OPENAI_ORG_ID` （可选）
+
+指定 OpenAI 中的组织 ID。
+
+### `HIDE_USER_API_KEY` （可选）
+
+如果你不想让用户自行填入 API Key，将此环境变量设置为 1 即可。
+
+### `DISABLE_GPT4` （可选）
+
+如果你不想让用户使用 GPT-4，将此环境变量设置为 1 即可。
+
+### `HIDE_BALANCE_QUERY` （可选）
+
+如果你不想让用户查询余额，将此环境变量设置为 1 即可。
+
+### `GOOGLE_API_KEY` （可选）
 
 Google Gemini Pro Api Key.
 
-### `GOOGLE_URL` (optional)
+### `GOOGLE_BASE_URL` （可选）
 
 Google Gemini Pro Api Url.
-
-### `HIDE_USER_API_KEY` (optional)
->>>>>>> a4cb8594
-
-**警告**：如果不填写此项，则任何人都可以直接使用你部署后的网站，可能会导致你的 token 被急速消耗完毕，建议填写此选项。
-
-### `BASE_URL` （可选）
-
-> Default: `https://api.openai.com`
-
-> Examples: `http://your-openai-proxy.com`
-
-OpenAI 接口代理 URL，如果你手动配置了 openai 接口代理，请填写此选项。
-
-> 如果遇到 ssl 证书问题，请将 `BASE_URL` 的协议设置为 http。
-
-### `OPENAI_ORG_ID` （可选）
-
-指定 OpenAI 中的组织 ID。
-
-### `HIDE_USER_API_KEY` （可选）
-
-如果你不想让用户自行填入 API Key，将此环境变量设置为 1 即可。
-
-### `DISABLE_GPT4` （可选）
-
-如果你不想让用户使用 GPT-4，将此环境变量设置为 1 即可。
-
-### `HIDE_BALANCE_QUERY` （可选）
-
-如果你不想让用户查询余额，将此环境变量设置为 1 即可。
 
 ## 部署
 
