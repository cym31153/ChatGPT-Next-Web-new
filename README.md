--- conflicted
+++ resolved
@@ -7,15 +7,7 @@
 
 <h1 align="center">ChatGPT Next Web</h1>
 
-<<<<<<< HEAD
 ChatGPT Next Web, now with a sprinkle of yeen.
-=======
-English / [简体中文](./README_CN.md)
-
-One-Click to get well-designed cross-platform ChatGPT web UI.
-
-一键免费部署你的跨平台私人 ChatGPT 应用。
->>>>>>> 401fa198
 
 [![Web][Web-image]][web-url]
 [![Windows][Windows-image]][download-url]
@@ -64,54 +56,10 @@
 ## What's New
 
 - 🚀 v2.0 is released, now you can create prompt templates, turn your ideas into reality! Read this: [ChatGPT Prompt Engineering Tips: Zero, One and Few Shot Prompting](https://www.allabtai.com/prompt-engineering-tips-zero-one-and-few-shot-prompting/).
-- 🚀 v2.7 let's share conversations as image, or share to ShareGPT!
-- 🚀 v2.8 now we have a client that runs across all platforms!
-- 🚀 v2.9.11 you can use azure endpoint now.
-
-<<<<<<< HEAD
-=======
-## 主要功能
-
-- 在 1 分钟内使用 Vercel **免费一键部署**
-- 提供体积极小（~5MB）的跨平台客户端（Linux/Windows/MacOS）, [下载地址](https://github.com/Yidadaa/ChatGPT-Next-Web/releases)
-- 完整的 Markdown 支持：LaTex 公式、Mermaid 流程图、代码高亮等等
-- 精心设计的 UI，响应式设计，支持深色模式，支持 PWA
-- 极快的首屏加载速度（~100kb），支持流式响应
-- 隐私安全，所有数据保存在用户浏览器本地
-- 预制角色功能（面具），方便地创建、分享和调试你的个性化对话
-- 海量的内置 prompt 列表，来自[中文](https://github.com/PlexPt/awesome-chatgpt-prompts-zh)和[英文](https://github.com/f/awesome-chatgpt-prompts)
-- 自动压缩上下文聊天记录，在节省 Token 的同时支持超长对话
-- 多国语言支持：English, 简体中文, 繁体中文, 日本語, Español, Italiano, Türkçe, Deutsch, Tiếng Việt, Русский, Čeština
-- 拥有自己的域名？好上加好，绑定后即可在任何地方**无障碍**快速访问
-
-## 开发计划
-
-- [x] 为每个对话设置系统 Prompt [#138](https://github.com/Yidadaa/ChatGPT-Next-Web/issues/138)
-- [x] 允许用户自行编辑内置 Prompt 列表
-- [x] 预制角色：使用预制角色快速定制新对话 [#993](https://github.com/Yidadaa/ChatGPT-Next-Web/issues/993)
-- [x] 分享为图片，分享到 ShareGPT 链接 [#1741](https://github.com/Yidadaa/ChatGPT-Next-Web/pull/1741)
-- [x] 使用 tauri 打包桌面应用
-- [x] 支持自部署的大语言模型：开箱即用 [RWKV-Runner](https://github.com/josStorer/RWKV-Runner) ，服务端部署 [LocalAI 项目](https://github.com/go-skynet/LocalAI) llama / gpt4all / rwkv / vicuna / koala / gpt4all-j / cerebras / falcon / dolly 等等，或者使用 [api-for-open-llm](https://github.com/xusenlinzy/api-for-open-llm)
-- [ ] 插件机制，支持联网搜索、计算器、调用其他平台 api [#165](https://github.com/Yidadaa/ChatGPT-Next-Web/issues/165)
-
-## 最新动态
-
-- 🚀 v2.0 已经发布，现在你可以使用面具功能快速创建预制对话了！ 了解更多： [ChatGPT 提示词高阶技能：零次、一次和少样本提示](https://github.com/Yidadaa/ChatGPT-Next-Web/issues/138)。
-- 💡 想要更方便地随时随地使用本项目？可以试下这款桌面插件：https://github.com/mushan0x0/AI0x0.com
-- 🚀 v2.7 现在可以将会话分享为图片了，也可以分享到 ShareGPT 的在线链接。
-- 🚀 v2.8 发布了横跨 Linux/Windows/MacOS 的体积极小的客户端。
-- 🚀 v2.9.11 现在可以使用自定义 Azure 服务了。
-
-## Get Started
-
-> [简体中文 > 如何开始使用](./README_CN.md#开始使用)
-
-1. Get [OpenAI API Key](https://platform.openai.com/account/api-keys);
-2. Click
-   [![Deploy with Vercel](https://vercel.com/button)](https://vercel.com/new/clone?repository-url=https%3A%2F%2Fgithub.com%2FYidadaa%2FChatGPT-Next-Web&env=OPENAI_API_KEY&env=CODE&project-name=chatgpt-next-web&repository-name=ChatGPT-Next-Web), remember that `CODE` is your page password;
-3. Enjoy :)
-
->>>>>>> 401fa198
+- 🚀 v2.7: Added ability to easily share conversations.
+- 🚀 v2.8: Added additional support for more clients.
+- 🚀 v2.9.11: Integrated Azure AI endpoint.
+- 🚀 v2.9.12: UI bugfixes and other housekeeping items.
 ## FAQ
 
 [简体中文 > 常见问题](./docs/faq-cn.md)
