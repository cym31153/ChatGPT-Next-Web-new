import { SubmitKey } from "../store/config";
import type { PartialLocaleType } from "./index";

const tw: PartialLocaleType = {
  WIP: "該功能仍在開發中……",
  Error: {
    Unauthorized:
      "目前您的狀態是未授權，請前往[設定頁面](/#/settings)輸入授權碼。",
  },
  ChatItem: {
    ChatItemCount: (count: number) => `${count} 條對話`,
  },
  Chat: {
    SubTitle: (count: number) => `您已經與 ChatGPT 進行了 ${count} 條對話`,
    Actions: {
      ChatList: "查看訊息列表",
      CompressedHistory: "查看壓縮後的歷史 Prompt",
      Export: "匯出聊天紀錄",
      Copy: "複製",
      Stop: "停止",
      Retry: "重試",
      Delete: "刪除",
      Speak: "語音",
    },
    Rename: "重命名對話",
    Typing: "正在輸入…",
    Input: (submitKey: string) => {
      var inputHints = `輸入訊息後，按下 ${submitKey} 鍵即可發送`;
      if (submitKey === String(SubmitKey.Enter)) {
        inputHints += "，Shift + Enter 鍵換行";
      }
      return inputHints;
    },
    Send: "發送",
    Config: {
      Reset: "重置默认",
      SaveAs: "另存为面具",
    },
  },
  Export: {
    Title: "將聊天記錄匯出為 Markdown",
    Copy: "複製全部",
    Download: "下載檔案",
    MessageFromYou: "來自您的訊息",
    MessageFromChatGPT: "來自 ChatGPT 的訊息",
  },
  Memory: {
    Title: "上下文記憶 Prompt",
    EmptyContent: "尚未記憶",
    Copy: "複製全部",
    Send: "發送記憶",
    Reset: "重設對話",
    ResetConfirm: "重設後將清除目前對話記錄以及歷史記憶，確認重設？",
  },
  Home: {
    NewChat: "新的對話",
    DeleteChat: "確定要刪除選取的對話嗎？",
    DeleteToast: "已刪除對話",
    Revert: "撤銷",
  },
  Settings: {
    Title: "設定",
    SubTitle: "設定選項",

    Lang: {
      Name: "Language", // ATTENTION: if you wanna add a new translation, please do not translate this value, leave it as `Language`
      All: "所有语言",
    },
    Avatar: "大頭貼",
    FontSize: {
      Title: "字型大小",
      SubTitle: "聊天內容的字型大小",
    },
    InjectSystemPrompts: {
      Title: "注入系統提示",
      SubTitle: "強制在每個請求的訊息列表開頭添加一個模擬 ChatGPT 的系統提示",
    },
    Update: {
      Version: (x: string) => `當前版本：${x}`,
      IsLatest: "已是最新版本",
      CheckUpdate: "檢查更新",
      IsChecking: "正在檢查更新...",
      FoundUpdate: (x: string) => `發現新版本：${x}`,
      GoToUpdate: "前往更新",
    },
    SendKey: "發送鍵",
    Theme: "主題",
    TightBorder: "緊湊邊框",
    SendPreviewBubble: {
      Title: "預覽氣泡",
      SubTitle: "在预览气泡中预览 Markdown 内容",
    },
    Mask: {
      Splash: {
        Title: "面具启动页",
        SubTitle: "新建聊天时，展示面具启动页",
      },
    },
    Prompt: {
      Disable: {
        Title: "停用提示詞自動補齊",
        SubTitle: "在輸入框開頭輸入 / 即可觸發自動補齊",
      },
      List: "自定義提示詞列表",
      ListCount: (builtin: number, custom: number) =>
        `內建 ${builtin} 條，用戶定義 ${custom} 條`,
      Edit: "編輯",
      Modal: {
        Title: "提示詞列表",
        Add: "新增一條",
        Search: "搜尋提示詞",
      },
      EditModal: {
        Title: "编辑提示词",
      },
    },
    HistoryCount: {
      Title: "附帶歷史訊息數",
      SubTitle: "每次請求附帶的歷史訊息數",
    },
    CompressThreshold: {
      Title: "歷史訊息長度壓縮閾值",
      SubTitle: "當未壓縮的歷史訊息超過該值時，將進行壓縮",
    },
    Token: {
      Title: "API Key",
      SubTitle: "使用自己的 Key 可規避授權存取限制",
      Placeholder: "OpenAI API Key",
    },
    Usage: {
      Title: "帳戶餘額",
      SubTitle(used: any, total: any) {
        return `本月已使用 $${used}，訂閱總額 $${total}`;
      },
      IsChecking: "正在檢查…",
      Check: "重新檢查",
      NoAccess: "輸入API Key查看餘額",
    },
    AccessCode: {
      Title: "授權碼",
      SubTitle: "目前是未授權存取狀態",
      Placeholder: "請輸入授權碼",
    },
    Model: "模型 (model)",
    Temperature: {
      Title: "隨機性 (temperature)",
      SubTitle: "值越大，回應越隨機",
    },
    MaxTokens: {
      Title: "單次回應限制 (max_tokens)",
      SubTitle: "單次互動所用的最大 Token 數",
    },
    PresencePenalty: {
      Title: "話題新穎度 (presence_penalty)",
      SubTitle: "值越大，越有可能擴展到新話題",
    },
<<<<<<< HEAD
    Voice: "語音",
=======
    FrequencyPenalty: {
      Title: "頻率懲罰度 (frequency_penalty)",
      SubTitle: "值越大，越有可能降低重複字詞",
    },
>>>>>>> c98df330
  },
  Store: {
    DefaultTopic: "新的對話",
    BotHello: "請問需要我的協助嗎？",
    Error: "出錯了，請稍後再嘗試",
    Prompt: {
      History: (content: string) =>
        "這是 AI 與用戶的歷史聊天總結，作為前情提要：" + content,
      Topic:
        "Use the language used by the user (e.g. en for english conversation, zh-hant for chinese conversation, etc.) to generate a title (at most 6 words) summarizing our conversation without any lead-in, quotation marks, preamble like 'Title:', direct text copies, single-word replies, quotation marks, translations, or brackets. Remove enclosing quotation marks. The title should make third-party grasp the essence of the conversation in first sight.",
      Summarize:
        "Use the language used by the user (e.g. en-us for english conversation, zh-hant for chinese conversation, etc.) to summarise the conversation in at most 200 words. The summary will be used as prompt for you to continue the conversation in the future.",
    },
  },
  Copy: {
    Success: "已複製到剪貼簿中",
    Failed: "複製失敗，請賦予剪貼簿權限",
  },
  Context: {
    Toast: (x: any) => `已設定 ${x} 條前置上下文`,
    Edit: "前置上下文和歷史記憶",
    Add: "新增一條",
  },
  Voice: {
    Edit: "語音偏好",
  },
  Plugin: { Name: "插件" },
  Mask: {
    Name: "面具",
    Page: {
      Title: "预设角色面具",
      SubTitle: (count: number) => `${count} 个预设角色定义`,
      Search: "搜索角色面具",
      Create: "新建",
    },
    Item: {
      Info: (count: number) => `包含 ${count} 条预设对话`,
      Chat: "对话",
      View: "查看",
      Edit: "编辑",
      Delete: "删除",
      DeleteConfirm: "确认删除？",
    },
    EditModal: {
      Title: (readonly: boolean) =>
        `编辑预设面具 ${readonly ? "（只读）" : ""}`,
      Download: "下载预设",
      Clone: "克隆预设",
    },
    Config: {
      Avatar: "角色头像",
      Name: "角色名称",
    },
  },
  NewChat: {
    Return: "返回",
    Skip: "跳过",
    Title: "挑选一个面具",
    SubTitle: "现在开始，与面具背后的灵魂思维碰撞",
    More: "搜索更多",
    NotShow: "不再展示",
    ConfirmNoShow: "确认禁用？禁用后可以随时在设置中重新启用。",
  },
  UI: {
    Confirm: "确认",
    Cancel: "取消",
    Close: "关闭",
    Create: "新建",
    Edit: "编辑",
  },
  Exporter: {
    Model: "模型",
    Messages: "消息",
    Topic: "主題",
    Time: "時間",
  },
};

export default tw;<|MERGE_RESOLUTION|>--- conflicted
+++ resolved
@@ -154,14 +154,11 @@
       Title: "話題新穎度 (presence_penalty)",
       SubTitle: "值越大，越有可能擴展到新話題",
     },
-<<<<<<< HEAD
     Voice: "語音",
-=======
     FrequencyPenalty: {
       Title: "頻率懲罰度 (frequency_penalty)",
       SubTitle: "值越大，越有可能降低重複字詞",
     },
->>>>>>> c98df330
   },
   Store: {
     DefaultTopic: "新的對話",
