import { SubmitKey } from "../store/config";
import { LocaleType } from "./index";

// if you are adding a new translation, please use PartialLocaleType instead of LocaleType
const en: LocaleType = {
  WIP: "Coming Soon...",
  Error: {
    Unauthorized:
      "Unauthorized access, please enter access code in [auth](/#/auth) page.",
  },
  Auth: {
    Title: "Need Access Code",
    Tips: "Please enter access code below",
    Input: "access code",
    Confirm: "Confirm",
    Later: "Later",
  },
  ChatItem: {
    ChatItemCount: (count: number) => `${count} messages`,
  },
  Chat: {
<<<<<<< HEAD
    SubTitle: (count: number) => `${count} messages with SoulShellGPT`,
=======
    SubTitle: (count: number) => `${count} messages`,
    EditMessage: {
      Topic: {
        Title: "Topic",
        SubTitle: "Change the current topic",
      },
    },
>>>>>>> b7320e68
    Actions: {
      ChatList: "Go To Chat List",
      CompressedHistory: "Compressed History Memory Prompt",
      Export: "Export All Messages as Markdown",
      Copy: "Copy",
      Stop: "Stop",
      Retry: "Retry",
      Pin: "Pin",
      PinToastContent: "Pinned 1 messages to contextual prompts",
      PinToastAction: "View",
      Delete: "Delete",
      Edit: "Edit",
    },
    Commands: {
      new: "Start a new chat",
      newm: "Start a new chat with mask",
      next: "Next Chat",
      prev: "Previous Chat",
      clear: "Clear Context",
      del: "Delete Chat",
    },
    InputActions: {
      Stop: "Stop",
      ToBottom: "To Latest",
      Theme: {
        auto: "Auto",
        light: "Light Theme",
        dark: "Dark Theme",
      },
      Prompt: "Prompts",
      Masks: "Masks",
      Clear: "Clear Context",
      Settings: "Settings",
    },
    Rename: "Rename Chat",
    Typing: "Typing…",
    Input: (submitKey: string) => {
      var inputHints = `${submitKey} to send`;
      if (submitKey === String(SubmitKey.Enter)) {
        inputHints += ", Shift + Enter to wrap";
      }
      return inputHints + ", / to search prompts, : to use commands";
    },
    Send: "Send",
    Config: {
      Reset: "Reset to Default",
      SaveAs: "Save as Mask",
    },
    IsContext: "Contextual Prompt",
  },
  Export: {
    Title: "Export Messages",
    Copy: "Copy All",
    Download: "Download",
    MessageFromYou: "Message From You",
    MessageFromChatGPT: "Message From SoulShellGPT",
    Share: "Share to ShareGPT",
    Format: {
      Title: "Export Format",
      SubTitle: "Markdown or PNG Image",
    },
    IncludeContext: {
      Title: "Including Context",
      SubTitle: "Export context prompts in mask or not",
    },
    Steps: {
      Select: "Select",
      Preview: "Preview",
    },
    Image: {
      Toast: "Capturing Image...",
      Modal: "Long press or right click to save image",
    },
  },
  Select: {
    Search: "Search",
    All: "Select All",
    Latest: "Select Latest",
    Clear: "Clear",
  },
  Memory: {
    Title: "Memory Prompt",
    EmptyContent: "Nothing yet.",
    Send: "Send Memory",
    Copy: "Copy Memory",
    Reset: "Reset Session",
    ResetConfirm:
      "Resetting will clear the current conversation history and historical memory. Are you sure you want to reset?",
  },
  Home: {
    NewChat: "New Chat",
    DeleteChat: "Confirm to delete the selected conversation?",
    DeleteToast: "Chat Deleted",
    Revert: "Revert",
  },
  Settings: {
    Title: "Settings",
    SubTitle: "All Settings",
    Danger: {
      Reset: {
        Title: "Reset All Settings",
        SubTitle: "Reset all setting items to default",
        Action: "Reset",
        Confirm: "Confirm to reset all settings to default?",
      },
      Clear: {
        Title: "Clear All Data",
        SubTitle: "Clear all messages and settings",
        Action: "Clear",
        Confirm: "Confirm to clear all messages and settings?",
      },
    },
    Lang: {
      Name: "Language", // ATTENTION: if you wanna add a new translation, please do not translate this value, leave it as `Language`
      All: "All Languages",
    },
    Avatar: "Avatar",
    FontSize: {
      Title: "Font Size",
      SubTitle: "Adjust font size of chat content",
    },
    InjectSystemPrompts: {
      Title: "Inject System Prompts",
      SubTitle: "Inject a global system prompt for every request",
    },
    InputTemplate: {
      Title: "Input Template",
      SubTitle: "Newest message will be filled to this template",
    },

    Update: {
      Version: (x: string) => `Version: ${x}`,
      IsLatest: "Latest version",
      CheckUpdate: "Check Update",
      IsChecking: "Checking update...",
      FoundUpdate: (x: string) => `Found new version: ${x}`,
      GoToUpdate: "Update",
    },
    SendKey: "Send Key",
    Theme: "Theme",
    TightBorder: "Tight Border",
    SendPreviewBubble: {
      Title: "Send Preview Bubble",
      SubTitle: "Preview markdown in bubble",
    },
    Mask: {
      Splash: {
        Title: "Mask Splash Screen",
        SubTitle: "Show a mask splash screen before starting new chat",
      },
      Builtin: {
        Title: "Hide Builtin Masks",
        SubTitle: "Hide builtin masks in mask list",
      },
    },
    Prompt: {
      Disable: {
        Title: "Disable auto-completion",
        SubTitle: "Input / to trigger auto-completion",
      },
      List: "Prompt List",
      ListCount: (builtin: number, custom: number) =>
        `${builtin} built-in, ${custom} user-defined`,
      Edit: "Edit",
      Modal: {
        Title: "Prompt List",
        Add: "Add One",
        Search: "Search Prompts",
      },
      EditModal: {
        Title: "Edit Prompt",
      },
    },
    HistoryCount: {
      Title: "Attached Messages Count",
      SubTitle: "Number of sent messages attached per request",
    },
    CompressThreshold: {
      Title: "History Compression Threshold",
      SubTitle:
        "Will compress if uncompressed messages length exceeds the value",
    },
    Token: {
      Title: "API Key",
      SubTitle: "Use your key to ignore access code limit",
      Placeholder: "OpenAI API Key",
    },
    Usage: {
      Title: "Account Balance",
      SubTitle(used: any, total: any) {
        return `Used this month $${used}, subscription $${total}`;
      },
      IsChecking: "Checking...",
      Check: "Check",
      NoAccess: "Enter API Key to check balance",
    },
    AccessCode: {
      Title: "Access Code",
      SubTitle: "Access control enabled",
      Placeholder: "Need Access Code",
    },
    Endpoint: {
      Title: "Endpoint",
      SubTitle: "Custom endpoint must start with http(s)://",
    },
    CustomModel: {
      Title: "Custom Models",
      SubTitle: "Add extra model options, separate by comma",
    },
    Model: "Model",
    Temperature: {
      Title: "Temperature",
      SubTitle: "A larger value makes the more random output",
    },
    TopP: {
      Title: "Top P",
      SubTitle: "Do not alter this value together with temperature",
    },
    MaxTokens: {
      Title: "Max Tokens",
      SubTitle: "Maximum length of input tokens and generated tokens",
    },
    PresencePenalty: {
      Title: "Presence Penalty",
      SubTitle:
        "A larger value increases the likelihood to talk about new topics",
    },
    FrequencyPenalty: {
      Title: "Frequency Penalty",
      SubTitle:
        "A larger value decreasing the likelihood to repeat the same line",
    },
  },
  Store: {
    DefaultTopic: "New Conversation",
    BotHello: "Hello! How can I assist you today?",
    Error: "Something went wrong, please try again later.",
    Prompt: {
      History: (content: string) =>
        "This is a summary of the chat history as a recap: " + content,
      Topic:
        "Please generate a four to five word title summarizing our conversation without any lead-in, punctuation, quotation marks, periods, symbols, or additional text. Remove enclosing quotation marks.",
      Summarize:
        "Summarize the discussion briefly in 200 words or less to use as a prompt for future context.",
    },
  },
  Copy: {
    Success: "Copied to clipboard",
    Failed: "Copy failed, please grant permission to access clipboard",
  },
  Context: {
    Toast: (x: any) => `With ${x} contextual prompts`,
    Edit: "Current Chat Settings",
    Add: "Add a Prompt",
    Clear: "Context Cleared",
    Revert: "Revert",
  },
  Plugin: {
    Name: "Plugin",
  },
  Mask: {
    Name: "Mask",
    Page: {
      Title: "Prompt Template",
      SubTitle: (count: number) => `${count} prompt templates`,
      Search: "Search Templates",
      Create: "Create",
    },
    Item: {
      Info: (count: number) => `${count} prompts`,
      Chat: "Chat",
      View: "View",
      Edit: "Edit",
      Delete: "Delete",
      DeleteConfirm: "Confirm to delete?",
    },
    EditModal: {
      Title: (readonly: boolean) =>
        `Edit Prompt Template ${readonly ? "(readonly)" : ""}`,
      Download: "Download",
      Clone: "Clone",
    },
    Config: {
      Avatar: "Bot Avatar",
      Name: "Bot Name",
      Sync: {
        Title: "Use Global Config",
        SubTitle: "Use global config in this chat",
        Confirm: "Confirm to override custom config with global config?",
      },
      HideContext: {
        Title: "Hide Context Prompts",
        SubTitle: "Do not show in-context prompts in chat",
      },
      Share: {
        Title: "Share This Mask",
        SubTitle: "Generate a link to this mask",
        Action: "Copy Link",
      },
    },
  },
  NewChat: {
    Return: "Return",
    Skip: "Just Start",
    Title: "Pick a Mask",
    SubTitle: "Chat with the Soul behind the Mask",
    More: "Find More",
    NotShow: "Never Show Again",
    ConfirmNoShow: "Confirm to disable？You can enable it in settings later.",
  },

  UI: {
    Confirm: "Confirm",
    Cancel: "Cancel",
    Close: "Close",
    Create: "Create",
    Edit: "Edit",
  },
  Exporter: {
    Model: "Model",
    Messages: "Messages",
    Topic: "Topic",
    Time: "Time",
  },

  URLCommand: {
    Code: "Detected access code from url, confirm to apply? ",
    Settings: "Detected settings from url, confirm to apply?",
  },
};

export default en;<|MERGE_RESOLUTION|>--- conflicted
+++ resolved
@@ -19,17 +19,13 @@
     ChatItemCount: (count: number) => `${count} messages`,
   },
   Chat: {
-<<<<<<< HEAD
     SubTitle: (count: number) => `${count} messages with SoulShellGPT`,
-=======
-    SubTitle: (count: number) => `${count} messages`,
     EditMessage: {
       Topic: {
         Title: "Topic",
         SubTitle: "Change the current topic",
       },
     },
->>>>>>> b7320e68
     Actions: {
       ChatList: "Go To Chat List",
       CompressedHistory: "Compressed History Memory Prompt",
