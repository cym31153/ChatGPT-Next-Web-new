--- conflicted
+++ resolved
@@ -18,11 +18,7 @@
     ChatItemCount: (count: number) => `${count} messages`,
   },
   Chat: {
-<<<<<<< HEAD
-    SubTitle: (count: number) => `${count} messages with Aizpy`,
-=======
     SubTitle: (count: number) => `${count} messages`,
->>>>>>> 5f7c2627
     Actions: {
       ChatList: "Go To Chat List",
       CompressedHistory: "Compressed History Memory Prompt",
