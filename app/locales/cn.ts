--- conflicted
+++ resolved
@@ -8,12 +8,6 @@
   WIP: "该功能仍在开发中……",
   Error: {
     Unauthorized: isApp
-<<<<<<< HEAD
-      ? "检测到无效 API Key，请前往[设置](/#/settings)页检查 API Key 是否配置正确。"
-      : "访问密码不正确或为空，请前往[登录](/login)页输入正确的访问密码，或者在[设置](/#/settings)页填入你自己的 OpenAI API Key。",
-    NOT_FOUND_ERR: "404 not found. 页面有错误，可以尝试多刷新几次",
-    BACKEND_ERR: "后端请求错误，更换 **模型** 试一下吧。",
-=======
       ? `😆 对话遇到了一些问题，不用慌:
        \\ 1️⃣ 想要零配置开箱即用，[点击这里立刻开启对话 🚀](${SAAS_CHAT_UTM_URL})
        \\ 2️⃣ 如果你想消耗自己的 OpenAI 资源，点击[这里](/#/settings)修改设置 ⚙️`
@@ -22,7 +16,8 @@
        \ 2️⃣ 如果你正在使用私有部署版本，点击[这里](/#/auth)输入访问秘钥 🔑
        \ 3️⃣ 如果你想消耗自己的 OpenAI 资源，点击[这里](/#/settings)修改设置 ⚙️
        `,
->>>>>>> 93ff7d26
+    NOT_FOUND_ERR: "404 not found. 页面有错误，可以尝试多刷新几次",
+    BACKEND_ERR: "后端请求错误，更换 **模型** 试一下吧。",
   },
   Auth: {
     Return: "返回",
