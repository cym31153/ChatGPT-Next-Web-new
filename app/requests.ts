--- conflicted
+++ resolved
@@ -62,23 +62,27 @@
     );
   }
 
+  if (accessStore.enableAOAI && validString(accessStore.aoaiToken)) {
+    headers["api-key"] = accessStore.aoaiToken;
+  }
+
   return headers;
 }
 
 function getRequestPath() {
-  const OPENAI_REQUEST_PATH = "v1/chat/completions";
+  const openaiUrl = useAccessStore.getState().openaiUrl;
+  const OPENAI_REQUEST_PATH = openaiUrl + "v1/chat/completions";
 
   const { enableAOAI, azureDeployName } = useAccessStore.getState();
   if (!enableAOAI) return OPENAI_REQUEST_PATH;
 
-  const AZURE_REQUEST_PATH = `openai/deployments/${azureDeployName}/chat/completions?api-version=2023-03-15-preview`;
+  const AZURE_REQUEST_PATH = `${openaiUrl}openai/deployments/${azureDeployName}/chat/completions?api-version=2023-03-15-preview`;
   return AZURE_REQUEST_PATH;
 }
 
 export function requestOpenaiClient(path: string) {
-  const openaiUrl = useAccessStore.getState().openaiUrl;
   return (body: any, method = "POST") =>
-    fetch(openaiUrl + path, {
+    fetch(path, {
       method,
       body: body && JSON.stringify(body),
       headers: getHeaders(),
@@ -106,6 +110,9 @@
 }
 
 export async function requestUsage() {
+  const { enableAOAI } = useAccessStore.getState();
+  if (enableAOAI) return;
+
   const formatDate = (d: Date) =>
     `${d.getFullYear()}-${(d.getMonth() + 1).toString().padStart(2, "0")}-${d
       .getDate()
@@ -117,11 +124,15 @@
   const startDate = formatDate(startOfMonth);
   const endDate = formatDate(new Date(Date.now() + ONE_DAY));
 
+  const openaiUrl = useAccessStore.getState().openaiUrl;
   const [used, subs] = await Promise.all([
     requestOpenaiClient(
-      `dashboard/billing/usage?start_date=${startDate}&end_date=${endDate}`,
+      `${openaiUrl}dashboard/billing/usage?start_date=${startDate}&end_date=${endDate}`,
     )(null, "GET"),
-    requestOpenaiClient("dashboard/billing/subscription")(null, "GET"),
+    requestOpenaiClient(`${openaiUrl}dashboard/billing/subscription`)(
+      null,
+      "GET",
+    ),
   ]);
 
   const response = (await used.json()) as {
@@ -176,15 +187,12 @@
   const reqTimeoutId = setTimeout(() => controller.abort(), TIME_OUT_MS);
 
   try {
-    const openaiUrl = useAccessStore.getState().openaiUrl;
-    const res = await fetch(openaiUrl + "v1/chat/completions", {
+    const requestPath = getRequestPath();
+    const res = await fetch(requestPath, {
       method: "POST",
       headers: {
         "Content-Type": "application/json",
-<<<<<<< HEAD
-=======
-        path: getRequestPath(),
->>>>>>> 3e904f3f
+        // path: getRequestPath(),
         ...getHeaders(),
       },
       body: JSON.stringify(req),
