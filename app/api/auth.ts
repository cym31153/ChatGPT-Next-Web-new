import { NextRequest } from "next/server";
import { getServerSideConfig } from "../config/server";
import md5 from "spark-md5";
import { ACCESS_CODE_PREFIX, ModelProvider } from "../constant";

export function getIP(req: NextRequest) {
  let ip = req.headers.get("x-real-ip") ?? req.ip;

  const forwardedFor = req.headers.get("x-forwarded-for");

  if (forwardedFor) {
    ip = forwardedFor.split(",").at(0) ?? ip;
  }

  return ip;
}

function parseApiKey(bearToken: string) {
  const token = bearToken.trim().replaceAll("Bearer ", "").trim();
  const isApiKey = !token.startsWith(ACCESS_CODE_PREFIX);

  return {
    accessCode: isApiKey ? "" : token.slice(ACCESS_CODE_PREFIX.length),
    apiKey: isApiKey ? token : "",
  };
}

export function auth(
  req: NextRequest,
  modelProvider: ModelProvider,
  isAzure?: boolean,
) {
  const authToken = req.headers.get("Authorization") ?? "";

  // check if it is openai api key or user token
  const { accessCode, apiKey } = parseApiKey(authToken);

  const hashedCode = md5.hash(accessCode ?? "").trim();

  const serverConfig = getServerSideConfig();
  // console.log("[Auth] allowed hashed codes: ", [...serverConfig.codes]);
  // console.log("[Auth] got access code:", accessCode);
  // console.log("[Auth] hashed access code:", hashedCode);
  // console.log("[User IP] ", getIP(req));
  // console.log("[Time]", new Date().toLocaleString());

  if (serverConfig.needCode && !serverConfig.codes.has(hashedCode) && !apiKey) {
    return {
      error: true,
      msg: !accessCode ? "empty access code" : "wrong access code",
    };
  }

  if (serverConfig.hideUserApiKey && !!apiKey) {
    return {
      error: true,
      msg: "you are not allowed to access with your own api key",
    };
  }

  // if user does not provide an api key, inject system api key
  if (!apiKey) {
    const serverConfig = getServerSideConfig();

    // const systemApiKey =
    //   modelProvider === ModelProvider.GeminiPro
    //     ? serverConfig.googleApiKey
    //     : isAzure
    //       ? serverConfig.azureApiKey
    //       : serverConfig.apiKey;

    let systemApiKey: string | undefined;

    switch (modelProvider) {
      case ModelProvider.GeminiPro:
        systemApiKey = serverConfig.googleApiKey;
        break;
      case ModelProvider.Claude:
        systemApiKey = serverConfig.anthropicApiKey;
        break;
      case ModelProvider.Doubao:
        systemApiKey = serverConfig.bytedanceApiKey;
        break;
      case ModelProvider.Ernie:
        systemApiKey = serverConfig.baiduApiKey;
        break;
      case ModelProvider.Qwen:
        systemApiKey = serverConfig.alibabaApiKey;
        break;
      case ModelProvider.GPT:
      default:
<<<<<<< HEAD
        if (isAzure) {
=======
        if (req.nextUrl.pathname.includes("azure/deployments")) {
>>>>>>> ba6039fc
          systemApiKey = serverConfig.azureApiKey;
        } else {
          systemApiKey = serverConfig.apiKey;
        }
    }

    if (systemApiKey) {
      // console.log("[Auth] use system api key");
      req.headers.set("Authorization", `Bearer ${systemApiKey}`);
    } else {
      // console.log("[Auth] admin did not provide an api key");
    }
  } else {
    // console.log("[Auth] use user api key");
  }

  return {
    error: false,
  };
}<|MERGE_RESOLUTION|>--- conflicted
+++ resolved
@@ -89,11 +89,8 @@
         break;
       case ModelProvider.GPT:
       default:
-<<<<<<< HEAD
-        if (isAzure) {
-=======
+        // isAzure
         if (req.nextUrl.pathname.includes("azure/deployments")) {
->>>>>>> ba6039fc
           systemApiKey = serverConfig.azureApiKey;
         } else {
           systemApiKey = serverConfig.apiKey;
