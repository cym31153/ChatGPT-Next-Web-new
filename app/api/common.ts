import { NextRequest } from "next/server";

export const OPENAI_URL = "api.openai.com";
const DEFAULT_PROTOCOL = "https";
const PROTOCOL = process.env.PROTOCOL ?? DEFAULT_PROTOCOL;

export async function requestOpenai(req: NextRequest) {
  const controller = new AbortController();
  const authValue = req.headers.get("Authorization") ?? "";
  const azureApiKey = req.headers.get("azure-api-key") ?? "";
  const azureDomainName = req.headers.get("azure-domain-name") ?? "";
  const AZURE_OPENAI_URL = `${azureDomainName}.openai.azure.com`;
  const openaiPath = `${req.nextUrl.pathname}${req.nextUrl.search}`.replaceAll(
    "/api/openai/",
    "",
  );

  let baseUrl = OPENAI_URL;
  if (openaiPath?.includes("/deployments/")) {
    baseUrl = AZURE_OPENAI_URL;
  }
  if (process.env.BASE_URL) {
    baseUrl = process.env.BASE_URL;
  }

  if (!baseUrl.startsWith("http")) {
    baseUrl = `${PROTOCOL}://${baseUrl}`;
  }

  console.log("[Proxy] ", openaiPath);
  console.log("[Base Url]", baseUrl);

  if (process.env.OPENAI_ORG_ID) {
    console.log("[Org ID]", process.env.OPENAI_ORG_ID);
  }

<<<<<<< HEAD
  if (!azureApiKey && (!authValue || !authValue.startsWith("Bearer sk-"))) {
    console.error("[OpenAI Request] invalid api key provided", authValue);
  }
=======
  const timeoutId = setTimeout(() => {
    controller.abort();
  }, 10 * 60 * 1000);
>>>>>>> e0a69a9e

  const fetchUrl = `${baseUrl}/${openaiPath}`;
  const fetchOptions: RequestInit = {
    headers: {
      "Content-Type": "application/json",
      Authorization: authValue,
      "api-key": azureApiKey,
      ...(process.env.OPENAI_ORG_ID && {
        "OpenAI-Organization": process.env.OPENAI_ORG_ID,
      }),
    },
    cache: "no-store",
    method: req.method,
    body: req.body,
    signal: controller.signal,
  };

  try {
    const res = await fetch(fetchUrl, fetchOptions);

    if (res.status === 401) {
      // to prevent browser prompt for credentials
      res.headers.delete("www-authenticate");
    }

    return res;
  } finally {
    clearTimeout(timeoutId);
  }
}<|MERGE_RESOLUTION|>--- conflicted
+++ resolved
@@ -34,15 +34,12 @@
     console.log("[Org ID]", process.env.OPENAI_ORG_ID);
   }
 
-<<<<<<< HEAD
   if (!azureApiKey && (!authValue || !authValue.startsWith("Bearer sk-"))) {
     console.error("[OpenAI Request] invalid api key provided", authValue);
   }
-=======
   const timeoutId = setTimeout(() => {
     controller.abort();
   }, 10 * 60 * 1000);
->>>>>>> e0a69a9e
 
   const fetchUrl = `${baseUrl}/${openaiPath}`;
   const fetchOptions: RequestInit = {
