import { NextRequest, NextResponse } from "next/server";

export const OPENAI_URL = "api.openai.com";
const DEFAULT_PROTOCOL = "https";
const PROTOCOL = process.env.PROTOCOL ?? DEFAULT_PROTOCOL;
<<<<<<< HEAD
const BASE_URL = process.env.BASE_URL ?? OPENAI_URL;
const DISABLE_GPT4 = !!process.env.DISABLE_GPT4;
=======
>>>>>>> f3efba3d

export async function requestOpenai(req: NextRequest) {
  const controller = new AbortController();
  const authValue = req.headers.get("Authorization") ?? "";
  const azureApiKey = req.headers.get("azure-api-key") ?? "";
  const azureDomainName = req.headers.get("azure-domain-name") ?? "";
  const AZURE_OPENAI_URL = `${azureDomainName}.openai.azure.com`;
  const openaiPath = `${req.nextUrl.pathname}${req.nextUrl.search}`.replaceAll(
    "/api/openai/",
    "",
  );

  let baseUrl = OPENAI_URL;
  if (openaiPath?.includes("/deployments/")) {
    baseUrl = AZURE_OPENAI_URL;
  }
  if (process.env.BASE_URL) {
    baseUrl = process.env.BASE_URL;
  }

  if (!baseUrl.startsWith("http")) {
    baseUrl = `${PROTOCOL}://${baseUrl}`;
  }

  console.log("[Proxy] ", openaiPath);
  console.log("[Base Url]", baseUrl);

  if (process.env.OPENAI_ORG_ID) {
    console.log("[Org ID]", process.env.OPENAI_ORG_ID);
  }

  if (!azureApiKey && (!authValue || !authValue.startsWith("Bearer sk-"))) {
    console.error("[OpenAI Request] invalid api key provided", authValue);
  }
  const timeoutId = setTimeout(() => {
    controller.abort();
  }, 10 * 60 * 1000);

  const fetchUrl = `${baseUrl}/${openaiPath}`;
  const fetchOptions: RequestInit = {
    headers: {
      "Content-Type": "application/json",
      Authorization: authValue,
      "api-key": azureApiKey,
      ...(process.env.OPENAI_ORG_ID && {
        "OpenAI-Organization": process.env.OPENAI_ORG_ID,
      }),
    },
    cache: "no-store",
    method: req.method,
    body: req.body,
    // @ts-ignore
    duplex: "half",
    signal: controller.signal,
  };

  // #1815 try to refuse gpt4 request
  if (DISABLE_GPT4 && req.body) {
    try {
      const clonedBody = await req.text();
      fetchOptions.body = clonedBody;

      const jsonBody = JSON.parse(clonedBody);

      if ((jsonBody?.model ?? "").includes("gpt-4")) {
        return NextResponse.json(
          {
            error: true,
            message: "you are not allowed to use gpt-4 model",
          },
          {
            status: 403,
          },
        );
      }
    } catch (e) {
      console.error("[OpenAI] gpt4 filter", e);
    }
  }

  try {
    const res = await fetch(fetchUrl, fetchOptions);

    // to prevent browser prompt for credentials
    const newHeaders = new Headers(res.headers);
    newHeaders.delete("www-authenticate");

    // to disbale ngnix buffering
    newHeaders.set("X-Accel-Buffering", "no");

    return new Response(res.body, {
      status: res.status,
      statusText: res.statusText,
      headers: newHeaders,
    });
  } finally {
    clearTimeout(timeoutId);
  }
}<|MERGE_RESOLUTION|>--- conflicted
+++ resolved
@@ -3,11 +3,8 @@
 export const OPENAI_URL = "api.openai.com";
 const DEFAULT_PROTOCOL = "https";
 const PROTOCOL = process.env.PROTOCOL ?? DEFAULT_PROTOCOL;
-<<<<<<< HEAD
 const BASE_URL = process.env.BASE_URL ?? OPENAI_URL;
 const DISABLE_GPT4 = !!process.env.DISABLE_GPT4;
-=======
->>>>>>> f3efba3d
 
 export async function requestOpenai(req: NextRequest) {
   const controller = new AbortController();
