import { NextRequest } from "next/server";

const OPENAI_URL = "api.openai.com";
const AZURE_OPENAI_URL = "azure-openai-gpt.openai.azure.com";
const DEFAULT_PROTOCOL = "https";
const PROTOCOL = process.env.PROTOCOL ?? DEFAULT_PROTOCOL;

export async function requestOpenai(req: NextRequest) {
  const apiKey = req.headers.get("token");
  const openaiPath = req.headers.get("path");

  let baseUrl = OPENAI_URL;
  if (openaiPath?.includes("/deployments/")) {
    baseUrl = AZURE_OPENAI_URL;
  }
  if (process.env.BASE_URL) {
    baseUrl = process.env.BASE_URL;
  }

  if (!baseUrl.startsWith("http")) {
    baseUrl = `${PROTOCOL}://${baseUrl}`;
  }

  console.log("[Proxy] ", openaiPath);
  console.log("[Base Url]", baseUrl);

  if (process.env.OPENAI_ORG_ID) {
    console.log("[Org ID]", process.env.OPENAI_ORG_ID);
  }

  return fetch(`${baseUrl}/${openaiPath}`, {
    headers: {
      "Content-Type": "application/json",
      Authorization: `Bearer ${apiKey}`,
<<<<<<< HEAD
      "api-key": apiKey || "",
=======
      ...(process.env.OPENAI_ORG_ID && { "OpenAI-Organization": process.env.OPENAI_ORG_ID }),
>>>>>>> 6b36b255
    },
    method: req.method,
    body: req.body,
  });
}<|MERGE_RESOLUTION|>--- conflicted
+++ resolved
@@ -32,11 +32,10 @@
     headers: {
       "Content-Type": "application/json",
       Authorization: `Bearer ${apiKey}`,
-<<<<<<< HEAD
       "api-key": apiKey || "",
-=======
-      ...(process.env.OPENAI_ORG_ID && { "OpenAI-Organization": process.env.OPENAI_ORG_ID }),
->>>>>>> 6b36b255
+      ...(process.env.OPENAI_ORG_ID && {
+        "OpenAI-Organization": process.env.OPENAI_ORG_ID,
+      }),
     },
     method: req.method,
     body: req.body,
