import { NextRequest, NextResponse } from "next/server";
import { getServerSideConfig } from "../config/server";
<<<<<<< HEAD
import { DEFAULT_MODELS, GOOGLE_BASE_URL, OPENAI_BASE_URL } from "../constant";
=======
import { DEFAULT_MODELS, OPENAI_BASE_URL, GEMINI_BASE_URL } from "../constant";
>>>>>>> a4cb8594
import { collectModelTable } from "../utils/model";
import { makeAzurePath } from "../azure";

const serverConfig = getServerSideConfig();

export async function requestOpenai(req: NextRequest) {
  const controller = new AbortController();

  if (serverConfig.isAzure) {
    const authValue =
      req.headers
        .get("Authorization")
        ?.trim()
        .replaceAll("Bearer ", "")
        .trim() ?? "";
  } else {
    const authValue = req.headers.get("Authorization") ?? "";
  }
  const authHeaderName = serverConfig.isAzure ? "api-key" : "Authorization";

  let path = `${req.nextUrl.pathname}${req.nextUrl.search}`.replaceAll(
    "/api/openai/",
    "",
  );

  let baseUrl =
    serverConfig.azureUrl || serverConfig.baseUrl || OPENAI_BASE_URL;

  if (!baseUrl.startsWith("http")) {
    baseUrl = `https://${baseUrl}`;
  }

  if (baseUrl.endsWith("/")) {
    baseUrl = baseUrl.slice(0, -1);
  }

  console.log("[Proxy] ", path);
  console.log("[Base Url]", baseUrl);
  // this fix [Org ID] undefined in server side if not using custom point
  if (serverConfig.openaiOrgId !== undefined) {
    console.log("[Org ID]", serverConfig.openaiOrgId);
  }

  const timeoutId = setTimeout(
    () => {
      controller.abort();
    },
    10 * 60 * 1000,
  );

  if (serverConfig.isAzure) {
    if (!serverConfig.azureApiVersion) {
      return NextResponse.json({
        error: true,
        message: `missing AZURE_API_VERSION in server env vars`,
      });
    }
    path = makeAzurePath(path, serverConfig.azureApiVersion);
  }

  const fetchUrl = `${baseUrl}/${path}`;
  const fetchOptions: RequestInit = {
    headers: {
      "Content-Type": "application/json",
      "Cache-Control": "no-store",
      [authHeaderName]: authValue,
      ...(serverConfig.openaiOrgId && {
        "OpenAI-Organization": serverConfig.openaiOrgId,
      }),
    },
    method: req.method,
    body: req.body,
    // to fix #2485: https://stackoverflow.com/questions/55920957/cloudflare-worker-typeerror-one-time-use-body
    redirect: "manual",
    // @ts-ignore
    duplex: "half",
    signal: controller.signal,
  };

  // #1815 try to refuse gpt4 request
  if (serverConfig.customModels && req.body) {
    try {
      const modelTable = collectModelTable(
        DEFAULT_MODELS,
        serverConfig.customModels,
      );
      const clonedBody = await req.text();
      fetchOptions.body = clonedBody;

      const jsonBody = JSON.parse(clonedBody) as { model?: string };

      // not undefined and is false
      if (modelTable[jsonBody?.model ?? ""].available === false) {
        return NextResponse.json(
          {
            error: true,
            message: `you are not allowed to use ${jsonBody?.model} model`,
          },
          {
            status: 403,
          },
        );
      }
    } catch (e) {
      console.error("[OpenAI] gpt4 filter", e);
    }
  }

  try {
    const res = await fetch(fetchUrl, fetchOptions);

    // to prevent browser prompt for credentials
    const newHeaders = new Headers(res.headers);
    newHeaders.delete("www-authenticate");
    // to disable nginx buffering
    newHeaders.set("X-Accel-Buffering", "no");

    return new Response(res.body, {
      status: res.status,
      statusText: res.statusText,
      headers: newHeaders,
    });
  } finally {
    clearTimeout(timeoutId);
  }
}

export async function requestGoogleGemini(req: NextRequest) {
  const controller = new AbortController();

  const authValue =
    req.headers.get("Authorization")?.replace("Bearer ", "") ?? "";
  const authHeaderName = "x-goog-api-key";

  console.log(req.nextUrl);

  let path = `${req.nextUrl.pathname}`.replaceAll("/api/google/", "");

  let baseUrl = serverConfig.googleBaseUrl || GOOGLE_BASE_URL;

  if (!baseUrl.startsWith("http")) {
    baseUrl = `https://${baseUrl}`;
  }

  if (baseUrl.endsWith("/")) {
    baseUrl = baseUrl.slice(0, -1);
  }

  console.log("[Proxy] ", path);
  console.log("[Google Base Url]", baseUrl);
  // this fix [Org ID] undefined in server side if not using custom point
  if (serverConfig.openaiOrgId !== undefined) {
    console.log("[Org ID]", serverConfig.openaiOrgId);
  }

  const timeoutId = setTimeout(
    () => {
      controller.abort();
    },
    10 * 60 * 1000,
  );

  const fetchUrl = `${baseUrl}/${path}?alt=sse`;
  const fetchOptions: RequestInit = {
    headers: {
      "Content-Type": "application/json",
      "Cache-Control": "no-store",
      [authHeaderName]: authValue,
    },
    method: req.method,
    body: req.body,
    // to fix #2485: https://stackoverflow.com/questions/55920957/cloudflare-worker-typeerror-one-time-use-body
    redirect: "manual",
    // @ts-ignore
    duplex: "half",
    signal: controller.signal,
  };

  try {
    const res = await fetch(fetchUrl, fetchOptions);

    // to prevent browser prompt for credentials
    const newHeaders = new Headers(res.headers);
    newHeaders.delete("www-authenticate");
    // to disable nginx buffering
    newHeaders.set("X-Accel-Buffering", "no");

    return new Response(res.body, {
      status: res.status,
      statusText: res.statusText,
      headers: newHeaders,
    });
  } finally {
    clearTimeout(timeoutId);
  }
}<|MERGE_RESOLUTION|>--- conflicted
+++ resolved
@@ -1,10 +1,6 @@
 import { NextRequest, NextResponse } from "next/server";
 import { getServerSideConfig } from "../config/server";
-<<<<<<< HEAD
-import { DEFAULT_MODELS, GOOGLE_BASE_URL, OPENAI_BASE_URL } from "../constant";
-=======
 import { DEFAULT_MODELS, OPENAI_BASE_URL, GEMINI_BASE_URL } from "../constant";
->>>>>>> a4cb8594
 import { collectModelTable } from "../utils/model";
 import { makeAzurePath } from "../azure";
 
@@ -130,74 +126,4 @@
   } finally {
     clearTimeout(timeoutId);
   }
-}
-
-export async function requestGoogleGemini(req: NextRequest) {
-  const controller = new AbortController();
-
-  const authValue =
-    req.headers.get("Authorization")?.replace("Bearer ", "") ?? "";
-  const authHeaderName = "x-goog-api-key";
-
-  console.log(req.nextUrl);
-
-  let path = `${req.nextUrl.pathname}`.replaceAll("/api/google/", "");
-
-  let baseUrl = serverConfig.googleBaseUrl || GOOGLE_BASE_URL;
-
-  if (!baseUrl.startsWith("http")) {
-    baseUrl = `https://${baseUrl}`;
-  }
-
-  if (baseUrl.endsWith("/")) {
-    baseUrl = baseUrl.slice(0, -1);
-  }
-
-  console.log("[Proxy] ", path);
-  console.log("[Google Base Url]", baseUrl);
-  // this fix [Org ID] undefined in server side if not using custom point
-  if (serverConfig.openaiOrgId !== undefined) {
-    console.log("[Org ID]", serverConfig.openaiOrgId);
-  }
-
-  const timeoutId = setTimeout(
-    () => {
-      controller.abort();
-    },
-    10 * 60 * 1000,
-  );
-
-  const fetchUrl = `${baseUrl}/${path}?alt=sse`;
-  const fetchOptions: RequestInit = {
-    headers: {
-      "Content-Type": "application/json",
-      "Cache-Control": "no-store",
-      [authHeaderName]: authValue,
-    },
-    method: req.method,
-    body: req.body,
-    // to fix #2485: https://stackoverflow.com/questions/55920957/cloudflare-worker-typeerror-one-time-use-body
-    redirect: "manual",
-    // @ts-ignore
-    duplex: "half",
-    signal: controller.signal,
-  };
-
-  try {
-    const res = await fetch(fetchUrl, fetchOptions);
-
-    // to prevent browser prompt for credentials
-    const newHeaders = new Headers(res.headers);
-    newHeaders.delete("www-authenticate");
-    // to disable nginx buffering
-    newHeaders.set("X-Accel-Buffering", "no");
-
-    return new Response(res.body, {
-      status: res.status,
-      statusText: res.statusText,
-      headers: newHeaders,
-    });
-  } finally {
-    clearTimeout(timeoutId);
-  }
 }