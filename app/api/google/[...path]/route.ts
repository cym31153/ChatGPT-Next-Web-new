import { NextRequest, NextResponse } from "next/server";
import { auth } from "../../auth";
import { getServerSideConfig } from "@/app/config/server";
import {
  ApiPath,
  GEMINI_BASE_URL,
  Google,
  ModelProvider,
} from "@/app/constant";
import { prettyObject } from "@/app/utils/format";

const serverConfig = getServerSideConfig();

async function handle(
  req: NextRequest,
  { params }: { params: { path: string[] } },
) {
  console.log("[Google Route] params ", params);

  if (req.method === "OPTIONS") {
    return NextResponse.json({ body: "OK" }, { status: 200 });
  }

  const authResult = auth(req, ModelProvider.GeminiPro);
  if (authResult.error) {
    return NextResponse.json(authResult, {
      status: 401,
    });
  }

  const bearToken = req.headers.get("Authorization") ?? "";
  const token = bearToken.trim().replaceAll("Bearer ", "").trim();

  const apiKey = token ? token : serverConfig.googleApiKey;

  if (!apiKey) {
    return NextResponse.json(
      {
        error: true,
        message: `missing GOOGLE_API_KEY in server env vars`,
      },
      {
        status: 401,
      },
    );
  }
  try {
    const response = await request(req, apiKey);
    return response;
  } catch (e) {
    console.error("[Google] ", e);
    return NextResponse.json(prettyObject(e));
  }
}

export const GET = handle;
export const POST = handle;

export const runtime = "edge";
export const preferredRegion = [
  "bom1",
  "cle1",
  "cpt1",
  "gru1",
  "hnd1",
  "iad1",
  "icn1",
  "kix1",
  "pdx1",
  "sfo1",
  "sin1",
  "syd1",
];

async function request(req: NextRequest, apiKey: string) {
  const controller = new AbortController();

  let baseUrl = serverConfig.googleUrl || GEMINI_BASE_URL;

  let path = `${req.nextUrl.pathname}`.replaceAll(ApiPath.Google, "");

  if (!baseUrl.startsWith("http")) {
    baseUrl = `https://${baseUrl}`;
  }

  if (baseUrl.endsWith("/")) {
    baseUrl = baseUrl.slice(0, -1);
  }

  console.log("[Proxy] ", path);
  console.log("[Base Url]", baseUrl);

  const timeoutId = setTimeout(
    () => {
      controller.abort();
    },
    10 * 60 * 1000,
  );
  const fetchUrl = `${baseUrl}${path}?key=${apiKey}${
    req?.nextUrl?.searchParams?.get("alt") === "sse" ? "&alt=sse" : ""
  }`;

  console.log("[Fetch Url] ", fetchUrl);
  const fetchOptions: RequestInit = {
    headers: {
      "Content-Type": "application/json",
      "Cache-Control": "no-store",
    },
    method: req.method,
    body: req.body,
    // to fix #2485: https://stackoverflow.com/questions/55920957/cloudflare-worker-typeerror-one-time-use-body
    redirect: "manual",
    // @ts-ignore
    duplex: "half",
    signal: controller.signal,
  };

  try {
    const res = await fetch(fetchUrl, fetchOptions);
    // to prevent browser prompt for credentials
    const newHeaders = new Headers(res.headers);
    newHeaders.delete("www-authenticate");
    // to disable nginx buffering
    newHeaders.set("X-Accel-Buffering", "no");

    return new Response(res.body, {
      status: res.status,
      statusText: res.statusText,
      headers: newHeaders,
    });
  } finally {
    clearTimeout(timeoutId);
  }
<<<<<<< HEAD
}

export const GET = handle;
export const POST = handle;

// export const runtime = "edge";
export const preferredRegion = [
  "bom1",
  "cle1",
  "cpt1",
  "gru1",
  "hnd1",
  "iad1",
  "icn1",
  "kix1",
  "pdx1",
  "sfo1",
  "sin1",
  "syd1",
];
=======
}
>>>>>>> afa1a430
<|MERGE_RESOLUTION|>--- conflicted
+++ resolved
@@ -131,27 +131,4 @@
   } finally {
     clearTimeout(timeoutId);
   }
-<<<<<<< HEAD
-}
-
-export const GET = handle;
-export const POST = handle;
-
-// export const runtime = "edge";
-export const preferredRegion = [
-  "bom1",
-  "cle1",
-  "cpt1",
-  "gru1",
-  "hnd1",
-  "iad1",
-  "icn1",
-  "kix1",
-  "pdx1",
-  "sfo1",
-  "sin1",
-  "syd1",
-];
-=======
-}
->>>>>>> afa1a430
+}