--- conflicted
+++ resolved
@@ -11,12 +11,7 @@
 import { auth } from "./auth";
 import { requestOpenai } from "./common";
 
-<<<<<<< HEAD
-// const ALLOWED_PATH = new Set(Object.values({ ...OpenaiPath, ...AZURE_PATH }));
-const ALLOWD_PATH = new Set(Object.values(OpenaiPath));
-=======
 const ALLOWED_PATH = new Set(Object.values(OpenaiPath));
->>>>>>> 96273fd7
 
 function getModels(remoteModelRes: OpenAIListModelResponse) {
   const config = getServerSideConfig();
@@ -61,7 +56,7 @@
       },
       {
         status: 403,
-      },
+      } as any,
     );
   }
 
@@ -93,7 +88,7 @@
       const availableModels = getModels(resJson);
       return NextResponse.json(availableModels, {
         status: response.status,
-      });
+      } as any);
     }
 
     return response;
