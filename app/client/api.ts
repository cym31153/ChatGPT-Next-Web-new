--- conflicted
+++ resolved
@@ -1,11 +1,7 @@
 import { getClientConfig } from "../config/client";
 import {
   ACCESS_CODE_PREFIX,
-<<<<<<< HEAD
-  Azure,
   // AZURE_MODELS,
-=======
->>>>>>> a8c70d84
   ModelProvider,
   ServiceProvider,
 } from "../constant";
@@ -29,18 +25,8 @@
 export const ROLES = ["system", "user", "assistant"] as const;
 export type MessageRole = (typeof ROLES)[number];
 
-<<<<<<< HEAD
-export const Models = [
-  "gpt-3.5-turbo-16k",
-  "gpt-4-0613",
-  "gpt-4-32k",
-  "midjourney",
-  "emini-pro",
-] as const;
-=======
-export const Models = ["gpt-3.5-turbo", "gpt-4"] as const;
+export const Models = ["gpt-3.5-turbo", "gpt-4", "midjourney"] as const;
 export const TTSModels = ["tts-1", "tts-1-hd"] as const;
->>>>>>> a8c70d84
 export type ChatModel = ModelType;
 
 export interface MultimodalContent {
