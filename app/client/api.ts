--- conflicted
+++ resolved
@@ -109,11 +109,7 @@
         {
           from: "human",
           value:
-<<<<<<< HEAD
             "Share from [Timo Chat]",
-=======
-            "Share from [NextChat]: https://github.com/Yidadaa/ChatGPT-Next-Web",
->>>>>>> 9eaf492d
         },
       ]);
     // 敬告二开开发者们，为了开源大模型的发展，请不要修改上述消息，此消息用于后续数据清洗使用
