--- conflicted
+++ resolved
@@ -155,26 +155,15 @@
     Accept: "application/json",
   };
   const modelConfig = useChatStore.getState().currentSession().mask.modelConfig;
-<<<<<<< HEAD
-  const isGoogle = modelConfig.model === "gemini-pro";
+  const isGoogle = modelConfig.model.startsWith("gemini");
   // const isAzure = accessStore.provider === ServiceProvider.Azure;
-=======
-  const isGoogle = modelConfig.model.startsWith("gemini");
-  const isAzure = accessStore.provider === ServiceProvider.Azure;
->>>>>>> bfefb991
   const authHeader = isAzure ? "api-key" : "Authorization";
   const apiKey = isGoogle
     ? accessStore.googleApiKey
     : isAzure
-<<<<<<< HEAD
       ? accessStore.azureApiKey
       : accessStore.openaiApiKey;
-
-=======
-    ? accessStore.azureApiKey
-    : accessStore.openaiApiKey;
   const clientConfig = getClientConfig();
->>>>>>> bfefb991
   const makeBearer = (s: string) => `${isAzure ? "" : "Bearer "}${s.trim()}`;
   const validString = (x: string) => x && x.length > 0;
 
