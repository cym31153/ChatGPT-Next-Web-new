import { Google, REQUEST_TIMEOUT_MS } from "@/app/constant";
import { ChatOptions, getHeaders, LLMApi, LLMModel, LLMUsage } from "../api";
import { useAccessStore, useAppConfig, useChatStore } from "@/app/store";
import { getClientConfig } from "@/app/config/client";
import { DEFAULT_API_HOST } from "@/app/constant";
import {
  getMessageTextContent,
  getMessageImages,
  isVisionModel,
} from "@/app/utils";

export class GeminiProApi implements LLMApi {
  extractMessage(res: any) {
    console.log("[Response] gemini-pro response: ", res);

    return (
      res?.candidates?.at(0)?.content?.parts.at(0)?.text ||
      res?.error?.message ||
      ""
    );
  }
  async chat(options: ChatOptions): Promise<void> {
    // const apiClient = this;
    const visionModel = isVisionModel(options.config.model);
    let multimodal = false;
    const messages = options.messages.map((v) => {
      let parts: any[] = [{ text: getMessageTextContent(v) }];
      if (visionModel) {
        const images = getMessageImages(v);
        if (images.length > 0) {
          multimodal = true;
          parts = parts.concat(
            images.map((image) => {
              const imageType = image.split(";")[0].split(":")[1];
              const imageData = image.split(",")[1];
              return {
                inline_data: {
                  mime_type: imageType,
                  data: imageData,
                },
              };
            }),
          );
        }
      }
      return {
        role: v.role.replace("assistant", "model").replace("system", "user"),
        parts: parts,
      };
    });

    // google requires that role in neighboring messages must not be the same
    for (let i = 0; i < messages.length - 1; ) {
      // Check if current and next item both have the role "model"
      if (messages[i].role === messages[i + 1].role) {
        // Concatenate the 'parts' of the current and next item
        messages[i].parts = messages[i].parts.concat(messages[i + 1].parts);
        // Remove the next item
        messages.splice(i + 1, 1);
      } else {
        // Move to the next item
        i++;
      }
    }
    // if (visionModel && messages.length > 1) {
    //   options.onError?.(new Error("Multiturn chat is not enabled for models/gemini-pro-vision"));
    // }
    const modelConfig = {
      ...useAppConfig.getState().modelConfig,
      ...useChatStore.getState().currentSession().mask.modelConfig,
      ...{
        model: options.config.model,
      },
    };
    const requestPayload = {
      contents: messages,
      generationConfig: {
        // stopSequences: [
        //   "Title"
        // ],
        temperature: modelConfig.temperature,
        maxOutputTokens: modelConfig.max_tokens,
        topP: modelConfig.top_p,
        // "topK": modelConfig.top_k,
      },
      safetySettings: [
        {
          category: "HARM_CATEGORY_HARASSMENT",
          threshold: "BLOCK_ONLY_HIGH",
        },
        {
          category: "HARM_CATEGORY_HATE_SPEECH",
          threshold: "BLOCK_ONLY_HIGH",
        },
        {
          category: "HARM_CATEGORY_SEXUALLY_EXPLICIT",
          threshold: "BLOCK_ONLY_HIGH",
        },
        {
          category: "HARM_CATEGORY_DANGEROUS_CONTENT",
          threshold: "BLOCK_ONLY_HIGH",
        },
      ],
    };

    const accessStore = useAccessStore.getState();
    let baseUrl = accessStore.googleUrl;
    const isApp = !!getClientConfig()?.isApp;

    let shouldStream = !!options.config.stream;
    const controller = new AbortController();
    options.onController?.(controller);
    try {
      let googleChatPath = visionModel
        ? Google.VisionChatPath
        : Google.ChatPath;
      let chatPath = this.path(googleChatPath);

      // let baseUrl = accessStore.googleUrl;

      if (!baseUrl) {
        baseUrl = isApp
          ? DEFAULT_API_HOST + "/api/proxy/google/" + googleChatPath
          : chatPath;
      }

      if (isApp) {
        baseUrl += `?key=${accessStore.googleApiKey}`;
      }
      const chatPayload = {
        method: "POST",
        body: JSON.stringify(requestPayload),
        signal: controller.signal,
        headers: getHeaders(),
      };

      // make a fetch request
      const requestTimeoutId = setTimeout(
        () => controller.abort(),
        REQUEST_TIMEOUT_MS,
      );
      if (shouldStream) {
        let responseText = "";
        let remainText = "";
        let finished = false;

        let existingTexts: string[] = [];
        const finish = () => {
          finished = true;
          options.onFinish(existingTexts.join(""));
        };

        // animate response to make it looks smooth
        function animateResponseText() {
          if (finished || controller.signal.aborted) {
            responseText += remainText;
            finish();
            return;
          }

          if (remainText.length > 0) {
            const fetchCount = Math.max(1, Math.round(remainText.length / 60));
            const fetchText = remainText.slice(0, fetchCount);
            responseText += fetchText;
            remainText = remainText.slice(fetchCount);
            options.onUpdate?.(responseText, fetchText);
          }

          requestAnimationFrame(animateResponseText);
        }

        // start animaion
        animateResponseText();

        fetch(
          baseUrl.replace("generateContent", "streamGenerateContent"),
          chatPayload,
        )
          .then((response) => {
            const reader = response?.body?.getReader();
            const decoder = new TextDecoder();
            let partialData = "";

            return reader
              ?.read()
              .then(function processText({ done, value }): Promise<any> {
                if (done) {
<<<<<<< HEAD
=======
                  if (response.status !== 200) {
                    try {
                      let data = JSON.parse(ensureProperEnding(partialData));
                      if (data && data[0].error) {
                        options.onError?.(new Error(data[0].error.message));
                      } else {
                        options.onError?.(new Error("Request failed"));
                      }
                    } catch (_) {
                      options.onError?.(new Error("Request failed"));
                    }
                  }

>>>>>>> cd1d6377
                  console.log("Stream complete");
                  // options.onFinish(responseText + remainText);
                  finished = true;
                  return Promise.resolve();
                }

                partialData += decoder.decode(value, { stream: true });

                try {
                  let data = JSON.parse(ensureProperEnding(partialData));

                  const textArray = data.reduce(
                    (acc: string[], item: { candidates: any[] }) => {
                      const texts = item.candidates.map((candidate) =>
                        candidate.content.parts
                          .map((part: { text: any }) => part.text)
                          .join(""),
                      );
                      return acc.concat(texts);
                    },
                    [],
                  );

                  if (textArray.length > existingTexts.length) {
                    const deltaArray = textArray.slice(existingTexts.length);
                    existingTexts = textArray;
                    remainText += deltaArray.join("");
                  }
                } catch (error) {
                  // console.log("[Response Animation] error: ", error,partialData);
                  // skip error message when parsing json
                }

                return reader.read().then(processText);
              });
          })
          .catch((error) => {
            console.error("Error:", error);
          });
      } else {
        const res = await fetch(baseUrl, chatPayload);
        clearTimeout(requestTimeoutId);
        const resJson = await res.json();
        if (resJson?.promptFeedback?.blockReason) {
          // being blocked
          options.onError?.(
            new Error(
              "Message is being blocked for reason: " +
                resJson.promptFeedback.blockReason,
            ),
          );
        }
        const message = this.extractMessage(resJson);
        options.onFinish(message);
      }
    } catch (e) {
      console.log("[Request] failed to make a chat request", e);
      options.onError?.(e as Error);
    }
  }
  usage(): Promise<LLMUsage> {
    throw new Error("Method not implemented.");
  }
  async models(): Promise<LLMModel[]> {
    return [];
  }
  path(path: string): string {
    return "/api/google/" + path;
  }
}

function ensureProperEnding(str: string) {
  if (str.startsWith("[") && !str.endsWith("]")) {
    return str + "]";
  }
  return str;
}<|MERGE_RESOLUTION|>--- conflicted
+++ resolved
@@ -185,8 +185,6 @@
               ?.read()
               .then(function processText({ done, value }): Promise<any> {
                 if (done) {
-<<<<<<< HEAD
-=======
                   if (response.status !== 200) {
                     try {
                       let data = JSON.parse(ensureProperEnding(partialData));
@@ -200,7 +198,6 @@
                     }
                   }
 
->>>>>>> cd1d6377
                   console.log("Stream complete");
                   // options.onFinish(responseText + remainText);
                   finished = true;
