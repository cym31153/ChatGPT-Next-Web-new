<<<<<<< HEAD
import { Google, REQUEST_TIMEOUT_MS, ApiPath } from "@/app/constant";
=======
import { ApiPath, Google, REQUEST_TIMEOUT_MS } from "@/app/constant";
>>>>>>> afa1a430
import { ChatOptions, getHeaders, LLMApi, LLMModel, LLMUsage } from "../api";
import { useAccessStore, useAppConfig, useChatStore } from "@/app/store";
import { getClientConfig } from "@/app/config/client";
import { DEFAULT_API_HOST } from "@/app/constant";
import Locale from "../../locales";
import {
  EventStreamContentType,
  fetchEventSource,
} from "@fortaine/fetch-event-source";
import { prettyObject } from "@/app/utils/format";
import {
  getMessageTextContent,
  getMessageImages,
  isVisionModel,
} from "@/app/utils";

export class GeminiProApi implements LLMApi {
  path(path: string): string {
    const accessStore = useAccessStore.getState();

    let baseUrl = "";
    if (accessStore.useCustomConfig) {
      baseUrl = accessStore.googleUrl;
    }

    if (baseUrl.length === 0) {
      const isApp = !!getClientConfig()?.isApp;
      baseUrl = isApp
        ? DEFAULT_API_HOST + `/api/proxy/google?key=${accessStore.googleApiKey}`
        : ApiPath.Google;
    }
    if (baseUrl.endsWith("/")) {
      baseUrl = baseUrl.slice(0, baseUrl.length - 1);
    }
    if (!baseUrl.startsWith("http") && !baseUrl.startsWith(ApiPath.Google)) {
      baseUrl = "https://" + baseUrl;
    }

    console.log("[Proxy Endpoint] ", baseUrl, path);

    let chatPath = [baseUrl, path].join("/");

    chatPath += chatPath.includes("?") ? "&alt=sse" : "?alt=sse";
    return chatPath;
  }
  extractMessage(res: any) {
    console.log("[Response] gemini-pro response: ", res);

    return (
      res?.candidates?.at(0)?.content?.parts.at(0)?.text ||
      res?.error?.message ||
      ""
    );
  }
  async chat(options: ChatOptions): Promise<void> {
    const apiClient = this;
    let multimodal = false;
    const messages = options.messages.map((v) => {
      let parts: any[] = [{ text: getMessageTextContent(v) }];
      if (isVisionModel(options.config.model)) {
        const images = getMessageImages(v);
        if (images.length > 0) {
          multimodal = true;
          parts = parts.concat(
            images.map((image) => {
              const imageType = image.split(";")[0].split(":")[1];
              const imageData = image.split(",")[1];
              return {
                inline_data: {
                  mime_type: imageType,
                  data: imageData,
                },
              };
            }),
          );
        }
      }
      return {
        role: v.role.replace("assistant", "model").replace("system", "user"),
        parts: parts,
      };
    });

    // google requires that role in neighboring messages must not be the same
    for (let i = 0; i < messages.length - 1; ) {
      // Check if current and next item both have the role "model"
      if (messages[i].role === messages[i + 1].role) {
        // Concatenate the 'parts' of the current and next item
        messages[i].parts = messages[i].parts.concat(messages[i + 1].parts);
        // Remove the next item
        messages.splice(i + 1, 1);
      } else {
        // Move to the next item
        i++;
      }
    }
    // if (visionModel && messages.length > 1) {
    //   options.onError?.(new Error("Multiturn chat is not enabled for models/gemini-pro-vision"));
    // }
    const modelConfig = {
      ...useAppConfig.getState().modelConfig,
      ...useChatStore.getState().currentSession().mask.modelConfig,
      ...{
        model: options.config.model,
      },
    };
    const requestPayload = {
      contents: messages,
      generationConfig: {
        // stopSequences: [
        //   "Title"
        // ],
        temperature: modelConfig.temperature,
        maxOutputTokens: modelConfig.max_tokens,
        topP: modelConfig.top_p,
        // "topK": modelConfig.top_k,
      },
      safetySettings: [
        {
          category: "HARM_CATEGORY_HARASSMENT",
          threshold: "BLOCK_ONLY_HIGH",
        },
        {
          category: "HARM_CATEGORY_HATE_SPEECH",
          threshold: "BLOCK_ONLY_HIGH",
        },
        {
          category: "HARM_CATEGORY_SEXUALLY_EXPLICIT",
          threshold: "BLOCK_ONLY_HIGH",
        },
        {
          category: "HARM_CATEGORY_DANGEROUS_CONTENT",
          threshold: "BLOCK_ONLY_HIGH",
        },
      ],
    };

<<<<<<< HEAD
    const accessStore = useAccessStore.getState();

    let baseUrl: string = ApiPath.Google;

    if (accessStore.useCustomConfig) {
      baseUrl = accessStore.googleUrl;
    }

    const isApp = !!getClientConfig()?.isApp;

=======
>>>>>>> afa1a430
    let shouldStream = !!options.config.stream;
    const controller = new AbortController();
    options.onController?.(controller);
    try {
      // https://github.com/google-gemini/cookbook/blob/main/quickstarts/rest/Streaming_REST.ipynb
      const chatPath = this.path(Google.ChatPath(modelConfig.model));

      const chatPayload = {
        method: "POST",
        body: JSON.stringify(requestPayload),
        signal: controller.signal,
        headers: getHeaders(),
      };

      // make a fetch request
      const requestTimeoutId = setTimeout(
        () => controller.abort(),
        REQUEST_TIMEOUT_MS,
      );

      if (shouldStream) {
        let responseText = "";
        let remainText = "";
        let finished = false;

        const finish = () => {
          if (!finished) {
            finished = true;
            options.onFinish(responseText + remainText);
          }
        };

        // animate response to make it looks smooth
        function animateResponseText() {
          if (finished || controller.signal.aborted) {
            responseText += remainText;
            finish();
            return;
          }

          if (remainText.length > 0) {
            const fetchCount = Math.max(1, Math.round(remainText.length / 60));
            const fetchText = remainText.slice(0, fetchCount);
            responseText += fetchText;
            remainText = remainText.slice(fetchCount);
            options.onUpdate?.(responseText, fetchText);
          }

          requestAnimationFrame(animateResponseText);
        }

        // start animaion
        animateResponseText();

        controller.signal.onabort = finish;

        fetchEventSource(chatPath, {
          ...chatPayload,
          async onopen(res) {
            clearTimeout(requestTimeoutId);
            const contentType = res.headers.get("content-type");
            console.log(
              "[Gemini] request response content type: ",
              contentType,
            );

            if (contentType?.startsWith("text/plain")) {
              responseText = await res.clone().text();
              return finish();
            }

            if (
              !res.ok ||
              !res.headers
                .get("content-type")
                ?.startsWith(EventStreamContentType) ||
              res.status !== 200
            ) {
              const responseTexts = [responseText];
              let extraInfo = await res.clone().text();
              try {
                const resJson = await res.clone().json();
                extraInfo = prettyObject(resJson);
              } catch {}

              if (res.status === 401) {
                responseTexts.push(Locale.Error.Unauthorized);
              }

              if (extraInfo) {
                responseTexts.push(extraInfo);
              }

              responseText = responseTexts.join("\n\n");

              return finish();
            }
          },
          onmessage(msg) {
            if (msg.data === "[DONE]" || finished) {
              return finish();
            }
            const text = msg.data;
            try {
              const json = JSON.parse(text);
              const delta = apiClient.extractMessage(json);

              if (delta) {
                remainText += delta;
              }

              const blockReason = json?.promptFeedback?.blockReason;
              if (blockReason) {
                // being blocked
                console.log(`[Google] [Safety Ratings] result:`, blockReason);
              }
            } catch (e) {
              console.error("[Request] parse error", text, msg);
            }
          },
          onclose() {
            finish();
          },
          onerror(e) {
            options.onError?.(e);
            throw e;
          },
          openWhenHidden: true,
        });
      } else {
        const res = await fetch(chatPath, chatPayload);
        clearTimeout(requestTimeoutId);
        const resJson = await res.json();
        if (resJson?.promptFeedback?.blockReason) {
          // being blocked
          options.onError?.(
            new Error(
              "Message is being blocked for reason: " +
                resJson.promptFeedback.blockReason,
            ),
          );
        }
        const message = apiClient.extractMessage(resJson);
        options.onFinish(message);
      }
    } catch (e) {
      console.log("[Request] failed to make a chat request", e);
      options.onError?.(e as Error);
    }
  }
  usage(): Promise<LLMUsage> {
    throw new Error("Method not implemented.");
  }
  async models(): Promise<LLMModel[]> {
    return [];
  }
}<|MERGE_RESOLUTION|>--- conflicted
+++ resolved
@@ -1,8 +1,4 @@
-<<<<<<< HEAD
-import { Google, REQUEST_TIMEOUT_MS, ApiPath } from "@/app/constant";
-=======
 import { ApiPath, Google, REQUEST_TIMEOUT_MS } from "@/app/constant";
->>>>>>> afa1a430
 import { ChatOptions, getHeaders, LLMApi, LLMModel, LLMUsage } from "../api";
 import { useAccessStore, useAppConfig, useChatStore } from "@/app/store";
 import { getClientConfig } from "@/app/config/client";
@@ -140,19 +136,6 @@
       ],
     };
 
-<<<<<<< HEAD
-    const accessStore = useAccessStore.getState();
-
-    let baseUrl: string = ApiPath.Google;
-
-    if (accessStore.useCustomConfig) {
-      baseUrl = accessStore.googleUrl;
-    }
-
-    const isApp = !!getClientConfig()?.isApp;
-
-=======
->>>>>>> afa1a430
     let shouldStream = !!options.config.stream;
     const controller = new AbortController();
     options.onController?.(controller);
