--- conflicted
+++ resolved
@@ -333,15 +333,12 @@
     return chatModels.map((m) => ({
       name: m.id,
       available: true,
-<<<<<<< HEAD
-      describe: "",
-=======
       provider: {
         id: "openai",
         providerName: "OpenAI",
         providerType: "openai",
       },
->>>>>>> 350ddd2a
+      describe: "",
     }));
   }
 }
