--- conflicted
+++ resolved
@@ -2,12 +2,7 @@
 // azure and openai, using same models. so using same LLMApi.
 import {
   ApiPath,
-<<<<<<< HEAD
-  // AZURE_MODELS,
-  DEFAULT_API_HOST,
-=======
   OPENAI_BASE_URL,
->>>>>>> 96273fd7
   DEFAULT_MODELS,
   OpenaiPath,
   Azure,
