<<<<<<< HEAD
import {
  DEFAULT_API_HOST,
  OpenaiPath,
  REQUEST_TIMEOUT_MS,
} from "@/app/constant";
import { useAccessStore, useAppConfig, useChatStore } from "@/app/store";
=======
import { REQUEST_TIMEOUT_MS } from "@/app/constant";
import {
  useAccessStore,
  useAppConfig,
  useChatStore,
  AZURE_API_VERSION,
} from "@/app/store";
>>>>>>> 87c84e97

import { ChatOptions, getHeaders, LLMApi, LLMUsage } from "../api";
import Locale from "../../locales";
import {
  EventStreamContentType,
  fetchEventSource,
} from "@fortaine/fetch-event-source";
import { prettyObject } from "@/app/utils/format";

export class ChatGPTApi implements LLMApi {
<<<<<<< HEAD
  // public ChatPath = "v1/chat/completions";
=======
>>>>>>> 87c84e97
  public UsagePath = "dashboard/billing/usage";
  public SubsPath = "dashboard/billing/subscription";

  public get ChatPath() {
    const OPENAI_REQUEST_PATH = "v1/chat/completions";
    const { enableAOAI, azureDeployName } = useAccessStore.getState();
    if (!enableAOAI) return OPENAI_REQUEST_PATH;

<<<<<<< HEAD
    const AZURE_REQUEST_PATH = `openai/deployments/${azureDeployName}/chat/completions?api-version=2023-03-15-preview`;
=======
    // For now azure api only support one version
    const azureApiVersion = AZURE_API_VERSION[0].name;

    const AZURE_REQUEST_PATH = `openai/deployments/${azureDeployName}/chat/completions?api-version=${azureApiVersion}`;
>>>>>>> 87c84e97
    return AZURE_REQUEST_PATH;
  }

  path(path: string): string {
    let openaiUrl = useAccessStore.getState().openaiUrl;
    if (openaiUrl.length === 0) {
      openaiUrl = DEFAULT_API_HOST;
    }
    if (openaiUrl.endsWith("/")) {
      openaiUrl = openaiUrl.slice(0, openaiUrl.length - 1);
    }
    return [openaiUrl, path].join("/");
  }

  extractMessage(res: any) {
    return res.choices?.at(0)?.message?.content ?? "";
  }

  async chat(options: ChatOptions) {
    const messages = options.messages.map((v) => ({
      role: v.role,
      content: v.content,
    }));

    const modelConfig = {
      ...useAppConfig.getState().modelConfig,
      ...useChatStore.getState().currentSession().mask.modelConfig,
      ...{
        model: options.config.model,
      },
    };

    const requestPayload = {
      messages,
      stream: options.config.stream,
      model: modelConfig.model,
      temperature: modelConfig.temperature,
      presence_penalty: modelConfig.presence_penalty,
      frequency_penalty: modelConfig.frequency_penalty,
    };

    console.log("[Request] openai payload: ", requestPayload);

    const shouldStream = !!options.config.stream;
    const controller = new AbortController();
    options.onController?.(controller);

    try {
      const chatPath = this.path(OpenaiPath.ChatPath);
      const chatPayload = {
        method: "POST",
        body: JSON.stringify(requestPayload),
        signal: controller.signal,
        headers: getHeaders(),
      };

      // make a fetch request
      const requestTimeoutId = setTimeout(
        () => controller.abort(),
        REQUEST_TIMEOUT_MS,
      );

      if (shouldStream) {
        let responseText = "";
        let finished = false;

        const finish = () => {
          if (!finished) {
            options.onFinish(responseText);
            finished = true;
          }
        };

        controller.signal.onabort = finish;

        fetchEventSource(chatPath, {
          ...chatPayload,
          async onopen(res) {
            clearTimeout(requestTimeoutId);
            const contentType = res.headers.get("content-type");
            console.log(
              "[OpenAI] request response content type: ",
              contentType,
            );

            if (contentType?.startsWith("text/plain")) {
              responseText = await res.clone().text();
              return finish();
            }

            if (
              !res.ok ||
              !res.headers
                .get("content-type")
                ?.startsWith(EventStreamContentType) ||
              res.status !== 200
            ) {
              const responseTexts = [responseText];
              let extraInfo = await res.clone().text();
              try {
                const resJson = await res.clone().json();
                extraInfo = prettyObject(resJson);
              } catch {}

              if (res.status === 401) {
                responseTexts.push(Locale.Error.Unauthorized);
              }

              if (extraInfo) {
                responseTexts.push(extraInfo);
              }

              responseText = responseTexts.join("\n\n");

              return finish();
            }
          },
          onmessage(msg) {
            if (msg.data === "[DONE]" || finished) {
              return finish();
            }
            const text = msg.data;
            try {
              const json = JSON.parse(text);
              const delta = json.choices[0].delta.content;
              if (delta) {
                responseText += delta;
                options.onUpdate?.(responseText, delta);
              }
            } catch (e) {
              console.error("[Request] parse error", text, msg);
            }
          },
          onclose() {
            finish();
          },
          onerror(e) {
            options.onError?.(e);
            throw e;
          },
          openWhenHidden: true,
        });
      } else {
        const res = await fetch(chatPath, chatPayload);
        clearTimeout(requestTimeoutId);

        const resJson = await res.json();
        const message = this.extractMessage(resJson);
        options.onFinish(message);
      }
    } catch (e) {
      console.log("[Request] failed to make a chat reqeust", e);
      options.onError?.(e as Error);
    }
  }
  async usage() {
    const formatDate = (d: Date) =>
      `${d.getFullYear()}-${(d.getMonth() + 1).toString().padStart(2, "0")}-${d
        .getDate()
        .toString()
        .padStart(2, "0")}`;
    const ONE_DAY = 1 * 24 * 60 * 60 * 1000;
    const now = new Date();
    const startOfMonth = new Date(now.getFullYear(), now.getMonth(), 1);
    const startDate = formatDate(startOfMonth);
    const endDate = formatDate(new Date(Date.now() + ONE_DAY));

    const [used, subs] = await Promise.all([
      fetch(
        this.path(
          `${OpenaiPath.UsagePath}?start_date=${startDate}&end_date=${endDate}`,
        ),
        {
          method: "GET",
          headers: getHeaders(),
        },
      ),
      fetch(this.path(OpenaiPath.SubsPath), {
        method: "GET",
        headers: getHeaders(),
      }),
    ]);

    if (used.status === 401) {
      throw new Error(Locale.Error.Unauthorized);
    }

    if (!used.ok || !subs.ok) {
      throw new Error("Failed to query usage from openai");
    }

    const response = (await used.json()) as {
      total_usage?: number;
      error?: {
        type: string;
        message: string;
      };
    };

    const total = (await subs.json()) as {
      hard_limit_usd?: number;
    };

    if (response.error && response.error.type) {
      throw Error(response.error.message);
    }

    if (response.total_usage) {
      response.total_usage = Math.round(response.total_usage) / 100;
    }

    if (total.hard_limit_usd) {
      total.hard_limit_usd = Math.round(total.hard_limit_usd * 100) / 100;
    }

    return {
      used: response.total_usage,
      total: total.hard_limit_usd,
    } as LLMUsage;
  }
}
export { OpenaiPath };<|MERGE_RESOLUTION|>--- conflicted
+++ resolved
@@ -1,19 +1,14 @@
-<<<<<<< HEAD
 import {
   DEFAULT_API_HOST,
   OpenaiPath,
   REQUEST_TIMEOUT_MS,
 } from "@/app/constant";
-import { useAccessStore, useAppConfig, useChatStore } from "@/app/store";
-=======
-import { REQUEST_TIMEOUT_MS } from "@/app/constant";
 import {
   useAccessStore,
   useAppConfig,
   useChatStore,
   AZURE_API_VERSION,
 } from "@/app/store";
->>>>>>> 87c84e97
 
 import { ChatOptions, getHeaders, LLMApi, LLMUsage } from "../api";
 import Locale from "../../locales";
@@ -24,10 +19,7 @@
 import { prettyObject } from "@/app/utils/format";
 
 export class ChatGPTApi implements LLMApi {
-<<<<<<< HEAD
   // public ChatPath = "v1/chat/completions";
-=======
->>>>>>> 87c84e97
   public UsagePath = "dashboard/billing/usage";
   public SubsPath = "dashboard/billing/subscription";
 
@@ -36,14 +28,10 @@
     const { enableAOAI, azureDeployName } = useAccessStore.getState();
     if (!enableAOAI) return OPENAI_REQUEST_PATH;
 
-<<<<<<< HEAD
-    const AZURE_REQUEST_PATH = `openai/deployments/${azureDeployName}/chat/completions?api-version=2023-03-15-preview`;
-=======
     // For now azure api only support one version
     const azureApiVersion = AZURE_API_VERSION[0].name;
 
     const AZURE_REQUEST_PATH = `openai/deployments/${azureDeployName}/chat/completions?api-version=${azureApiVersion}`;
->>>>>>> 87c84e97
     return AZURE_REQUEST_PATH;
   }
 
