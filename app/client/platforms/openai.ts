--- conflicted
+++ resolved
@@ -134,7 +134,6 @@
       },
     };
 
-<<<<<<< HEAD
     // Define an array with the model names that should be replaced
     const modelsToReplace = [
       "gpt-4",
@@ -153,10 +152,7 @@
     // Check if the current model is in the list of models to replace
     const finalModel = modelsToReplace.includes(modelConfig.model) ? "gpt-4-turbo" : modelConfig.model;
 
-    const requestPayload = {
-=======
     const requestPayload: RequestPayload = {
->>>>>>> 9b2cb1e1
       messages,
       stream: options.config.stream,
       model: finalModel,
@@ -170,16 +166,7 @@
 
     // add max_tokens to vision model
     if (visionModel) {
-<<<<<<< HEAD
-      Object.defineProperty(requestPayload, "max_tokens", {
-        enumerable: true,
-        configurable: true,
-        writable: true,
-        value: 4096,
-      });
-=======
       requestPayload["max_tokens"] = Math.max(modelConfig.max_tokens, 4000);
->>>>>>> 9b2cb1e1
     }
 
     // value: modelConfig.max_tokens,
