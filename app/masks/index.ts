import { Mask } from "../store/mask";
import { CN_MASKS } from "./cn";
import { EN_MASKS } from "./en";

import { type BuiltinMask } from "./typing";
export { type BuiltinMask } from "./typing";

export const BUILTIN_MASK_ID = 100000;

export const BUILTIN_MASK_STORE = {
  buildinId: BUILTIN_MASK_ID,
  masks: {} as Record<string, BuiltinMask>,
  get(id?: string) {
    if (!id) return undefined;
    return this.masks[id] as Mask | undefined;
  },
  add(m: BuiltinMask) {
    const mask = { ...m, id: this.buildinId++, builtin: true };
    this.masks[mask.id] = mask;
    return mask;
  },
};

<<<<<<< HEAD
export const BUILTIN_MASKS: Mask[] = [...EN_MASKS].map((m) =>
  BUILTIN_MASK_STORE.add(m),
=======
export const BUILTIN_MASKS: BuiltinMask[] = [...CN_MASKS, ...EN_MASKS].map(
  (m) => BUILTIN_MASK_STORE.add(m),
>>>>>>> 91cb7aa1
);<|MERGE_RESOLUTION|>--- conflicted
+++ resolved
@@ -21,11 +21,6 @@
   },
 };
 
-<<<<<<< HEAD
-export const BUILTIN_MASKS: Mask[] = [...EN_MASKS].map((m) =>
-  BUILTIN_MASK_STORE.add(m),
-=======
 export const BUILTIN_MASKS: BuiltinMask[] = [...CN_MASKS, ...EN_MASKS].map(
   (m) => BUILTIN_MASK_STORE.add(m),
->>>>>>> 91cb7aa1
 );