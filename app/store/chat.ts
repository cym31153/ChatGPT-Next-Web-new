--- conflicted
+++ resolved
@@ -5,7 +5,6 @@
 
 import Locale, { getLang } from "../locales";
 import { showToast } from "../components/ui-lib";
-<<<<<<< HEAD
 import {
   DEFAULT_CONFIG,
   ModelConfig,
@@ -13,9 +12,6 @@
   useAppConfig,
   VoiceConfig,
 } from "./config";
-=======
-import { ModelConfig, ModelType, useAppConfig } from "./config";
->>>>>>> c98df330
 import { createEmptyMask, Mask } from "./mask";
 import {
   DEFAULT_INPUT_TEMPLATE,
