import { trimTopic, getMessageTextContent } from "../utils";

import Locale, { getLang } from "../locales";
import { showToast } from "../components/ui-lib";
import { ModelConfig, ModelType, useAppConfig } from "./config";
import { createEmptyMask, Mask } from "./mask";
import {
  DEFAULT_INPUT_TEMPLATE,
  DEFAULT_MODELS,
  DEFAULT_SYSTEM_TEMPLATE,
  KnowledgeCutOffDate,
  ModelProvider,
  StoreKey,
  SUMMARIZE_MODEL,
  GEMINI_SUMMARIZE_MODEL,
} from "../constant";
<<<<<<< HEAD
import {
  getHeaders,
  useGetMidjourneySelfProxyUrl,
  ClientApi,
  RequestMessage,
} from "../client/api";
=======
import { ClientApi, RequestMessage, MultimodalContent } from "../client/api";
>>>>>>> e756506c
import { ChatControllerPool } from "../client/controller";
import { prettyObject } from "../utils/format";
import { estimateTokenLength } from "../utils/token";
import { nanoid } from "nanoid";
import { createPersistStore } from "../utils/store";

export type ChatMessage = RequestMessage & {
  date: string;
  streaming?: boolean;
  isError?: boolean;
  id: string;
  model?: ModelType;
  attr?: any;
};

export function createMessage(override: Partial<ChatMessage>): ChatMessage {
  return {
    id: nanoid(),
    date: new Date().toLocaleString(),
    role: "user",
    content: "",
    ...override,
  };
}

export interface ChatStat {
  tokenCount: number;
  wordCount: number;
  charCount: number;
}

export interface ChatSession {
  id: string;
  topic: string;

  memoryPrompt: string;
  messages: ChatMessage[];
  stat: ChatStat;
  lastUpdate: number;
  lastSummarizeIndex: number;
  clearContextIndex?: number;

  mask: Mask;
}

export const DEFAULT_TOPIC = Locale.Store.DefaultTopic;
export const BOT_HELLO: ChatMessage = createMessage({
  role: "assistant",
  content: Locale.Store.BotHello,
});

function createEmptySession(): ChatSession {
  return {
    id: nanoid(),
    topic: DEFAULT_TOPIC,
    memoryPrompt: "",
    messages: [],
    stat: {
      tokenCount: 0,
      wordCount: 0,
      charCount: 0,
    },
    lastUpdate: Date.now(),
    lastSummarizeIndex: 0,

    mask: createEmptyMask(),
  };
}

const ChatFetchTaskPool: Record<string, any> = {};

function getSummarizeModel(currentModel: string) {
  // if it is using gpt-* models, force to use 3.5 to summarize
  if (currentModel.startsWith("gpt")) {
    return SUMMARIZE_MODEL;
  }
  if (currentModel.startsWith("gemini-pro")) {
    return GEMINI_SUMMARIZE_MODEL;
  }
  return currentModel;
}

function countMessages(msgs: ChatMessage[]) {
  return msgs.reduce(
    (pre, cur) => pre + estimateTokenLength(getMessageTextContent(cur)),
    0,
  );
}

function fillTemplateWith(input: string, modelConfig: ModelConfig) {
  const cutoff =
    KnowledgeCutOffDate[modelConfig.model] ?? KnowledgeCutOffDate.default;
  // Find the model in the DEFAULT_MODELS array that matches the modelConfig.model
  const modelInfo = DEFAULT_MODELS.find((m) => m.name === modelConfig.model);

  var serviceProvider = "OpenAI";
  if (modelInfo) {
    // TODO: auto detect the providerName from the modelConfig.model

    // Directly use the providerName from the modelInfo
    serviceProvider = modelInfo.provider.providerName;
  }

  const vars = {
    ServiceProvider: serviceProvider,
    cutoff,
    model: modelConfig.model,
    time: new Date().toLocaleString(),
    lang: getLang(),
    input: input,
  };

  let output = modelConfig.template ?? DEFAULT_INPUT_TEMPLATE;

  // must contains {{input}}
  const inputVar = "{{input}}";
  if (!output.includes(inputVar)) {
    output += "\n" + inputVar;
  }

  Object.entries(vars).forEach(([name, value]) => {
    const regex = new RegExp(`{{${name}}}`, "g");
    output = output.replace(regex, value.toString()); // Ensure value is a string
  });

  return output;
}

const DEFAULT_CHAT_STATE = {
  sessions: [createEmptySession()],
  currentSessionIndex: 0,
};

export const useChatStore = createPersistStore(
  DEFAULT_CHAT_STATE,
  (set, _get) => {
    function get() {
      return {
        ..._get(),
        ...methods,
      };
    }

    const methods = {
      clearSessions() {
        set(() => ({
          sessions: [createEmptySession()],
          currentSessionIndex: 0,
        }));
      },

      selectSession(index: number) {
        set({
          currentSessionIndex: index,
        });
      },

      moveSession(from: number, to: number) {
        set((state) => {
          const { sessions, currentSessionIndex: oldIndex } = state;

          // move the session
          const newSessions = [...sessions];
          const session = newSessions[from];
          newSessions.splice(from, 1);
          newSessions.splice(to, 0, session);

          // modify current session id
          let newIndex = oldIndex === from ? to : oldIndex;
          if (oldIndex > from && oldIndex <= to) {
            newIndex -= 1;
          } else if (oldIndex < from && oldIndex >= to) {
            newIndex += 1;
          }

          return {
            currentSessionIndex: newIndex,
            sessions: newSessions,
          };
        });
      },

      newSession(mask?: Mask) {
        const session = createEmptySession();

        if (mask) {
          const config = useAppConfig.getState();
          const globalModelConfig = config.modelConfig;

          session.mask = {
            ...mask,
            modelConfig: {
              ...globalModelConfig,
              ...mask.modelConfig,
            },
          };
          session.topic = mask.name;
        }

        set((state) => ({
          currentSessionIndex: 0,
          sessions: [session].concat(state.sessions),
        }));
      },

      nextSession(delta: number) {
        const n = get().sessions.length;
        const limit = (x: number) => (x + n) % n;
        const i = get().currentSessionIndex;
        get().selectSession(limit(i + delta));
      },

      deleteSession(index: number) {
        const deletingLastSession = get().sessions.length === 1;
        const deletedSession = get().sessions.at(index);

        if (!deletedSession) return;

        const sessions = get().sessions.slice();
        sessions.splice(index, 1);

        const currentIndex = get().currentSessionIndex;
        let nextIndex = Math.min(
          currentIndex - Number(index < currentIndex),
          sessions.length - 1,
        );

        if (deletingLastSession) {
          nextIndex = 0;
          sessions.push(createEmptySession());
        }

        // for undo delete action
        const restoreState = {
          currentSessionIndex: get().currentSessionIndex,
          sessions: get().sessions.slice(),
        };

        set(() => ({
          currentSessionIndex: nextIndex,
          sessions,
        }));

        showToast(
          Locale.Home.DeleteToast,
          {
            text: Locale.Home.Revert,
            onClick() {
              set(() => restoreState);
            },
          },
          5000,
        );
      },

      currentSession() {
        let index = get().currentSessionIndex;
        const sessions = get().sessions;

        if (index < 0 || index >= sessions.length) {
          index = Math.min(sessions.length - 1, Math.max(0, index));
          set(() => ({ currentSessionIndex: index }));
        }

        const session = sessions[index];

        return session;
      },

      onNewMessage(message: ChatMessage) {
        get().updateCurrentSession((session) => {
          session.messages = session.messages.concat();
          session.lastUpdate = Date.now();
        });
        get().updateStat(message);
        get().summarizeSession();
      },

<<<<<<< HEAD
      fetchMidjourneyStatus(botMessage: ChatMessage, extAttr?: any) {
        const taskId = botMessage?.attr?.taskId;
        if (
          !taskId ||
          ["SUCCESS", "FAILURE"].includes(botMessage?.attr?.status) ||
          ChatFetchTaskPool[taskId]
        )
          return;
        ChatFetchTaskPool[taskId] = setTimeout(async () => {
          ChatFetchTaskPool[taskId] = null;
          const statusRes = await fetch(
            `/api/midjourney/mj/task/${taskId}/fetch`,
            {
              method: "GET",
              headers: getHeaders(),
            },
          );
          const statusResJson = await statusRes.json();
          if (statusRes.status < 200 || statusRes.status >= 300) {
            botMessage.content =
              Locale.Midjourney.TaskStatusFetchFail +
                ": " +
                (statusResJson?.error || statusResJson?.description) ||
              Locale.Midjourney.UnknownReason;
            console.log("【mid】状态码不对");
          } else {
            let isFinished = false;
            let content;
            const prefixContent = Locale.Midjourney.TaskPrefix(
              statusResJson.prompt,
              taskId,
            );
            console.log("【mid】请求成功了", statusResJson);
            switch (statusResJson?.status) {
              case "SUCCESS":
                console.log("[mid] SUCCESS", statusResJson);

                content = statusResJson.imageUrl;
                isFinished = true;
                if (statusResJson.imageUrl) {
                  let imgUrl = useGetMidjourneySelfProxyUrl(
                    statusResJson.imageUrl,
                  );
                  botMessage.attr.imgUrl = imgUrl;
                  botMessage.content =
                    prefixContent + `[![${taskId}](${imgUrl})](${imgUrl})`;
                }
                if (
                  statusResJson.action === "DESCRIBE" &&
                  statusResJson.prompt
                ) {
                  botMessage.content += `\n${statusResJson.prompt}`;
                }
                break;
              case "FAILURE":
                console.log("[mid] FAILURE", statusResJson);
                content =
                  statusResJson.failReason || Locale.Midjourney.UnknownReason;
                isFinished = true;
                botMessage.content =
                  prefixContent +
                  `**${
                    Locale.Midjourney.TaskStatus
                  }:** [${new Date().toLocaleString()}] - ${content}`;
                break;
              case "NOT_START":
                content = Locale.Midjourney.TaskNotStart;
                break;
              case "IN_PROGRESS":
                console.log("[mid] ", statusResJson);
                content = Locale.Midjourney.TaskProgressTip(
                  statusResJson.progress,
                );
                break;
              case "SUBMITTED":
                content = Locale.Midjourney.TaskRemoteSubmit;
                break;
              default:
                console.log("[mid] ", statusResJson);
                content = statusResJson.status;
            }
            botMessage.attr.status = statusResJson.status;
            if (isFinished) {
              botMessage.attr.finished = true;
            } else {
              botMessage.content =
                prefixContent +
                `**${
                  Locale.Midjourney.TaskStatus
                }:** [${new Date().toLocaleString()}] - ${content}`;
              if (
                statusResJson.status === "IN_PROGRESS" &&
                statusResJson.imageUrl
              ) {
                let imgUrl = useGetMidjourneySelfProxyUrl(
                  statusResJson.imageUrl,
                );
                botMessage.attr.imgUrl = imgUrl;
                botMessage.content += `\n[![${taskId}](${imgUrl})](${imgUrl})`;
              }
              this.fetchMidjourneyStatus(taskId, botMessage);
            }
            set(() => ({}));
            if (isFinished) {
              extAttr?.setAutoScroll(true);
            }
          }
        }, 3000);
      },

      async onUserInput(content: string, extAttr?: any) {
=======
      async onUserInput(content: string, attachImages?: string[]) {
>>>>>>> e756506c
        const session = get().currentSession();
        const modelConfig = session.mask.modelConfig;
        let userContent: string = "";
        if (
          extAttr?.mjImageMode &&
          (extAttr?.useImages?.length ?? 0) > 0 &&
          extAttr.mjImageMode !== "IMAGINE"
        ) {
          if (
            extAttr.mjImageMode === "BLEND" &&
            (extAttr.useImages.length < 2 || extAttr.useImages.length > 5)
          ) {
            alert(Locale.Midjourney.BlendMinImg(2, 5));
            return new Promise((resolve: any, reject) => {
              resolve(false);
            });
          }
          userContent = `/mj ${extAttr?.mjImageMode}`;
          extAttr.useImages.forEach((img: any, index: number) => {
            userContent += `::[${index + 1}]${img.filename}`;
          });
        } else {
          userContent = fillTemplateWith(content, modelConfig);
        }

        // console.log("[User Input] after template: ", userContent);

        let mContent: string | MultimodalContent[] = userContent;

        if (attachImages && attachImages.length > 0) {
          mContent = [
            {
              type: "text",
              text: userContent,
            },
          ];
          mContent = mContent.concat(
            attachImages.map((url) => {
              return {
                type: "image_url",
                image_url: {
                  url: url,
                },
              };
            }),
          );
        }
        let userMessage: ChatMessage = createMessage({
          role: "user",
          content: mContent,
        });

        const botMessage: ChatMessage = createMessage({
          role: "assistant",
          streaming: true,
          model: modelConfig.model,
          attr: {},
        });

        // get recent messages
        const recentMessages = get().getMessagesWithMemory();
        const sendMessages = recentMessages.concat(userMessage);
        const messageIndex = get().currentSession().messages.length + 1;

        // save user's and bot's message
        get().updateCurrentSession((session) => {
          const savedUserMessage = {
            ...userMessage,
            content: mContent,
          };
          session.messages = session.messages.concat([
            savedUserMessage,
            botMessage,
          ]);
        });
        if (
          content.toLowerCase().startsWith("/mj") ||
          content.toLowerCase().startsWith("/MJ")
        ) {
          botMessage.model = "midjourney";
          const startFn = async () => {
            const prompt = content.substring(3).trim();
            let action: string = "IMAGINE";
            const firstSplitIndex = prompt.indexOf("::");
            if (firstSplitIndex > 0) {
              action = prompt.substring(0, firstSplitIndex);
            }
            if (
              ![
                "UPSCALE",
                "VARIATION",
                "IMAGINE",
                "DESCRIBE",
                "BLEND",
                "REROLL",
              ].includes(action)
            ) {
              botMessage.content = Locale.Midjourney.TaskErrUnknownType;
              botMessage.streaming = false;
              return;
            }
            console.log("[action] ", action);
            botMessage.attr.action = action;
            let actionIndex: any = null;
            let actionUseTaskId: any = null;
            if (
              action === "VARIATION" ||
              action == "UPSCALE" ||
              action == "REROLL"
            ) {
              actionIndex = parseInt(
                prompt.substring(firstSplitIndex + 2, firstSplitIndex + 3),
              );
              actionUseTaskId = prompt.substring(firstSplitIndex + 5);
            }
            try {
              let res = null;
              const reqFn = (path: string, method: string, body?: any) => {
                return fetch("/api/midjourney/mj/" + path, {
                  method: method,
                  headers: getHeaders(),
                  body: body,
                });
              };
              switch (action) {
                case "IMAGINE": {
                  res = await reqFn(
                    "submit/imagine",
                    "POST",
                    JSON.stringify({
                      prompt: prompt,
                      // base64Array: extAttr?.useImages?.[0]?.base64 ?? null,
                      base64Array: extAttr?.useImages?.[0]?.base64
                        ? [extAttr?.useImages?.[0]?.base64]
                        : null,
                    }),
                  );
                  break;
                }
                case "DESCRIBE": {
                  res = await reqFn(
                    "submit/describe",
                    "POST",
                    JSON.stringify({
                      base64: extAttr.useImages[0].base64,
                    }),
                  );
                  break;
                }
                case "BLEND": {
                  const base64Array = extAttr.useImages.map(
                    (ui: any) => ui.base64,
                  );
                  res = await reqFn(
                    "submit/blend",
                    "POST",
                    JSON.stringify({ base64Array }),
                  );
                  break;
                }
                case "UPSCALE":
                case "VARIATION":
                case "REROLL": {
                  res = await reqFn(
                    "submit/change",
                    "POST",
                    JSON.stringify({
                      action: action,
                      index: actionIndex,
                      taskId: actionUseTaskId,
                    }),
                  );
                  break;
                }
                default:
              }
              if (res == null) {
                botMessage.content =
                  Locale.Midjourney.TaskErrNotSupportType(action);
                botMessage.streaming = false;
                return;
              }
              if (!res.ok) {
                const text = await res.text();
                throw new Error(
                  `\n${Locale.Midjourney.StatusCode(
                    res.status,
                  )}\n${Locale.Midjourney.RespBody(
                    text || Locale.Midjourney.None,
                  )}`,
                );
              }
              const resJson = await res.json();
              if (
                res.status < 200 ||
                res.status >= 300 ||
                (resJson.code != 1 && resJson.code != 22)
              ) {
                botMessage.content = Locale.Midjourney.TaskSubmitErr(
                  resJson?.msg ||
                    resJson?.error ||
                    resJson?.description ||
                    Locale.Midjourney.UnknownError,
                );
              } else {
                const taskId: string = resJson.result;
                const prefixContent = Locale.Midjourney.TaskPrefix(
                  prompt,
                  taskId,
                );
                botMessage.content =
                  prefixContent +
                    `[${new Date().toLocaleString()}] - ${
                      Locale.Midjourney.TaskSubmitOk
                    }: ` +
                    resJson?.description || Locale.Midjourney.PleaseWait;
                botMessage.attr.taskId = taskId;
                botMessage.attr.status = resJson.status;
                this.fetchMidjourneyStatus(botMessage, extAttr);
              }
            } catch (e: any) {
              console.error(e);
              botMessage.content = Locale.Midjourney.TaskSubmitErr(
                e?.error || e?.message || Locale.Midjourney.UnknownError,
              );
            } finally {
              ChatControllerPool.remove(
                session.id,
                botMessage.id ?? messageIndex,
              );
              botMessage.streaming = false;
            }
          };
          await startFn();
          get().onNewMessage(botMessage);
          set(() => ({}));
          extAttr?.setAutoScroll(true);
        } else {
          var api: ClientApi;
          if (modelConfig.model.startsWith("gemini")) {
            api = new ClientApi(ModelProvider.GeminiPro);
          } else {
            api = new ClientApi(ModelProvider.GPT);
          }

          // make request
          api.llm.chat({
            messages: sendMessages,
            config: { ...modelConfig, stream: true },
            onUpdate(message) {
              botMessage.streaming = true;
              if (message) {
                botMessage.content = message;
              }
              get().updateCurrentSession((session) => {
                session.messages = session.messages.concat();
              });
            },
            onFinish(message) {
              botMessage.streaming = false;
              if (message) {
                botMessage.content = message;
                get().onNewMessage(botMessage);
              }
              ChatControllerPool.remove(session.id, botMessage.id);
            },
            onError(error) {
              const isAborted = error.message.includes("aborted");
              botMessage.content +=
                "\n\n" +
                prettyObject({
                  error: true,
                  message: error.message,
                });
              botMessage.streaming = false;
              userMessage.isError = !isAborted;
              botMessage.isError = !isAborted;
              get().updateCurrentSession((session) => {
                session.messages = session.messages.concat();
              });
              ChatControllerPool.remove(
                session.id,
                botMessage.id ?? messageIndex,
              );

              console.error("[Chat] failed ", error);
            },
            onController(controller) {
              // collect controller for stop/retry
              ChatControllerPool.addController(
                session.id,
                botMessage.id ?? messageIndex,
                controller,
              );
            },
          });
        }
      },

      getMemoryPrompt() {
        const session = get().currentSession();

        return {
          role: "system",
          content:
            session.memoryPrompt.length > 0
              ? Locale.Store.Prompt.History(session.memoryPrompt)
              : "",
          date: "",
        } as ChatMessage;
      },

      getMessagesWithMemory() {
        const session = get().currentSession();
        const modelConfig = session.mask.modelConfig;
        const clearContextIndex = session.clearContextIndex ?? 0;
        const messages = session.messages.slice();
        const totalMessageCount = session.messages.length;

        // in-context prompts
        const contextPrompts = session.mask.context.slice();

        // system prompts, to get close to OpenAI Web ChatGPT
        const shouldInjectSystemPrompts =
          modelConfig.enableInjectSystemPrompts &&
          session.mask.modelConfig.model.startsWith("gpt-");

        var systemPrompts: ChatMessage[] = [];
        systemPrompts = shouldInjectSystemPrompts
          ? [
              createMessage({
                role: "system",
                content: fillTemplateWith("", {
                  ...modelConfig,
                  template: DEFAULT_SYSTEM_TEMPLATE,
                }),
              }),
            ]
          : [];
        if (shouldInjectSystemPrompts) {
          console.log(
            "[Global System Prompt] ",
            systemPrompts.at(0)?.content ?? "empty",
          );
        }

        // long term memory
        const shouldSendLongTermMemory =
          modelConfig.sendMemory &&
          session.memoryPrompt &&
          session.memoryPrompt.length > 0 &&
          session.lastSummarizeIndex > clearContextIndex;
        const longTermMemoryPrompts = shouldSendLongTermMemory
          ? [get().getMemoryPrompt()]
          : [];
        const longTermMemoryStartIndex = session.lastSummarizeIndex;

        // short term memory
        const shortTermMemoryStartIndex = Math.max(
          0,
          totalMessageCount - modelConfig.historyMessageCount,
        );

        // lets concat send messages, including 4 parts:
        // 0. system prompt: to get close to OpenAI Web ChatGPT
        // 1. long term memory: summarized memory messages
        // 2. pre-defined in-context prompts
        // 3. short term memory: latest n messages
        // 4. newest input message
        const memoryStartIndex = shouldSendLongTermMemory
          ? Math.min(longTermMemoryStartIndex, shortTermMemoryStartIndex)
          : shortTermMemoryStartIndex;
        // and if user has cleared history messages, we should exclude the memory too.
        const contextStartIndex = Math.max(clearContextIndex, memoryStartIndex);
        const maxTokenThreshold = modelConfig.max_tokens;

        // get recent messages as much as possible
        const reversedRecentMessages = [];
        for (
          let i = totalMessageCount - 1, tokenCount = 0;
          i >= contextStartIndex && tokenCount < maxTokenThreshold;
          i -= 1
        ) {
          const msg = messages[i];
          if (!msg || msg.isError) continue;
          tokenCount += estimateTokenLength(getMessageTextContent(msg));
          reversedRecentMessages.push(msg);
        }

        // concat all messages
        const recentMessages = [
          ...systemPrompts,
          ...longTermMemoryPrompts,
          ...contextPrompts,
          ...reversedRecentMessages.reverse(),
        ];

        return recentMessages;
      },

      updateMessage(
        sessionIndex: number,
        messageIndex: number,
        updater: (message?: ChatMessage) => void,
      ) {
        const sessions = get().sessions;
        const session = sessions.at(sessionIndex);
        const messages = session?.messages;
        updater(messages?.at(messageIndex));
        set(() => ({ sessions }));
      },

      resetSession() {
        get().updateCurrentSession((session) => {
          session.messages = [];
          session.memoryPrompt = "";
        });
      },

      summarizeSession() {
        const config = useAppConfig.getState();
        const session = get().currentSession();
        const modelConfig = session.mask.modelConfig;

        var api: ClientApi;
        if (modelConfig.model.startsWith("gemini")) {
          api = new ClientApi(ModelProvider.GeminiPro);
        } else {
          api = new ClientApi(ModelProvider.GPT);
        }

        // remove error messages if any
        const messages = session.messages;

        // should summarize topic after chating more than 50 words
        const SUMMARIZE_MIN_LEN = 50;
        if (
          config.enableAutoGenerateTitle &&
          session.topic === DEFAULT_TOPIC &&
          countMessages(messages) >= SUMMARIZE_MIN_LEN
        ) {
          const topicMessages = messages.concat(
            createMessage({
              role: "user",
              content: Locale.Store.Prompt.Topic,
            }),
          );
          api.llm.chat({
            messages: topicMessages,
            config: {
              model: getSummarizeModel(session.mask.modelConfig.model),
            },
            onFinish(message) {
              get().updateCurrentSession(
                (session) =>
                  (session.topic =
                    message.length > 0 ? trimTopic(message) : DEFAULT_TOPIC),
              );
            },
          });
        }
        const summarizeIndex = Math.max(
          session.lastSummarizeIndex,
          session.clearContextIndex ?? 0,
        );
        let toBeSummarizedMsgs = messages
          .filter((msg) => !msg.isError)
          .slice(summarizeIndex);

        const historyMsgLength = countMessages(toBeSummarizedMsgs);

        if (historyMsgLength > modelConfig?.max_tokens ?? 4000) {
          const n = toBeSummarizedMsgs.length;
          toBeSummarizedMsgs = toBeSummarizedMsgs.slice(
            Math.max(0, n - modelConfig.historyMessageCount),
          );
        }

        // add memory prompt
        toBeSummarizedMsgs.unshift(get().getMemoryPrompt());

        const lastSummarizeIndex = session.messages.length;

        // console.log(
        //   "[Chat History] ",
        //   toBeSummarizedMsgs,
        //   historyMsgLength,
        //   modelConfig.compressMessageLengthThreshold,
        // );

        if (
          historyMsgLength > modelConfig.compressMessageLengthThreshold &&
          modelConfig.sendMemory
        ) {
          api.llm.chat({
            messages: toBeSummarizedMsgs.concat(
              createMessage({
                role: "system",
                content: Locale.Store.Prompt.Summarize,
                date: "",
              }),
            ),
            config: {
              ...modelConfig,
              stream: true,
              model: getSummarizeModel(session.mask.modelConfig.model),
            },
            onUpdate(message) {
              session.memoryPrompt = message;
            },
            onFinish(message) {
              console.log("[Memory] ", message);
              get().updateCurrentSession((session) => {
                session.lastSummarizeIndex = lastSummarizeIndex;
                session.memoryPrompt = message; // Update the memory prompt for stored it in local storage
              });
            },
            onError(err) {
              console.error("[Summarize] ", err);
            },
          });
        }
      },

      updateStat(message: ChatMessage) {
        get().updateCurrentSession((session) => {
          session.stat.charCount += message.content.length;
          // TODO: should update chat count and word count
        });
      },

      updateCurrentSession(updater: (session: ChatSession) => void) {
        const sessions = get().sessions;
        const index = get().currentSessionIndex;
        updater(sessions[index]);
        set(() => ({ sessions }));
      },

      clearAllData() {
        localStorage.clear();
        location.reload();
      },
    };

    return methods;
  },
  {
    name: StoreKey.Chat,
    version: 3.1,
    migrate(persistedState, version) {
      const state = persistedState as any;
      const newState = JSON.parse(
        JSON.stringify(state),
      ) as typeof DEFAULT_CHAT_STATE;

      if (version < 2) {
        newState.sessions = [];

        const oldSessions = state.sessions;
        for (const oldSession of oldSessions) {
          const newSession = createEmptySession();
          newSession.topic = oldSession.topic;
          newSession.messages = [...oldSession.messages];
          newSession.mask.modelConfig.sendMemory = true;
          newSession.mask.modelConfig.historyMessageCount = 4;
          newSession.mask.modelConfig.compressMessageLengthThreshold = 1000;
          newState.sessions.push(newSession);
        }
      }

      if (version < 3) {
        // migrate id to nanoid
        newState.sessions.forEach((s) => {
          s.id = nanoid();
          s.messages.forEach((m) => (m.id = nanoid()));
        });
      }

      // Enable `enableInjectSystemPrompts` attribute for old sessions.
      // Resolve issue of old sessions not automatically enabling.
      if (version < 3.1) {
        newState.sessions.forEach((s) => {
          if (
            // Exclude those already set by user
            !s.mask.modelConfig.hasOwnProperty("enableInjectSystemPrompts")
          ) {
            // Because users may have changed this configuration,
            // the user's current configuration is used instead of the default
            const config = useAppConfig.getState();
            s.mask.modelConfig.enableInjectSystemPrompts =
              config.modelConfig.enableInjectSystemPrompts;
          }
        });
      }

      return newState as any;
    },
  },
);<|MERGE_RESOLUTION|>--- conflicted
+++ resolved
@@ -14,16 +14,13 @@
   SUMMARIZE_MODEL,
   GEMINI_SUMMARIZE_MODEL,
 } from "../constant";
-<<<<<<< HEAD
 import {
   getHeaders,
   useGetMidjourneySelfProxyUrl,
   ClientApi,
   RequestMessage,
+  MultimodalContent,
 } from "../client/api";
-=======
-import { ClientApi, RequestMessage, MultimodalContent } from "../client/api";
->>>>>>> e756506c
 import { ChatControllerPool } from "../client/controller";
 import { prettyObject } from "../utils/format";
 import { estimateTokenLength } from "../utils/token";
@@ -302,7 +299,6 @@
         get().summarizeSession();
       },
 
-<<<<<<< HEAD
       fetchMidjourneyStatus(botMessage: ChatMessage, extAttr?: any) {
         const taskId = botMessage?.attr?.taskId;
         if (
@@ -413,10 +409,12 @@
         }, 3000);
       },
 
-      async onUserInput(content: string, extAttr?: any) {
-=======
-      async onUserInput(content: string, attachImages?: string[]) {
->>>>>>> e756506c
+      // async onUserInput(content: string, extAttr?: any) {
+      async onUserInput(
+        content: string,
+        extAttr?: any,
+        attachImages?: string[],
+      ) {
         const session = get().currentSession();
         const modelConfig = session.mask.modelConfig;
         let userContent: string = "";
