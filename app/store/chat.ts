--- conflicted
+++ resolved
@@ -95,7 +95,7 @@
   };
 }
 
-<<<<<<< HEAD
+  // if it is using gpt-* models, force to use 4o-mini to summarize
 const ChatFetchTaskPool: Record<string, any> = {};
 
 function getSummarizeModel(currentModel: string): {
@@ -103,10 +103,6 @@
   providerName: string | undefined,
 } {
   // if it is using gpt-* models, force to use 3.5 to summarize
-=======
-function getSummarizeModel(currentModel: string) {
-  // if it is using gpt-* models, force to use 4o-mini to summarize
->>>>>>> 115f357a
   if (currentModel.startsWith("gpt")) {
     const configStore = useAppConfig.getState();
     const accessStore = useAccessStore.getState();
