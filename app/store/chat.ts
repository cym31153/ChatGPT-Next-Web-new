--- conflicted
+++ resolved
@@ -96,12 +96,6 @@
     KnowledgeCutOffDate[modelConfig.model] ?? KnowledgeCutOffDate.default;
   // Find the model in the DEFAULT_MODELS array that matches the modelConfig.model
   const modelInfo = DEFAULT_MODELS.find((m) => m.name === modelConfig.model);
-<<<<<<< HEAD
-  if (!modelInfo) {
-    throw new Error(
-      `Model ${modelConfig.model} not found in DEFAULT_MODELS array.`,
-    );
-=======
 
   var serviceProvider = "OpenAI";
   if (modelInfo) {
@@ -109,7 +103,6 @@
 
     // Directly use the providerName from the modelInfo
     serviceProvider = modelInfo.provider.providerName;
->>>>>>> 9d5801fb
   }
 
   const vars = {
