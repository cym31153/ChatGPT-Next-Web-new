--- conflicted
+++ resolved
@@ -320,6 +320,8 @@
           session.messages.push(savedUserMessage);
           session.messages.push(botMessage);
         });
+        var api: ClientApi;
+        api = new ClientApi(ModelProvider.GPT);
         if (
           config.pluginConfig.enable &&
           session.mask.usePlugins &&
@@ -381,7 +383,6 @@
                 botMessage.id ?? messageIndex,
               );
 
-<<<<<<< HEAD
               console.error("[Chat] failed ", error);
             },
             onController(controller) {
@@ -394,8 +395,10 @@
             },
           });
         } else {
+          if (modelConfig.model === "gemini-pro") {
+            api = new ClientApi(ModelProvider.GeminiPro);
+          }
           // make request
-          api.switch(modelConfig.model);
           api.llm.chat({
             messages: sendMessages,
             config: { ...modelConfig, stream: true },
@@ -406,43 +409,6 @@
               }
               get().updateCurrentSession((session) => {
                 session.messages = session.messages.concat();
-=======
-        var api: ClientApi;
-        if (modelConfig.model === "gemini-pro") {
-          api = new ClientApi(ModelProvider.GeminiPro);
-        } else {
-          api = new ClientApi(ModelProvider.GPT);
-        }
-
-        // make request
-        api.llm.chat({
-          messages: sendMessages,
-          config: { ...modelConfig, stream: true },
-          onUpdate(message) {
-            botMessage.streaming = true;
-            if (message) {
-              botMessage.content = message;
-            }
-            get().updateCurrentSession((session) => {
-              session.messages = session.messages.concat();
-            });
-          },
-          onFinish(message) {
-            botMessage.streaming = false;
-            if (message) {
-              botMessage.content = message;
-              get().onNewMessage(botMessage);
-            }
-            ChatControllerPool.remove(session.id, botMessage.id);
-          },
-          onError(error) {
-            const isAborted = error.message.includes("aborted");
-            botMessage.content +=
-              "\n\n" +
-              prettyObject({
-                error: true,
-                message: error.message,
->>>>>>> a4cb8594
               });
             },
             onFinish(message) {
@@ -632,7 +598,6 @@
               content: Locale.Store.Prompt.Topic,
             }),
           );
-          api.switch(session.mask.modelConfig.model);
           api.llm.chat({
             messages: topicMessages,
             config: {
@@ -680,7 +645,6 @@
           historyMsgLength > modelConfig.compressMessageLengthThreshold &&
           modelConfig.sendMemory
         ) {
-          api.switch(modelConfig.model);
           api.llm.chat({
             messages: toBeSummarizedMsgs.concat(
               createMessage({
