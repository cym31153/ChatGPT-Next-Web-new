--- conflicted
+++ resolved
@@ -297,23 +297,13 @@
           model: modelConfig.model,
         });
 
-<<<<<<< HEAD
-        const systemInfo = createMessage({
-          role: "system",
-          content: `IMPORTANT: It is now ${new Date().toLocaleString()}}. You are a personal AI assistant. Your name is Aizpy. You are intelligent, knowledgeable, wise, and polite. Sometimes you even show a bit of humor. ${more_assistant_info}You are a model powered by ${
-            modelConfig.model
-          }.`,
-          id: botMessage.id! + 1,
-        });
-=======
         // const systemInfo = createMessage({
         //   role: "system",
-        //   content: `IMPORTANT: You are a personal AI assistant. Your name is Aizpy. You are a model powered by ${
+        //   content: `IMPORTANT: It is now ${new Date().toLocaleString()}}. You are a personal AI assistant. Your name is Aizpy. You are intelligent, knowledgeable, wise, and polite. Sometimes you even show a bit of humor. ${more_assistant_info}You are a model powered by ${
         //     modelConfig.model
-        //   }, but you don't have to proactively tell others about your model unless they ask. Now time is ${new Date().toLocaleString()}}`,
+        //   }.`,
         //   id: botMessage.id! + 1,
         // });
->>>>>>> e698b21a
 
         // get recent messages
         const recentMessages = get().getMessagesWithMemory();
