import { create } from "zustand";
import { persist } from "zustand/middleware";

import { trimTopic } from "../utils";

import Locale, { getLang } from "../locales";
import { showToast } from "../components/ui-lib";
import { ModelConfig, ModelType, useAppConfig } from "./config";
import { createEmptyMask, Mask } from "./mask";
import {
  DEFAULT_INPUT_TEMPLATE,
  DEFAULT_SYSTEM_TEMPLATE,
  StoreKey,
  SUMMARIZE_MODEL,
} from "../constant";
import { api, RequestMessage } from "../client/api";
import { ChatControllerPool } from "../client/controller";
import { prettyObject } from "../utils/format";
import { estimateTokenLength } from "../utils/token";
import { nanoid } from "nanoid";

export type ChatMessage = RequestMessage & {
  date: string;
  streaming?: boolean;
  isError?: boolean;
  id: string;
  model?: ModelType;
};

export function createMessage(override: Partial<ChatMessage>): ChatMessage {
  return {
    id: nanoid(),
    date: new Date().toLocaleString(),
    role: "user",
    content: "",
    ...override,
  };
}

export interface ChatStat {
  tokenCount: number;
  wordCount: number;
  charCount: number;
}

export interface ChatSession {
  id: string;
  topic: string;

  memoryPrompt: string;
  messages: ChatMessage[];
  stat: ChatStat;
  lastUpdate: number;
  lastSummarizeIndex: number;
  clearContextIndex?: number;

  mask: Mask;
}

export const DEFAULT_TOPIC = Locale.Store.DefaultTopic;
export const BOT_HELLO: ChatMessage = createMessage({
  role: "assistant",
  content: Locale.Store.BotHello,
});

function createEmptySession(): ChatSession {
  return {
    id: nanoid(),
    topic: DEFAULT_TOPIC,
    memoryPrompt: "",
    messages: [],
    stat: {
      tokenCount: 0,
      wordCount: 0,
      charCount: 0,
    },
    lastUpdate: Date.now(),
    lastSummarizeIndex: 0,

    mask: createEmptyMask(),
  };
}

function getSummarizeModel(currentModel: string) {
  // if it is using gpt-* models, force to use 3.5 to summarize
  return currentModel.startsWith("gpt") ? SUMMARIZE_MODEL : currentModel;
}

interface ChatStore {
  sessions: ChatSession[];
  currentSessionIndex: number;
  clearSessions: () => void;
  moveSession: (from: number, to: number) => void;
  selectSession: (index: number) => void;
  newSession: (mask?: Mask) => void;
  deleteSession: (index: number) => void;
  currentSession: () => ChatSession;
  nextSession: (delta: number) => void;
  onNewMessage: (message: ChatMessage) => void;
  onUserInput: (content: string) => Promise<void>;
  summarizeSession: () => void;
  updateStat: (message: ChatMessage) => void;
  updateCurrentSession: (updater: (session: ChatSession) => void) => void;
  updateMessage: (
    sessionIndex: number,
    messageIndex: number,
    updater: (message?: ChatMessage) => void,
  ) => void;
  resetSession: () => void;
  getMessagesWithMemory: () => ChatMessage[];
  getMemoryPrompt: () => ChatMessage;

  clearAllData: () => void;
}

function countMessages(msgs: ChatMessage[]) {
  return msgs.reduce((pre, cur) => pre + estimateTokenLength(cur.content), 0);
}

function fillTemplateWith(input: string, modelConfig: ModelConfig) {
  const vars = {
    model: modelConfig.model,
    time: new Date().toLocaleString(),
    lang: getLang(),
    input: input,
  };

  let output = modelConfig.template ?? DEFAULT_INPUT_TEMPLATE;

  // must contains {{input}}
  const inputVar = "{{input}}";
  if (!output.includes(inputVar)) {
    output += "\n" + inputVar;
  }

  Object.entries(vars).forEach(([name, value]) => {
    output = output.replaceAll(`{{${name}}}`, value);
  });

  return output;
}

export const useChatStore = create<ChatStore>()(
  persist(
    (set, get) => ({
      sessions: [createEmptySession()],
      currentSessionIndex: 0,

      clearSessions() {
        set(() => ({
          sessions: [createEmptySession()],
          currentSessionIndex: 0,
        }));
      },

      selectSession(index: number) {
        set({
          currentSessionIndex: index,
        });
      },

      moveSession(from: number, to: number) {
        set((state) => {
          const { sessions, currentSessionIndex: oldIndex } = state;

          // move the session
          const newSessions = [...sessions];
          const session = newSessions[from];
          newSessions.splice(from, 1);
          newSessions.splice(to, 0, session);

          // modify current session id
          let newIndex = oldIndex === from ? to : oldIndex;
          if (oldIndex > from && oldIndex <= to) {
            newIndex -= 1;
          } else if (oldIndex < from && oldIndex >= to) {
            newIndex += 1;
          }

          return {
            currentSessionIndex: newIndex,
            sessions: newSessions,
          };
        });
      },

      newSession(mask) {
        const session = createEmptySession();

        if (mask) {
          const config = useAppConfig.getState();
          const globalModelConfig = config.modelConfig;

          session.mask = {
            ...mask,
            modelConfig: {
              ...globalModelConfig,
              ...mask.modelConfig,
            },
          };
          session.topic = mask.name;
        }

        set((state) => ({
          currentSessionIndex: 0,
          sessions: [session].concat(state.sessions),
        }));
      },

      nextSession(delta) {
        const n = get().sessions.length;
        const limit = (x: number) => (x + n) % n;
        const i = get().currentSessionIndex;
        get().selectSession(limit(i + delta));
      },

      deleteSession(index) {
        const deletingLastSession = get().sessions.length === 1;
        const deletedSession = get().sessions.at(index);

        if (!deletedSession) return;

        const sessions = get().sessions.slice();
        sessions.splice(index, 1);

        const currentIndex = get().currentSessionIndex;
        let nextIndex = Math.min(
          currentIndex - Number(index < currentIndex),
          sessions.length - 1,
        );

        if (deletingLastSession) {
          nextIndex = 0;
          sessions.push(createEmptySession());
        }

        // for undo delete action
        const restoreState = {
          currentSessionIndex: get().currentSessionIndex,
          sessions: get().sessions.slice(),
        };

        set(() => ({
          currentSessionIndex: nextIndex,
          sessions,
        }));

        showToast(
          Locale.Home.DeleteToast,
          {
            text: Locale.Home.Revert,
            onClick() {
              set(() => restoreState);
            },
          },
          5000,
        );
      },

      currentSession() {
        let index = get().currentSessionIndex;
        const sessions = get().sessions;

        if (index < 0 || index >= sessions.length) {
          index = Math.min(sessions.length - 1, Math.max(0, index));
          set(() => ({ currentSessionIndex: index }));
        }

        const session = sessions[index];

        return session;
      },

      onNewMessage(message) {
        get().updateCurrentSession((session) => {
          session.messages = session.messages.concat();
          session.lastUpdate = Date.now();
        });
        get().updateStat(message);
        get().summarizeSession();
      },

      async onUserInput(content) {
        const session = get().currentSession();
        const modelConfig = session.mask.modelConfig;

        const userContent = fillTemplateWith(content, modelConfig);
        console.log("[User Input] after template: ", userContent);

        const userMessage: ChatMessage = createMessage({
          role: "user",
          content: userContent,
        });

        const botMessage: ChatMessage = createMessage({
          role: "assistant",
          streaming: true,
          model: modelConfig.model,
        });

        // get recent messages
        const recentMessages = get().getMessagesWithMemory();
        const sendMessages = recentMessages.concat(userMessage);
        const messageIndex = get().currentSession().messages.length + 1;

        // save user's and bot's message
        get().updateCurrentSession((session) => {
          const savedUserMessage = {
            ...userMessage,
            content,
          };
          session.messages = session.messages.concat([
            savedUserMessage,
            botMessage,
          ]);
        });

        // make request
        api.llm.chat({
          messages: sendMessages,
          config: { ...modelConfig, stream: true },
          onUpdate(message) {
            botMessage.streaming = true;
            if (message) {
              botMessage.content = message;
            }
            get().updateCurrentSession((session) => {
              session.messages = session.messages.concat();
            });
          },
          onFinish(message) {
            botMessage.streaming = false;
            if (message) {
              botMessage.content = message;
              get().onNewMessage(botMessage);
            }
            ChatControllerPool.remove(session.id, botMessage.id);
          },
          onError(error) {
            const isAborted = error.message.includes("aborted");
            botMessage.content +=
              "\n\n" +
              prettyObject({
                error: true,
                message: error.message,
              });
            botMessage.streaming = false;
            userMessage.isError = !isAborted;
            botMessage.isError = !isAborted;
            get().updateCurrentSession((session) => {
              session.messages = session.messages.concat();
            });
            ChatControllerPool.remove(
              session.id,
              botMessage.id ?? messageIndex,
            );

            console.error("[Chat] failed ", error);
          },
          onController(controller) {
            // collect controller for stop/retry
            ChatControllerPool.addController(
              session.id,
              botMessage.id ?? messageIndex,
              controller,
            );
          },
        });
      },

      getMemoryPrompt() {
        const session = get().currentSession();

        return {
          role: "system",
          content:
            session.memoryPrompt.length > 0
              ? Locale.Store.Prompt.History(session.memoryPrompt)
              : "",
          date: "",
        } as ChatMessage;
      },

      getMessagesWithMemory() {
        const session = get().currentSession();
        const modelConfig = session.mask.modelConfig;
        const clearContextIndex = session.clearContextIndex ?? 0;
        const messages = session.messages.slice();
        const totalMessageCount = session.messages.length;

        // in-context prompts
        const contextPrompts = session.mask.context.slice();

        // system prompts, to get close to OpenAI Web ChatGPT
        const shouldInjectSystemPrompts = modelConfig.enableInjectSystemPrompts;
        const systemPrompts = shouldInjectSystemPrompts
          ? [
              createMessage({
                role: "system",
                content: fillTemplateWith("", {
                  ...modelConfig,
                  template: DEFAULT_SYSTEM_TEMPLATE,
                }),
              }),
            ]
          : [];
        if (shouldInjectSystemPrompts) {
          console.log(
            "[Global System Prompt] ",
            systemPrompts.at(0)?.content ?? "empty",
          );
        }

        // long term memory
        const shouldSendLongTermMemory =
          modelConfig.sendMemory &&
          session.memoryPrompt &&
          session.memoryPrompt.length > 0 &&
          session.lastSummarizeIndex > clearContextIndex;
        const longTermMemoryPrompts = shouldSendLongTermMemory
          ? [get().getMemoryPrompt()]
          : [];
        const longTermMemoryStartIndex = session.lastSummarizeIndex;

        // short term memory
        const shortTermMemoryStartIndex = Math.max(
          0,
          totalMessageCount - modelConfig.historyMessageCount,
        );

        // lets concat send messages, including 4 parts:
        // 0. system prompt: to get close to OpenAI Web ChatGPT
        // 1. long term memory: summarized memory messages
        // 2. pre-defined in-context prompts
        // 3. short term memory: latest n messages
        // 4. newest input message
        const memoryStartIndex = shouldSendLongTermMemory
          ? Math.min(longTermMemoryStartIndex, shortTermMemoryStartIndex)
          : shortTermMemoryStartIndex;
        // and if user has cleared history messages, we should exclude the memory too.
        const contextStartIndex = Math.max(clearContextIndex, memoryStartIndex);
        const maxTokenThreshold = modelConfig.max_tokens;

        // get recent messages as much as possible
        const reversedRecentMessages = [];
        for (
          let i = totalMessageCount - 1, tokenCount = 0;
          i >= contextStartIndex && tokenCount < maxTokenThreshold;
          i -= 1
        ) {
          const msg = messages[i];
          if (!msg || msg.isError) continue;
          tokenCount += estimateTokenLength(msg.content);
          reversedRecentMessages.push(msg);
        }

        // concat all messages
        const recentMessages = [
          ...systemPrompts,
          ...longTermMemoryPrompts,
          ...contextPrompts,
          ...reversedRecentMessages.reverse(),
        ];

        return recentMessages;
      },

      updateMessage(
        sessionIndex: number,
        messageIndex: number,
        updater: (message?: ChatMessage) => void,
      ) {
        const sessions = get().sessions;
        const session = sessions.at(sessionIndex);
        const messages = session?.messages;
        updater(messages?.at(messageIndex));
        set(() => ({ sessions }));
      },

      resetSession() {
        get().updateCurrentSession((session) => {
          session.messages = [];
          session.memoryPrompt = "";
        });
      },

      summarizeSession() {
        const config = useAppConfig.getState();
        const session = get().currentSession();

        // remove error messages if any
        const messages = session.messages;

        // should summarize topic after chating more than 50 words
        const SUMMARIZE_MIN_LEN = 50;
        if (
          config.enableAutoGenerateTitle &&
          session.topic === DEFAULT_TOPIC &&
          countMessages(messages) >= SUMMARIZE_MIN_LEN
        ) {
          const topicMessages = messages.concat(
            createMessage({
              role: "user",
              content: Locale.Store.Prompt.Topic,
            }),
          );
          api.llm.chat({
            messages: topicMessages,
            config: {
<<<<<<< HEAD
              model: "gpt-3.5-turbo-16k",
=======
              model: getSummarizeModel(session.mask.modelConfig.model),
>>>>>>> 1f94ae78
            },
            onFinish(message) {
              get().updateCurrentSession(
                (session) =>
                  (session.topic =
                    message.length > 0 ? trimTopic(message) : DEFAULT_TOPIC),
              );
            },
          });
        }

        const modelConfig = session.mask.modelConfig;
        const summarizeIndex = Math.max(
          session.lastSummarizeIndex,
          session.clearContextIndex ?? 0,
        );
        let toBeSummarizedMsgs = messages
          .filter((msg) => !msg.isError)
          .slice(summarizeIndex);

        const historyMsgLength = countMessages(toBeSummarizedMsgs);

        if (historyMsgLength > modelConfig?.max_tokens ?? 4000) {
          const n = toBeSummarizedMsgs.length;
          toBeSummarizedMsgs = toBeSummarizedMsgs.slice(
            Math.max(0, n - modelConfig.historyMessageCount),
          );
        }

        // add memory prompt
        toBeSummarizedMsgs.unshift(get().getMemoryPrompt());

        const lastSummarizeIndex = session.messages.length;

        console.log(
          "[Chat History] ",
          toBeSummarizedMsgs,
          historyMsgLength,
          modelConfig.compressMessageLengthThreshold,
        );

        if (
          historyMsgLength > modelConfig.compressMessageLengthThreshold &&
          modelConfig.sendMemory
        ) {
          api.llm.chat({
            messages: toBeSummarizedMsgs.concat(
              createMessage({
                role: "system",
                content: Locale.Store.Prompt.Summarize,
                date: "",
              }),
            ),
<<<<<<< HEAD
            config: { ...modelConfig, stream: true, model: "gpt-3.5-turbo-16k" },
=======
            config: {
              ...modelConfig,
              stream: true,
              model: getSummarizeModel(session.mask.modelConfig.model),
            },
>>>>>>> 1f94ae78
            onUpdate(message) {
              session.memoryPrompt = message;
            },
            onFinish(message) {
              console.log("[Memory] ", message);
              session.lastSummarizeIndex = lastSummarizeIndex;
            },
            onError(err) {
              console.error("[Summarize] ", err);
            },
          });
        }
      },

      updateStat(message) {
        get().updateCurrentSession((session) => {
          session.stat.charCount += message.content.length;
          // TODO: should update chat count and word count
        });
      },

      updateCurrentSession(updater) {
        const sessions = get().sessions;
        const index = get().currentSessionIndex;
        updater(sessions[index]);
        set(() => ({ sessions }));
      },

      clearAllData() {
        localStorage.clear();
        location.reload();
      },
    }),
    {
      name: StoreKey.Chat,
      version: 3.1,
      migrate(persistedState, version) {
        const state = persistedState as any;
        const newState = JSON.parse(JSON.stringify(state)) as ChatStore;

        if (version < 2) {
          newState.sessions = [];

          const oldSessions = state.sessions;
          for (const oldSession of oldSessions) {
            const newSession = createEmptySession();
            newSession.topic = oldSession.topic;
            newSession.messages = [...oldSession.messages];
            newSession.mask.modelConfig.sendMemory = true;
            newSession.mask.modelConfig.historyMessageCount = 4;
            newSession.mask.modelConfig.compressMessageLengthThreshold = 1000;
            newState.sessions.push(newSession);
          }
        }

        if (version < 3) {
          // migrate id to nanoid
          newState.sessions.forEach((s) => {
            s.id = nanoid();
            s.messages.forEach((m) => (m.id = nanoid()));
          });
        }

        // Enable `enableInjectSystemPrompts` attribute for old sessions.
        // Resolve issue of old sessions not automatically enabling.
        if (version < 3.1) {
          newState.sessions.forEach((s) => {
            if (
              // Exclude those already set by user
              !s.mask.modelConfig.hasOwnProperty("enableInjectSystemPrompts")
            ) {
              // Because users may have changed this configuration,
              // the user's current configuration is used instead of the default
              const config = useAppConfig.getState();
              s.mask.modelConfig.enableInjectSystemPrompts =
                config.modelConfig.enableInjectSystemPrompts;
            }
          });
        }

        return newState;
      },
    },
  ),
);<|MERGE_RESOLUTION|>--- conflicted
+++ resolved
@@ -507,11 +507,7 @@
           api.llm.chat({
             messages: topicMessages,
             config: {
-<<<<<<< HEAD
-              model: "gpt-3.5-turbo-16k",
-=======
               model: getSummarizeModel(session.mask.modelConfig.model),
->>>>>>> 1f94ae78
             },
             onFinish(message) {
               get().updateCurrentSession(
@@ -565,15 +561,11 @@
                 date: "",
               }),
             ),
-<<<<<<< HEAD
-            config: { ...modelConfig, stream: true, model: "gpt-3.5-turbo-16k" },
-=======
             config: {
               ...modelConfig,
               stream: true,
               model: getSummarizeModel(session.mask.modelConfig.model),
             },
->>>>>>> 1f94ae78
             onUpdate(message) {
               session.memoryPrompt = message;
             },
