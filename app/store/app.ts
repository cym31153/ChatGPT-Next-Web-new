--- conflicted
+++ resolved
@@ -16,11 +16,8 @@
   date: string;
   streaming?: boolean;
   isError?: boolean;
-<<<<<<< HEAD
   model?: string;
-=======
   id?: number;
->>>>>>> c03b4ade
 };
 
 export function createMessage(override: Partial<Message>): Message {
@@ -390,13 +387,9 @@
         const botMessage: Message = createMessage({
           role: "assistant",
           streaming: true,
-<<<<<<< HEAD
           model: get().config.modelConfig.model,
-        };
-=======
           id: userMessage.id! + 1,
         });
->>>>>>> c03b4ade
 
         // get recent messages
         const recentMessages = get().getMessagesWithMemory();
