--- conflicted
+++ resolved
@@ -14,11 +14,8 @@
 export type Message = ChatCompletionResponseMessage & {
   date: string;
   streaming?: boolean;
-<<<<<<< HEAD
+  isError?: boolean;
   model?: string;
-=======
-  isError?: boolean;
->>>>>>> d923869d
 };
 
 export enum SubmitKey {
