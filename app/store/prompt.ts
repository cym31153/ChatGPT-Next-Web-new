import Fuse from "fuse.js";
import { getLang } from "../locales";
import { StoreKey } from "../constant";
import { nanoid } from "nanoid";
import { createPersistStore } from "../utils/store";

export interface Prompt {
  id: string;
  isUser?: boolean;
  title: string;
  content: string;
  createdAt: number;
}

export const SearchService = {
  ready: false,
  builtinEngine: new Fuse<Prompt>([], { keys: ["title"] }),
  userEngine: new Fuse<Prompt>([], { keys: ["title"] }),
  gptEngine: new Fuse<Prompt>([], { keys: ["title"] }),
  count: {
    builtin: 0,
  },
  allPrompts: [] as Prompt[],
  builtinPrompts: [] as Prompt[],

  init(builtinPrompts: Prompt[], userPrompts: Prompt[], gptPrompts?: Prompt[]) {
    if (this.ready) {
      return;
    }
    const _gptPrompts = gptPrompts ?? [];

    this.allPrompts = userPrompts.concat(builtinPrompts).concat(_gptPrompts);
    this.builtinPrompts = builtinPrompts.slice();
    this.builtinEngine.setCollection(builtinPrompts);
    this.userEngine.setCollection(userPrompts);
    this.gptEngine.setCollection(_gptPrompts);
    this.ready = true;
  },

  remove(id: string) {
    this.userEngine.remove((doc) => doc.id === id);
  },

  add(prompt: Prompt) {
    this.userEngine.add(prompt);
  },

  search(text: string) {
    if (text.startsWith("mj")) {
      return [];
    }
    const userResults = this.userEngine.search(text);
    const builtinResults = this.builtinEngine.search(text);
    const gptResults = this.gptEngine.search(text);
    return userResults
      .concat(builtinResults)
      .concat(gptResults)
      .map((v) => v.item);
  },
};

export const usePromptStore = createPersistStore(
  {
    counter: 0,
    prompts: {} as Record<string, Prompt>,
  },

  (set, get) => ({
    add(prompt: Prompt) {
      const prompts = get().prompts;
      prompt.id = nanoid();
      prompt.isUser = true;
      prompt.createdAt = Date.now();
      prompts[prompt.id] = prompt;

      set(() => ({
        prompts: prompts,
      }));

      return prompt.id!;
    },

    get(id: string) {
      const targetPrompt = get().prompts[id];

      if (!targetPrompt) {
        return SearchService.builtinPrompts.find((v) => v.id === id);
      }

      return targetPrompt;
    },

    remove(id: string) {
      const prompts = get().prompts;
      delete prompts[id];

      Object.entries(prompts).some(([key, prompt]) => {
        if (prompt.id === id) {
          delete prompts[key];
          return true;
        }
        return false;
      });

      SearchService.remove(id);

      set(() => ({
        prompts,
        counter: get().counter + 1,
      }));
    },

    getUserPrompts() {
      const userPrompts = Object.values(get().prompts ?? {});
      userPrompts.sort((a, b) =>
        b.id && a.id ? b.createdAt - a.createdAt : 0,
      );
      return userPrompts;
    },

    updatePrompt(id: string, updater: (prompt: Prompt) => void) {
      const prompt = get().prompts[id] ?? {
        title: "",
        content: "",
        id,
      };

      SearchService.remove(id);
      updater(prompt);
      const prompts = get().prompts;
      prompts[id] = prompt;
      set(() => ({ prompts }));
      SearchService.add(prompt);
    },

    search(text: string) {
      if (text.length === 0) {
        // return all rompts
        return this.getUserPrompts().concat(SearchService.builtinPrompts);
      }
      return SearchService.search(text) as Prompt[];
    },
  }),
  {
    name: StoreKey.Prompt,
    version: 3,

    migrate(state, version) {
      const newState = JSON.parse(JSON.stringify(state)) as {
        prompts: Record<string, Prompt>;
      };

      if (version < 3) {
        Object.values(newState.prompts).forEach((p) => (p.id = nanoid()));
      }

      return newState as any;
    },

    onRehydrateStorage(state) {
      // const PROMPT_URL = "https://cos.xiaosi.cc/next/public/prompts.json";
      const PROMPT_URL = "https://qn.xiaosi.cc/json/chat/prompts.json";
      const GPT_PROMPT_URL =
        "https://qn.xiaosi.cc/json/chat/prompt_library.json";

      type PromptList = Array<[string, string]>;

      fetch(PROMPT_URL)
        .then((res) => res.json())
        .then((res) => {
          let fetchPrompts = [res.en, res.tw, res.cn];
          if (getLang() === "cn") {
            fetchPrompts = fetchPrompts.reverse();
          }
          const builtinPrompts = fetchPrompts.map((promptList: PromptList) => {
            return promptList.map(
              ([title, content]) =>
                ({
                  id: nanoid(),
                  title,
                  content,
                  createdAt: Date.now(),
                }) as Prompt,
            );
          });
<<<<<<< HEAD
          // let gptPrompts: Prompt[] = [];
          try {
            fetch(GPT_PROMPT_URL)
              .then((res2) => res2.json())
              .then((res2) => {
                const gptPrompts: Prompt[] = res2["items"].map(
                  (prompt: {
                    id: string;
                    title: string;
                    description: string;
                    prompt: string;
                    category: string;
                  }) => {
                    return {
                      id: prompt["id"],
                      title: prompt["title"],
                      content: prompt["prompt"],
                      createdAt: Date.now(),
                    };
                  },
                );
                const userPrompts =
                  usePromptStore.getState().getUserPrompts() ?? [];
                const allPromptsForSearch = builtinPrompts
                  .reduce((pre, cur) => pre.concat(cur), [])
                  .filter((v) => !!v.title && !!v.content);
                SearchService.count.builtin =
                  res.en.length + res.cn.length + res["total"];
                SearchService.init(
                  allPromptsForSearch,
                  userPrompts,
                  gptPrompts,
                );
              });
          } catch (e) {
            console.log("[gpt prompt]", e);
            const userPrompts =
              usePromptStore.getState().getUserPrompts() ?? [];
            const allPromptsForSearch = builtinPrompts
              .reduce((pre, cur) => pre.concat(cur), [])
              .filter((v) => !!v.title && !!v.content);
            SearchService.count.builtin = res.en.length + res.cn.length;
            SearchService.init(allPromptsForSearch, userPrompts);
          }
=======

          const userPrompts = usePromptStore.getState().getUserPrompts() ?? [];

          const allPromptsForSearch = builtinPrompts
            .reduce((pre, cur) => pre.concat(cur), [])
            .filter((v) => !!v.title && !!v.content);
          SearchService.count.builtin =
            res.en.length + res.cn.length + res.tw.length;
          SearchService.init(allPromptsForSearch, userPrompts);
>>>>>>> afa1a430
        });
    },
  },
);<|MERGE_RESOLUTION|>--- conflicted
+++ resolved
@@ -183,52 +183,6 @@
                 }) as Prompt,
             );
           });
-<<<<<<< HEAD
-          // let gptPrompts: Prompt[] = [];
-          try {
-            fetch(GPT_PROMPT_URL)
-              .then((res2) => res2.json())
-              .then((res2) => {
-                const gptPrompts: Prompt[] = res2["items"].map(
-                  (prompt: {
-                    id: string;
-                    title: string;
-                    description: string;
-                    prompt: string;
-                    category: string;
-                  }) => {
-                    return {
-                      id: prompt["id"],
-                      title: prompt["title"],
-                      content: prompt["prompt"],
-                      createdAt: Date.now(),
-                    };
-                  },
-                );
-                const userPrompts =
-                  usePromptStore.getState().getUserPrompts() ?? [];
-                const allPromptsForSearch = builtinPrompts
-                  .reduce((pre, cur) => pre.concat(cur), [])
-                  .filter((v) => !!v.title && !!v.content);
-                SearchService.count.builtin =
-                  res.en.length + res.cn.length + res["total"];
-                SearchService.init(
-                  allPromptsForSearch,
-                  userPrompts,
-                  gptPrompts,
-                );
-              });
-          } catch (e) {
-            console.log("[gpt prompt]", e);
-            const userPrompts =
-              usePromptStore.getState().getUserPrompts() ?? [];
-            const allPromptsForSearch = builtinPrompts
-              .reduce((pre, cur) => pre.concat(cur), [])
-              .filter((v) => !!v.title && !!v.content);
-            SearchService.count.builtin = res.en.length + res.cn.length;
-            SearchService.init(allPromptsForSearch, userPrompts);
-          }
-=======
 
           const userPrompts = usePromptStore.getState().getUserPrompts() ?? [];
 
@@ -238,7 +192,50 @@
           SearchService.count.builtin =
             res.en.length + res.cn.length + res.tw.length;
           SearchService.init(allPromptsForSearch, userPrompts);
->>>>>>> afa1a430
+          // let gptPrompts: Prompt[] = [];
+          // try {
+          //   fetch(GPT_PROMPT_URL)
+          //     .then((res2) => res2.json())
+          //     .then((res2) => {
+          //       const gptPrompts: Prompt[] = res2["items"].map(
+          //         (prompt: {
+          //           id: string;
+          //           title: string;
+          //           description: string;
+          //           prompt: string;
+          //           category: string;
+          //         }) => {
+          //           return {
+          //             id: prompt["id"],
+          //             title: prompt["title"],
+          //             content: prompt["prompt"],
+          //             createdAt: Date.now(),
+          //           };
+          //         },
+          //       );
+          //       const userPrompts =
+          //         usePromptStore.getState().getUserPrompts() ?? [];
+          //       const allPromptsForSearch = builtinPrompts
+          //         .reduce((pre, cur) => pre.concat(cur), [])
+          //         .filter((v) => !!v.title && !!v.content);
+          //       SearchService.count.builtin =
+          //         res.en.length + res.cn.length + res["total"];
+          //       SearchService.init(
+          //         allPromptsForSearch,
+          //         userPrompts,
+          //         gptPrompts,
+          //       );
+          //     });
+          // } catch (e) {
+          //   console.log("[gpt prompt]", e);
+          //   const userPrompts =
+          //     usePromptStore.getState().getUserPrompts() ?? [];
+          //   const allPromptsForSearch = builtinPrompts
+          //     .reduce((pre, cur) => pre.concat(cur), [])
+          //     .filter((v) => !!v.title && !!v.content);
+          //   SearchService.count.builtin = res.en.length + res.cn.length;
+          //   SearchService.init(allPromptsForSearch, userPrompts);
+          // }
         });
     },
   },
