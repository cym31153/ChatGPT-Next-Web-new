--- conflicted
+++ resolved
@@ -38,12 +38,8 @@
     lang: getLang(),
     builtin: false,
     createdAt: Date.now(),
-<<<<<<< HEAD
-  } as Mask);
-=======
     plugin: [Plugin.Artifacts],
   }) as Mask;
->>>>>>> b27f3949
 
 export const useMaskStore = createPersistStore(
   { ...DEFAULT_MASK_STATE },
@@ -98,7 +94,7 @@
               ...config.modelConfig,
               ...m.modelConfig,
             },
-          } as Mask),
+          }) as Mask,
       );
       return userMasks.concat(buildinMasks);
     },
