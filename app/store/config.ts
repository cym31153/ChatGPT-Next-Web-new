--- conflicted
+++ resolved
@@ -31,13 +31,8 @@
 
   modelConfig: {
     model: "gpt-3.5-turbo" as ModelType,
-<<<<<<< HEAD
     temperature: 1,
     max_tokens: 3000,
-=======
-    temperature: 0.5,
-    max_tokens: 2000,
->>>>>>> 9e602eb5
     presence_penalty: 0,
     sendMemory: true,
     historyMessageCount: 6,
