import { create } from "zustand";
import { persist } from "zustand/middleware";
import { LLMModel } from "../client/api";
import { getClientConfig } from "../config/client";
import { DEFAULT_INPUT_TEMPLATE, DEFAULT_MODELS, StoreKey } from "../constant";

export type ModelType = (typeof DEFAULT_MODELS)[number]["name"];

export enum SubmitKey {
  Enter = "Enter",
  CtrlEnter = "Ctrl + Enter",
  ShiftEnter = "Shift + Enter",
  AltEnter = "Alt + Enter",
  MetaEnter = "Meta + Enter",
}

export enum Theme {
  Auto = "auto",
  Dark = "dark",
  Light = "light",
}

export const DEFAULT_CONFIG = {
  submitKey: SubmitKey.CtrlEnter as SubmitKey,
  avatar: "1f437",
  fontSize: 14,
  theme: Theme.Auto as Theme,
  tightBorder: !!getClientConfig()?.isApp,
<<<<<<< HEAD
  sendPreviewBubble: false,
=======
  sendPreviewBubble: true,
  enableAutoGenerateTitle: true,
>>>>>>> 5a7ec38e
  sidebarWidth: 300,

  disablePromptHint: false,

  dontShowMaskSplashScreen: false, // dont show splash screen when create chat
  hideBuiltinMasks: false, // dont add builtin masks

  customModels: "",
  models: DEFAULT_MODELS as any as LLMModel[],

  modelConfig: {
    model: "gpt-3.5-turbo" as ModelType,
    temperature: 0.5,
    top_p: 1,
    max_tokens: 2000,
    presence_penalty: 0,
    frequency_penalty: 0,
    sendMemory: true,
    historyMessageCount: 4,
    compressMessageLengthThreshold: 1000,
    enableInjectSystemPrompts: true,
    template: DEFAULT_INPUT_TEMPLATE,
  },
};

export type ChatConfig = typeof DEFAULT_CONFIG;

export type ChatConfigStore = ChatConfig & {
  reset: () => void;
  update: (updater: (config: ChatConfig) => void) => void;
  mergeModels: (newModels: LLMModel[]) => void;
  allModels: () => LLMModel[];
};

export type ModelConfig = ChatConfig["modelConfig"];

export function limitNumber(
  x: number,
  min: number,
  max: number,
  defaultValue: number,
) {
  if (typeof x !== "number" || isNaN(x)) {
    return defaultValue;
  }

  return Math.min(max, Math.max(min, x));
}

export const ModalConfigValidator = {
  model(x: string) {
    return x as ModelType;
  },
  max_tokens(x: number) {
    return limitNumber(x, 0, 100000, 2000);
  },
  presence_penalty(x: number) {
    return limitNumber(x, -2, 2, 0);
  },
  frequency_penalty(x: number) {
    return limitNumber(x, -2, 2, 0);
  },
  temperature(x: number) {
    return limitNumber(x, 0, 1, 1);
  },
  top_p(x: number) {
    return limitNumber(x, 0, 1, 1);
  },
};

export const useAppConfig = create<ChatConfigStore>()(
  persist(
    (set, get) => ({
      ...DEFAULT_CONFIG,

      reset() {
        set(() => ({ ...DEFAULT_CONFIG }));
      },

      update(updater) {
        const config = { ...get() };
        updater(config);
        set(() => config);
      },

      mergeModels(newModels) {
        if (!newModels || newModels.length === 0) {
          return;
        }

        const oldModels = get().models;
        const modelMap: Record<string, LLMModel> = {};

        for (const model of oldModels) {
          model.available = false;
          modelMap[model.name] = model;
        }

        for (const model of newModels) {
          model.available = true;
          modelMap[model.name] = model;
        }

        set(() => ({
          models: Object.values(modelMap),
        }));
      },

      allModels() {
        const customModels = get()
          .customModels.split(",")
          .filter((v) => !!v && v.length > 0)
          .map((m) => ({ name: m, available: true }));

        const models = get().models.concat(customModels);
        return models;
      },
    }),
    {
      name: StoreKey.Config,
      version: 3.7,
      migrate(persistedState, version) {
        const state = persistedState as ChatConfig;

        if (version < 3.4) {
          state.modelConfig.sendMemory = true;
          state.modelConfig.historyMessageCount = 4;
          state.modelConfig.compressMessageLengthThreshold = 1000;
          state.modelConfig.frequency_penalty = 0;
          state.modelConfig.top_p = 1;
          state.modelConfig.template = DEFAULT_INPUT_TEMPLATE;
          state.dontShowMaskSplashScreen = false;
          state.hideBuiltinMasks = false;
        }

        if (version < 3.5) {
          state.customModels = "claude,claude-100k";
        }

        if (version < 3.6) {
          state.modelConfig.enableInjectSystemPrompts = true;
        }

        if (version < 3.7) {
          state.enableAutoGenerateTitle = true;
        }

        return state as any;
      },
    },
  ),
);<|MERGE_RESOLUTION|>--- conflicted
+++ resolved
@@ -26,12 +26,8 @@
   fontSize: 14,
   theme: Theme.Auto as Theme,
   tightBorder: !!getClientConfig()?.isApp,
-<<<<<<< HEAD
-  sendPreviewBubble: false,
-=======
   sendPreviewBubble: true,
   enableAutoGenerateTitle: true,
->>>>>>> 5a7ec38e
   sidebarWidth: 300,
 
   disablePromptHint: false,
