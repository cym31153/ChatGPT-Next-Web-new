import { LLMModel } from "../client/api";
import { getClientConfig } from "../config/client";
import {
  DEFAULT_INPUT_TEMPLATE,
  DEFAULT_MODELS,
  DEFAULT_SIDEBAR_WIDTH,
  StoreKey,
} from "../constant";
import { createPersistStore } from "../utils/store";

export type ModelType = (typeof DEFAULT_MODELS)[number]["name"];

export enum SubmitKey {
  Enter = "Enter",
  CtrlEnter = "Ctrl + Enter",
  ShiftEnter = "Shift + Enter",
  AltEnter = "Alt + Enter",
  MetaEnter = "Meta + Enter",
}

export enum Theme {
  Auto = "auto",
  Dark = "dark",
  Light = "light",
}

const config = getClientConfig();

export const DEFAULT_CONFIG = {
  lastUpdate: Date.now(), // timestamp, to merge state

  submitKey: SubmitKey.Enter,
  avatar: "1f603",
  fontSize: 14,
  theme: Theme.Auto as Theme,
<<<<<<< HEAD
  tightBorder: !!getClientConfig()?.isApp,
  sendPreviewBubble: false,
=======
  tightBorder: !!config?.isApp,
  sendPreviewBubble: true,
>>>>>>> f55f04ab
  enableAutoGenerateTitle: true,
  sidebarWidth: DEFAULT_SIDEBAR_WIDTH,

  disablePromptHint: false,

  dontShowMaskSplashScreen: true, // dont show splash screen when create chat
  hideBuiltinMasks: false, // dont add builtin masks

  customModels: "",
  models: DEFAULT_MODELS as any as LLMModel[],

  modelConfig: {
    model: "gpt-3.5-turbo" as ModelType,
    temperature: 0.5,
    top_p: 1,
    max_tokens: 4000,
    presence_penalty: 0,
    frequency_penalty: 0,
    sendMemory: true,
    historyMessageCount: 4,
    compressMessageLengthThreshold: 1000,
    enableInjectSystemPrompts: true,
    template: config?.template ?? DEFAULT_INPUT_TEMPLATE,
  },
};

export type ChatConfig = typeof DEFAULT_CONFIG;

export type ModelConfig = ChatConfig["modelConfig"];

export function limitNumber(
  x: number,
  min: number,
  max: number,
  defaultValue: number,
) {
  if (isNaN(x)) {
    return defaultValue;
  }

  return Math.min(max, Math.max(min, x));
}

export const ModalConfigValidator = {
  model(x: string) {
    return x as ModelType;
  },
  max_tokens(x: number) {
    return limitNumber(x, 0, 512000, 1024);
  },
  presence_penalty(x: number) {
    return limitNumber(x, -2, 2, 0);
  },
  frequency_penalty(x: number) {
    return limitNumber(x, -2, 2, 0);
  },
  temperature(x: number) {
    return limitNumber(x, 0, 2, 1);
  },
  top_p(x: number) {
    return limitNumber(x, 0, 1, 1);
  },
};

export const useAppConfig = createPersistStore(
  { ...DEFAULT_CONFIG },
  (set, get) => ({
    reset() {
      set(() => ({ ...DEFAULT_CONFIG }));
    },

    mergeModels(newModels: LLMModel[]) {
      if (!newModels || newModels.length === 0) {
        return;
      }

      const oldModels = get().models;
      const modelMap: Record<string, LLMModel> = {};

      for (const model of oldModels) {
        model.available = false;
        modelMap[model.name] = model;
      }

      for (const model of newModels) {
        model.available = true;
        modelMap[model.name] = model;
      }

      set(() => ({
        models: Object.values(modelMap),
      }));
    },

    allModels() {},
  }),
  {
    name: StoreKey.Config,
    version: 3.9,
    migrate(persistedState, version) {
      const state = persistedState as ChatConfig;

      if (version < 3.4) {
        state.modelConfig.sendMemory = true;
        state.modelConfig.historyMessageCount = 4;
        state.modelConfig.compressMessageLengthThreshold = 1000;
        state.modelConfig.frequency_penalty = 0;
        state.modelConfig.top_p = 1;
        state.modelConfig.template = DEFAULT_INPUT_TEMPLATE;
        state.dontShowMaskSplashScreen = false;
        state.hideBuiltinMasks = false;
      }

      if (version < 3.5) {
        state.customModels = "claude,claude-100k";
      }

      if (version < 3.6) {
        state.modelConfig.enableInjectSystemPrompts = true;
      }

      if (version < 3.7) {
        state.enableAutoGenerateTitle = true;
      }

      if (version < 3.8) {
        state.lastUpdate = Date.now();
      }

      if (version < 3.9) {
        state.modelConfig.template =
          state.modelConfig.template !== DEFAULT_INPUT_TEMPLATE
            ? state.modelConfig.template
            : config?.template ?? DEFAULT_INPUT_TEMPLATE;
      }

      return state as any;
    },
  },
);<|MERGE_RESOLUTION|>--- conflicted
+++ resolved
@@ -33,13 +33,8 @@
   avatar: "1f603",
   fontSize: 14,
   theme: Theme.Auto as Theme,
-<<<<<<< HEAD
   tightBorder: !!getClientConfig()?.isApp,
   sendPreviewBubble: false,
-=======
-  tightBorder: !!config?.isApp,
-  sendPreviewBubble: true,
->>>>>>> f55f04ab
   enableAutoGenerateTitle: true,
   sidebarWidth: DEFAULT_SIDEBAR_WIDTH,
 
