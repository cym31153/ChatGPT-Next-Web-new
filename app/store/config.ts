import { LLMModel } from "../client/api";
import { isMacOS } from "../utils";
import { getClientConfig } from "../config/client";
import {
  DEFAULT_INPUT_TEMPLATE,
  DEFAULT_MODELS,
  DEFAULT_SIDEBAR_WIDTH,
  StoreKey,
} from "../constant";
import { createPersistStore } from "../utils/store";

export type ModelType = (typeof DEFAULT_MODELS)[number]["name"];

export enum SubmitKey {
  Enter = "Enter",
  CtrlEnter = "Ctrl + Enter",
  ShiftEnter = "Shift + Enter",
  AltEnter = "Alt + Enter",
  MetaEnter = "Meta + Enter",
}

export enum Theme {
  Auto = "auto",
  Dark = "dark",
  Light = "light",
}

export const DEFAULT_CONFIG = {
  lastUpdate: Date.now(), // timestamp, to merge state

  submitKey: isMacOS() ? SubmitKey.MetaEnter : SubmitKey.CtrlEnter,
  avatar: "1f603",
  fontSize: 14,
  theme: Theme.Auto as Theme,
  tightBorder: !!getClientConfig()?.isApp,
  sendPreviewBubble: false,
  enableAutoGenerateTitle: true,
  sidebarWidth: DEFAULT_SIDEBAR_WIDTH,

  disablePromptHint: false,

  dontShowMaskSplashScreen: false, // dont show splash screen when create chat
  hideBuiltinMasks: false, // dont add builtin masks

  customModels: "",
  models: DEFAULT_MODELS as any as LLMModel[],

  modelConfig: {
    model: "gpt-4" as ModelType,
    temperature: 0.5,
    top_p: 1,
<<<<<<< HEAD
    max_tokens: 100000,
=======
    max_tokens: 4000,
>>>>>>> ed886196
    presence_penalty: 0,
    frequency_penalty: 0,
    sendMemory: true,
    historyMessageCount: 64,
    compressMessageLengthThreshold: 1000,
    enableInjectSystemPrompts: true,
    template: DEFAULT_INPUT_TEMPLATE,
  },
};

export type ChatConfig = typeof DEFAULT_CONFIG;

export type ModelConfig = ChatConfig["modelConfig"];

export function limitNumber(
  x: number,
  min: number,
  max: number,
  defaultValue: number,
) {
  if (isNaN(x)) {
    return defaultValue;
  }

  return Math.min(max, Math.max(min, x));
}

export const ModalConfigValidator = {
  model(x: string) {
    return x as ModelType;
  },
  max_tokens(x: number) {
    return limitNumber(x, 0, 512000, 1024);
  },
  presence_penalty(x: number) {
    return limitNumber(x, -2, 2, 0);
  },
  frequency_penalty(x: number) {
    return limitNumber(x, -2, 2, 0);
  },
  temperature(x: number) {
    return limitNumber(x, 0, 1, 1);
  },
  top_p(x: number) {
    return limitNumber(x, 0, 1, 1);
  },
};

export const useAppConfig = createPersistStore(
  { ...DEFAULT_CONFIG },
  (set, get) => ({
    reset() {
      set(() => ({ ...DEFAULT_CONFIG }));
    },

    mergeModels(newModels: LLMModel[]) {
      if (!newModels || newModels.length === 0) {
        return;
      }

      const oldModels = get().models;
      const modelMap: Record<string, LLMModel> = {};

      for (const model of oldModels) {
        model.available = false;
        modelMap[model.name] = model;
      }

      for (const model of newModels) {
        model.available = true;
        modelMap[model.name] = model;
      }

      set(() => ({
        models: Object.values(modelMap),
      }));
    },

    allModels() {},
  }),
  {
    name: StoreKey.Config,
    version: 3.8,
    migrate(persistedState, version) {
      const state = persistedState as ChatConfig;

      if (version < 3.4) {
        state.modelConfig.sendMemory = true;
        state.modelConfig.historyMessageCount = 4;
        state.modelConfig.compressMessageLengthThreshold = 1000;
        state.modelConfig.frequency_penalty = 0;
        state.modelConfig.top_p = 1;
        state.modelConfig.template = DEFAULT_INPUT_TEMPLATE;
        state.dontShowMaskSplashScreen = false;
        state.hideBuiltinMasks = false;
      }

      if (version < 3.5) {
        state.customModels = "claude,claude-100k";
      }

      if (version < 3.6) {
        state.modelConfig.enableInjectSystemPrompts = true;
      }

      if (version < 3.7) {
        state.enableAutoGenerateTitle = true;
      }

      if (version < 3.8) {
        state.lastUpdate = Date.now();
      }

      return state as any;
    },
  },
);<|MERGE_RESOLUTION|>--- conflicted
+++ resolved
@@ -49,11 +49,7 @@
     model: "gpt-4" as ModelType,
     temperature: 0.5,
     top_p: 1,
-<<<<<<< HEAD
     max_tokens: 100000,
-=======
-    max_tokens: 4000,
->>>>>>> ed886196
     presence_penalty: 0,
     frequency_penalty: 0,
     sendMemory: true,
