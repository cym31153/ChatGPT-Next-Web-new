--- conflicted
+++ resolved
@@ -9,13 +9,9 @@
   accessCode: string;
   token: string;
   needCode: boolean;
-<<<<<<< HEAD
-=======
   hideUserApiKey: boolean;
   openaiUrl: string;
   hideBalanceQuery: boolean;
-
->>>>>>> 9a285ab9
   updateToken: (_: string) => void;
   updateCode: (_: string) => void;
   updateOpenAiUrl: (_: string) => void;
