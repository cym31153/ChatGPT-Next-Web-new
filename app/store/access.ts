import { DEFAULT_API_HOST, DEFAULT_MODELS, StoreKey } from "../constant";
import { getHeaders } from "../client/api";
import { getClientConfig } from "../config/client";
<<<<<<< HEAD

export interface AccessControlStore {
  accessCode: string;
  token: string;
  needCode: boolean;
  hideUserApiKey: boolean;
  openaiUrl: string;
  hideBalanceQuery: boolean;
  updateToken: (_: string) => void;
  updateCode: (_: string) => void;
  updateOpenAiUrl: (_: string) => void;
  enabledAccessControl: () => boolean;
  isAuthorized: () => boolean;
  fetch: () => void;
}
=======
import { createPersistStore } from "../utils/store";
>>>>>>> b589f48a

let fetchState = 0; // 0 not fetch, 1 fetching, 2 done

const DEFAULT_OPENAI_URL =
  getClientConfig()?.buildMode === "export" ? DEFAULT_API_HOST : "/api/openai/";
console.log("[API] default openai url", DEFAULT_OPENAI_URL);

const DEFAULT_ACCESS_STATE = {
  token: "",
  accessCode: "",
  needCode: true,
  hideUserApiKey: false,
  hideBalanceQuery: false,
  disableGPT4: false,

  openaiUrl: DEFAULT_OPENAI_URL,
};

export const useAccessStore = createPersistStore(
  { ...DEFAULT_ACCESS_STATE },

  (set, get) => ({
    enabledAccessControl() {
      this.fetch();

      return get().needCode;
    },
    updateCode(code: string) {
      set(() => ({ accessCode: code?.trim() }));
    },
    updateToken(token: string) {
      set(() => ({ token: token?.trim() }));
    },
    updateOpenAiUrl(url: string) {
      set(() => ({ openaiUrl: url?.trim() }));
    },
    isAuthorized() {
      this.fetch();

      // has token or has code or disabled access control
      return (
        !!get().token || !!get().accessCode || !this.enabledAccessControl()
      );
    },
    fetch() {
      if (fetchState > 0 || getClientConfig()?.buildMode === "export") return;
      fetchState = 1;
      fetch("/api/config", {
        method: "post",
        body: null,
        headers: {
          ...getHeaders(),
        },
      })
        .then((res) => res.json())
        .then((res: DangerConfig) => {
          console.log("[Config] got config from server", res);
          set(() => ({ ...res }));

          if (res.disableGPT4) {
            DEFAULT_MODELS.forEach(
              (m: any) => (m.available = !m.name.startsWith("gpt-4")),
            );
          }
        })
        .catch(() => {
          console.error("[Config] failed to fetch config");
        })
        .finally(() => {
          fetchState = 2;
        });
    },
  }),
  {
    name: StoreKey.Access,
    version: 1,
  },
);<|MERGE_RESOLUTION|>--- conflicted
+++ resolved
@@ -1,25 +1,7 @@
 import { DEFAULT_API_HOST, DEFAULT_MODELS, StoreKey } from "../constant";
 import { getHeaders } from "../client/api";
 import { getClientConfig } from "../config/client";
-<<<<<<< HEAD
-
-export interface AccessControlStore {
-  accessCode: string;
-  token: string;
-  needCode: boolean;
-  hideUserApiKey: boolean;
-  openaiUrl: string;
-  hideBalanceQuery: boolean;
-  updateToken: (_: string) => void;
-  updateCode: (_: string) => void;
-  updateOpenAiUrl: (_: string) => void;
-  enabledAccessControl: () => boolean;
-  isAuthorized: () => boolean;
-  fetch: () => void;
-}
-=======
 import { createPersistStore } from "../utils/store";
->>>>>>> b589f48a
 
 let fetchState = 0; // 0 not fetch, 1 fetching, 2 done
 
