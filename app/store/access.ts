--- conflicted
+++ resolved
@@ -6,7 +6,9 @@
 let fetchState = 0; // 0 not fetch, 1 fetching, 2 done
 
 const DEFAULT_OPENAI_URL =
-  getClientConfig()?.buildMode === "export" ? DEFAULT_API_HOST : "https://api.openai.com";
+  getClientConfig()?.buildMode === "export"
+    ? DEFAULT_API_HOST
+    : "https://api.openai.com";
 console.log("[API] default openai url", DEFAULT_OPENAI_URL);
 
 const DEFAULT_ACCESS_STATE = {
@@ -27,27 +29,6 @@
     enabledAccessControl() {
       this.fetch();
 
-<<<<<<< HEAD
-        // has token or has code or disabled access control
-        return (
-          !!get().token || !!get().accessCode || !get().enabledAccessControl()
-        );
-      },
-      fetch() {
-        if (fetchState > 0 || getClientConfig()?.buildMode === "export") return;
-        fetchState = 1;
-        fetch(`.${process.env.NEXT_PUBLIC_BASE_PATH ?? ""}/api/config`, {
-          method: "post",
-          body: null,
-          headers: {
-            ...getHeaders(),
-          },
-        })
-          .then((res) => res.json())
-          .then((res: DangerConfig) => {
-            console.log("[Config] got config from server", res);
-            set(() => ({ ...res }));
-=======
       return get().needCode;
     },
     updateCode(code: string) {
@@ -70,7 +51,7 @@
     fetch() {
       if (fetchState > 0 || getClientConfig()?.buildMode === "export") return;
       fetchState = 1;
-      fetch("/api/config", {
+      fetch(`.${process.env.NEXT_PUBLIC_BASE_PATH ?? ""}/api/config`, {
         method: "post",
         body: null,
         headers: {
@@ -81,7 +62,6 @@
         .then((res: DangerConfig) => {
           console.log("[Config] got config from server", res);
           set(() => ({ ...res }));
->>>>>>> 3e151423
 
           if (res.disableGPT4) {
             DEFAULT_MODELS.forEach(
