--- conflicted
+++ resolved
@@ -48,15 +48,6 @@
           (model) => (model.available = available),
         );
       } else {
-<<<<<<< HEAD
-        modelTable[name] = {
-          name,
-          displayName: displayName || name,
-          available,
-          describe: "",
-          provider: modelTable[name]?.provider ?? customProvider(name), // Use optional chaining
-        };
-=======
         // 1. find model by name, and set available value
         const [customModelName, customProviderName] = name.split("@");
         let count = 0;
@@ -86,10 +77,10 @@
             name,
             displayName: displayName || name,
             available,
+            describe: "",
             provider, // Use optional chaining
           };
         }
->>>>>>> ba6039fc
       }
     });
 
