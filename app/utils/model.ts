import { DEFAULT_MODELS } from "../constant";
import { LLMModel } from "../client/api";

const customProvider = (modelName: string) => ({
  id: modelName,
  providerName: "Custom",
  providerType: "custom",
});

export function collectModelTable(
  models: readonly LLMModel[],
  customModels: string,
) {
  const modelTable: Record<
    string,
    {
      available: boolean;
      name: string;
      displayName: string;
      provider?: LLMModel["provider"]; // Marked as optional
      isDefault?: boolean;
    }
  > = {};

  // default models
  models.forEach((m) => {
<<<<<<< HEAD
    const displayName =
      m?.provider?.providerName === "Azure"
        ? m.name.replace("@azure", "")
        : m.name;
    modelTable[m.name] = {
=======
    // using <modelName>@<providerId> as fullName
    modelTable[`${m.name}@${m?.provider?.id}`] = {
>>>>>>> c4a6c933
      ...m,
      displayName, // 'provider' is copied over if it exists
    };
  });

  // server custom models
  customModels
    .split(",")
    .filter((v) => !!v && v.length > 0)
    .forEach((m) => {
      const available = !m.startsWith("-");
      const nameConfig =
        m.startsWith("+") || m.startsWith("-") ? m.slice(1) : m;
      const [name, displayName] = nameConfig.split("=");

      // enable or disable all models
      if (name === "all") {
        Object.values(modelTable).forEach(
          (model) => (model.available = available),
        );
      } else {
        // 1. find model by name(), and set available value
        let count = 0;
        for (const fullName in modelTable) {
          if (fullName.split("@").shift() == name) {
            count += 1;
            modelTable[fullName]["available"] = available;
            if (displayName) {
              modelTable[fullName]["displayName"] = displayName;
            }
          }
        }
        // 2. if model not exists, create new model with available value
        if (count === 0) {
          const provider = customProvider(name);
          modelTable[`${name}@${provider?.id}`] = {
            name,
            displayName: displayName || name,
            available,
            provider, // Use optional chaining
          };
        }
      }
    });

  return modelTable;
}

export function collectModelTableWithDefaultModel(
  models: readonly LLMModel[],
  customModels: string,
  defaultModel: string,
) {
  let modelTable = collectModelTable(models, customModels);
  if (defaultModel && defaultModel !== "") {
    modelTable[defaultModel] = {
      ...modelTable[defaultModel],
      name: defaultModel,
      available: true,
      isDefault: true,
    };
  }
  return modelTable;
}

/**
 * Generate full model table.
 */
export function collectModels(
  models: readonly LLMModel[],
  customModels: string,
) {
  const modelTable = collectModelTable(models, customModels);
  const allModels = Object.values(modelTable);

  return allModels;
}

export function collectModelsWithDefaultModel(
  models: readonly LLMModel[],
  customModels: string,
  defaultModel: string,
) {
  const modelTable = collectModelTableWithDefaultModel(
    models,
    customModels,
    defaultModel,
  );

  const allModels = Object.values(modelTable);
  return allModels;
}

<<<<<<< HEAD
/**
 * Renames the provider models.
 * @param models - An array of LLMModel objects.
 * @returns An array of renamed LLMModel objects.
 */
export function renameProviderModels(models: readonly LLMModel[]) {
  return models.map((m) => {
    const providerName = m?.provider?.providerName;
    if (providerName === "Azure") {
      // make different name for azure models from openai models
      const name = `${m.name}@azure`;
      return {
        ...m,
        name,
      };
    }
    return m;
  });
=======
export function isModelAvailableInServer(
  customModels: string,
  modelName: string,
  providerName: string,
) {
  const fullName = `${modelName}@${providerName}`;
  const modelTable = collectModelTable(DEFAULT_MODELS, customModels);
  return modelTable[fullName]?.available === false;
>>>>>>> c4a6c933
}<|MERGE_RESOLUTION|>--- conflicted
+++ resolved
@@ -24,18 +24,10 @@
 
   // default models
   models.forEach((m) => {
-<<<<<<< HEAD
-    const displayName =
-      m?.provider?.providerName === "Azure"
-        ? m.name.replace("@azure", "")
-        : m.name;
-    modelTable[m.name] = {
-=======
     // using <modelName>@<providerId> as fullName
     modelTable[`${m.name}@${m?.provider?.id}`] = {
->>>>>>> c4a6c933
       ...m,
-      displayName, // 'provider' is copied over if it exists
+      displayName: m.name, // 'provider' is copied over if it exists
     };
   });
 
@@ -127,26 +119,6 @@
   return allModels;
 }
 
-<<<<<<< HEAD
-/**
- * Renames the provider models.
- * @param models - An array of LLMModel objects.
- * @returns An array of renamed LLMModel objects.
- */
-export function renameProviderModels(models: readonly LLMModel[]) {
-  return models.map((m) => {
-    const providerName = m?.provider?.providerName;
-    if (providerName === "Azure") {
-      // make different name for azure models from openai models
-      const name = `${m.name}@azure`;
-      return {
-        ...m,
-        name,
-      };
-    }
-    return m;
-  });
-=======
 export function isModelAvailableInServer(
   customModels: string,
   modelName: string,
@@ -155,5 +127,4 @@
   const fullName = `${modelName}@${providerName}`;
   const modelTable = collectModelTable(DEFAULT_MODELS, customModels);
   return modelTable[fullName]?.available === false;
->>>>>>> c4a6c933
 }