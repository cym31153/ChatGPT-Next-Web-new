import {
  ChatSession,
  useAccessStore,
  useAppConfig,
  useChatStore,
} from "../store";
import { useMaskStore } from "../store/mask";
import { usePromptStore } from "../store/prompt";
import { StoreKey } from "../constant";
import { merge } from "./merge";
import { removeOutdatedEntries } from "@/app/utils";

type NonFunctionKeys<T> = {
  [K in keyof T]: T[K] extends (...args: any[]) => any ? never : K;
}[keyof T];
type NonFunctionFields<T> = Pick<T, NonFunctionKeys<T>>;

export function getNonFunctionFileds<T extends object>(obj: T) {
  const ret: any = {};

  Object.entries(obj).map(([k, v]) => {
    if (typeof v !== "function") {
      ret[k] = v;
    }
  });

  return ret as NonFunctionFields<T>;
}

export type GetStoreState<T> = T extends { getState: () => infer U }
  ? NonFunctionFields<U>
  : never;

const LocalStateSetters = {
  [StoreKey.Chat]: useChatStore.setState,
  [StoreKey.Access]: useAccessStore.setState,
  [StoreKey.Config]: useAppConfig.setState,
  [StoreKey.Mask]: useMaskStore.setState,
  [StoreKey.Prompt]: usePromptStore.setState,
} as const;

const LocalStateGetters = {
  [StoreKey.Chat]: () => getNonFunctionFileds(useChatStore.getState()),
  [StoreKey.Access]: () => getNonFunctionFileds(useAccessStore.getState()),
  [StoreKey.Config]: () => getNonFunctionFileds(useAppConfig.getState()),
  [StoreKey.Mask]: () => getNonFunctionFileds(useMaskStore.getState()),
  [StoreKey.Prompt]: () => getNonFunctionFileds(usePromptStore.getState()),
} as const;

export type AppState = {
  [k in keyof typeof LocalStateGetters]: ReturnType<
    (typeof LocalStateGetters)[k]
  >;
};

type Merger<T extends keyof AppState, U = AppState[T]> = (
  localState: U,
  remoteState: U,
) => U;

type StateMerger = {
  [K in keyof AppState]: Merger<K>;
};

// we merge remote state to local state
const MergeStates: StateMerger = {
  [StoreKey.Chat]: (localState, remoteState) => {
    // merge sessions
    const currentSession = useChatStore.getState().currentSession();

    const localSessions: Record<string, ChatSession> = {};
    const localDeletedSessionIds = localState.deletedSessionIds || {};
    localState.sessions.forEach((s) => (localSessions[s.id] = s));

    remoteState.sessions.forEach((remoteSession) => {
      // skip empty chats
      if (remoteSession.messages.length === 0) return;

      const localSession = localSessions[remoteSession.id];
      if (!localSession) {
        // if remote session is new, just merge it
        if (
          (localDeletedSessionIds[remoteSession.id] || -1) <
          remoteSession.lastUpdate
        ) {
          localState.sessions.push(remoteSession);
        }
      } else {
        // if both have the same session id, merge the messages
        const localMessageIds = new Set(localSession.messages.map((v) => v.id));
        const localDeletedMessageIds = localSession.deletedMessageIds || {};
        remoteSession.messages.forEach((m) => {
          if (!localMessageIds.has(m.id)) {
            if (
              !localDeletedMessageIds[m.id] ||
              new Date(localDeletedMessageIds[m.id]).toLocaleString() < m.date
            ) {
              localSession.messages.push(m);
            }
          }
        });

        const remoteDeletedMessageIds = remoteSession.deletedMessageIds || {};
        localSession.messages = localSession.messages.filter((localMessage) => {
          return (
            !remoteDeletedMessageIds[localMessage.id] ||
            new Date(localDeletedMessageIds[localMessage.id]).toLocaleString() <
              localMessage.date
          );
        });

        // sort local messages with date field in asc order
        localSession.messages.sort(
          (a, b) => new Date(a.date).getTime() - new Date(b.date).getTime(),
        );
        localSession.lastUpdate = Math.max(
          remoteSession.lastUpdate,
          localSession.lastUpdate,
        );

        const deletedMessageIds = {
          ...remoteDeletedMessageIds,
          ...localDeletedMessageIds,
        };
        removeOutdatedEntries(deletedMessageIds);
        localSession.deletedMessageIds = deletedMessageIds;
      }
    });

    const remoteDeletedSessionIds = remoteState.deletedSessionIds || {};
<<<<<<< HEAD
    localState.sessions = localState.sessions.filter((localSession) => {
=======

    const finalIds: Record<string, any> = {};
    localState.sessions = localState.sessions.filter((localSession) => {
      // 去除掉重复的会话
      if (finalIds[localSession.id]) {
        return false;
      }
      finalIds[localSession.id] = true;

      // 去除掉非首个空会话，避免多个空会话在中间，不方便管理
      if (
        localSession.messages.length === 0 &&
        localSession != localState.sessions[0]
      ) {
        return false;
      }

      // 去除云端删除并且删除时间小于本地修改时间的会话
>>>>>>> 370ce3ee
      return (
        (remoteDeletedSessionIds[localSession.id] || -1) <=
        localSession.lastUpdate
      );
    });

    // sort local sessions with date field in desc order
    localState.sessions.sort(
      (a, b) =>
        new Date(b.lastUpdate).getTime() - new Date(a.lastUpdate).getTime(),
    );

    const deletedSessionIds = {
      ...remoteDeletedSessionIds,
      ...localDeletedSessionIds,
    };
    removeOutdatedEntries(deletedSessionIds);
    localState.deletedSessionIds = deletedSessionIds;

    localState.currentSessionIndex = localState.sessions.findIndex(
      (session) => {
        return session && currentSession && session.id === currentSession.id;
      },
    );

    return localState;
  },
  [StoreKey.Prompt]: (localState, remoteState) => {
    localState.prompts = {
      ...remoteState.prompts,
      ...localState.prompts,
    };
    return localState;
  },
  [StoreKey.Mask]: (localState, remoteState) => {
    localState.masks = {
      ...remoteState.masks,
      ...localState.masks,
    };
    return localState;
  },
  [StoreKey.Config]: mergeWithUpdate<AppState[StoreKey.Config]>,
  [StoreKey.Access]: mergeWithUpdate<AppState[StoreKey.Access]>,
};

export function getLocalAppState() {
  const appState = Object.fromEntries(
    Object.entries(LocalStateGetters).map(([key, getter]) => {
      return [key, getter()];
    }),
  ) as AppState;

  return appState;
}

export function setLocalAppState(appState: AppState) {
  Object.entries(LocalStateSetters).forEach(([key, setter]) => {
    setter(appState[key as keyof AppState]);
  });
}

export function mergeAppState(localState: AppState, remoteState: AppState) {
  Object.keys(localState).forEach(<T extends keyof AppState>(k: string) => {
    const key = k as T;
    const localStoreState = localState[key];
    const remoteStoreState = remoteState[key];
    MergeStates[key](localStoreState, remoteStoreState);
  });

  return localState;
}

/**
 * Merge state with `lastUpdateTime`, older state will be override
 */
export function mergeWithUpdate<T extends { lastUpdateTime?: number }>(
  localState: T,
  remoteState: T,
) {
  const localUpdateTime = localState.lastUpdateTime ?? 0;
  const remoteUpdateTime = remoteState.lastUpdateTime ?? 1;

  if (localUpdateTime >= remoteUpdateTime) {
    merge(remoteState, localState);
    return { ...remoteState };
  } else {
    merge(localState, remoteState);
    return { ...localState };
  }
}<|MERGE_RESOLUTION|>--- conflicted
+++ resolved
@@ -128,9 +128,6 @@
     });
 
     const remoteDeletedSessionIds = remoteState.deletedSessionIds || {};
-<<<<<<< HEAD
-    localState.sessions = localState.sessions.filter((localSession) => {
-=======
 
     const finalIds: Record<string, any> = {};
     localState.sessions = localState.sessions.filter((localSession) => {
@@ -149,7 +146,6 @@
       }
 
       // 去除云端删除并且删除时间小于本地修改时间的会话
->>>>>>> 370ce3ee
       return (
         (remoteDeletedSessionIds[localSession.id] || -1) <=
         localSession.lastUpdate
