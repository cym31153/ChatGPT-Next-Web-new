import { CACHE_URL_PREFIX, UPLOAD_URL } from "@/app/constant";
import { RequestMessage } from "@/app/client/api";

export function compressImage(file: Blob, maxSize: number): Promise<string> {
  return new Promise((resolve, reject) => {
    const reader = new FileReader();
    reader.onload = () => {
      // 直接解析为 Data URL
      resolve(reader.result as string);
    };
    reader.onerror = reject;

    if (file.type.includes("heic")) {
      try {
        const heic2any = require("heic2any");
        heic2any({ blob: file, toType: "image/jpeg" })
          .then((blob: Blob) => {
            reader.readAsDataURL(blob);
          })
          .catch((e: any) => {
            reject(e);
          });
      } catch (e) {
        reject(e);
      }
    }

    reader.readAsDataURL(file);
  });
<<<<<<< HEAD

  // return new Promise((resolve, reject) => {
  //   const reader = new FileReader();
  //   reader.onload = (readerEvent: any) => {
  //     const image = new Image();
  //     image.onload = () => {
  //       let canvas = document.createElement("canvas");
  //       let ctx = canvas.getContext("2d");
  //       let width = image.width;
  //       let height = image.height;
  //       let quality = 0.9;
  //       let dataUrl;
  //
  //       do {
  //         canvas.width = width;
  //         canvas.height = height;
  //         ctx?.clearRect(0, 0, canvas.width, canvas.height);
  //         ctx?.drawImage(image, 0, 0, width, height);
  //         dataUrl = canvas.toDataURL("image/jpeg", quality);
  //
  //         if (dataUrl.length < maxSize) break;
  //
  //         if (quality > 0.5) {
  //           // Prioritize quality reduction
  //           quality -= 0.1;
  //         } else {
  //           // Then reduce the size
  //           width *= 0.9;
  //           height *= 0.9;
  //         }
  //       } while (dataUrl.length > maxSize);
  //
  //       resolve(dataUrl);
  //     };
  //     image.onerror = reject;
  //     image.src = readerEvent.target.result;
  //   };
  //   reader.onerror = reject;
  //
  //   if (file.type.includes("heic")) {
  //     heic2any({ blob: file, toType: "image/jpeg" })
  //       .then((blob) => {
  //         reader.readAsDataURL(blob as Blob);
  //       })
  //       .catch((e) => {
  //         reject(e);
  //       });
  //   }
  //
  //   reader.readAsDataURL(file);
  // });
=======
}

export async function preProcessImageContent(
  content: RequestMessage["content"],
) {
  if (typeof content === "string") {
    return content;
  }
  const result = [];
  for (const part of content) {
    if (part?.type == "image_url" && part?.image_url?.url) {
      try {
        const url = await cacheImageToBase64Image(part?.image_url?.url);
        result.push({ type: part.type, image_url: { url } });
      } catch (error) {
        console.error("Error processing image URL:", error);
      }
    } else {
      result.push({ ...part });
    }
  }
  return result;
}

const imageCaches: Record<string, string> = {};
export function cacheImageToBase64Image(imageUrl: string) {
  if (imageUrl.includes(CACHE_URL_PREFIX)) {
    if (!imageCaches[imageUrl]) {
      const reader = new FileReader();
      return fetch(imageUrl, {
        method: "GET",
        mode: "cors",
        credentials: "include",
      })
        .then((res) => res.blob())
        .then(
          async (blob) =>
            (imageCaches[imageUrl] = await compressImage(blob, 256 * 1024)),
        ); // compressImage
    }
    return Promise.resolve(imageCaches[imageUrl]);
  }
  return Promise.resolve(imageUrl);
}

export function base64Image2Blob(base64Data: string, contentType: string) {
  const byteCharacters = atob(base64Data);
  const byteNumbers = new Array(byteCharacters.length);
  for (let i = 0; i < byteCharacters.length; i++) {
    byteNumbers[i] = byteCharacters.charCodeAt(i);
  }
  const byteArray = new Uint8Array(byteNumbers);
  return new Blob([byteArray], { type: contentType });
}

export function uploadImage(file: File): Promise<string> {
  if (!window._SW_ENABLED) {
    // if serviceWorker register error, using compressImage
    return compressImage(file, 256 * 1024);
  }
  const body = new FormData();
  body.append("file", file);
  return fetch(UPLOAD_URL, {
    method: "post",
    body,
    mode: "cors",
    credentials: "include",
  })
    .then((res) => res.json())
    .then((res) => {
      console.log("res", res);
      if (res?.code == 0 && res?.data) {
        return res?.data;
      }
      throw Error(`upload Error: ${res?.msg}`);
    });
}

export function removeImage(imageUrl: string) {
  return fetch(imageUrl, {
    method: "DELETE",
    mode: "cors",
    credentials: "include",
  });
>>>>>>> 9a78a72e
}<|MERGE_RESOLUTION|>--- conflicted
+++ resolved
@@ -27,7 +27,6 @@
 
     reader.readAsDataURL(file);
   });
-<<<<<<< HEAD
 
   // return new Promise((resolve, reject) => {
   //   const reader = new FileReader();
@@ -79,7 +78,6 @@
   //
   //   reader.readAsDataURL(file);
   // });
-=======
 }
 
 export async function preProcessImageContent(
@@ -164,5 +162,4 @@
     mode: "cors",
     credentials: "include",
   });
->>>>>>> 9a78a72e
 }