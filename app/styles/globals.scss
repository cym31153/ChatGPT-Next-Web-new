--- conflicted
+++ resolved
@@ -304,11 +304,7 @@
   }
 }
 
-<<<<<<< HEAD
-pre{
-=======
-pre {
->>>>>>> 1748dd6a
+ pre{
   .show-hide-button {
     border-radius: 10px;
     position: absolute;
