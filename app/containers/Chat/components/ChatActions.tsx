import { useNavigate } from "react-router-dom";

import { ModelType, Theme, useAppConfig } from "@/app/store/config";
import { useChatStore } from "@/app/store/chat";
import { ChatControllerPool } from "@/app/client/controller";
import { useAllModels } from "@/app/utils/hooks";
import { useEffect, useMemo, useState } from "react";
import { isVisionModel } from "@/app/utils";
import { showToast } from "@/app/components/ui-lib";
import Locale from "@/app/locales";
import { Path } from "@/app/constant";

import BottomIcon from "@/app/icons/bottom.svg";
import StopIcon from "@/app/icons/pause.svg";
import LoadingButtonIcon from "@/app/icons/loading.svg";
import PromptIcon from "@/app/icons/comandIcon.svg";
import MaskIcon from "@/app/icons/maskIcon.svg";
import BreakIcon from "@/app/icons/eraserIcon.svg";
import SettingsIcon from "@/app/icons/configIcon.svg";
import ImageIcon from "@/app/icons/uploadImgIcon.svg";
import AddCircleIcon from "@/app/icons/addCircle.svg";

import Popover from "@/app/components/Popover";
import ModelSelect from "./ModelSelect";

export interface Action {
  onClick?: () => void;
  text: string;
  isShow: boolean;
  render?: (key: string) => JSX.Element;
  icon?: JSX.Element;
  placement: "left" | "right";
  className?: string;
}

export function ChatActions(props: {
  uploadImage: () => void;
  setAttachImages: (images: string[]) => void;
  setUploading: (uploading: boolean) => void;
  showChatSetting: () => void;
  scrollToBottom: () => void;
  showPromptHints: () => void;
  hitBottom: boolean;
  uploading: boolean;
  isMobileScreen: boolean;
  className?: string;
}) {
  const config = useAppConfig();
  const navigate = useNavigate();
  const chatStore = useChatStore();

  // switch themes
  const theme = config.theme;
  function nextTheme() {
    const themes = [Theme.Auto, Theme.Light, Theme.Dark];
    const themeIndex = themes.indexOf(theme);
    const nextIndex = (themeIndex + 1) % themes.length;
    const nextTheme = themes[nextIndex];
    config.update((config) => (config.theme = nextTheme));
  }

  // stop all responses
  const couldStop = ChatControllerPool.hasPending();
  const stopAll = () => ChatControllerPool.stopAll();

  // switch model
  const currentModel = chatStore.currentSession().mask.modelConfig.model;
  const allModels = useAllModels();
  const models = useMemo(
    () => allModels.filter((m) => m.available),
    [allModels],
  );
  const [showUploadImage, setShowUploadImage] = useState(false);

  useEffect(() => {
    const show = isVisionModel(currentModel);
    setShowUploadImage(show);
    if (!show) {
      props.setAttachImages([]);
      props.setUploading(false);
    }

    // if current model is not available
    // switch to first available model
    const isUnavaliableModel = !models.some((m) => m.name === currentModel);
    if (isUnavaliableModel && models.length > 0) {
      const nextModel = models[0].name as ModelType;
      chatStore.updateCurrentSession(
        (session) => (session.mask.modelConfig.model = nextModel),
      );
      showToast(nextModel);
    }
  }, [chatStore, currentModel, models]);

  const actions: Action[] = [
    {
      onClick: stopAll,
      text: Locale.Chat.InputActions.Stop,
      isShow: couldStop,
      icon: <StopIcon />,
      placement: "left",
    },
    {
      text: currentModel,
      isShow: !props.isMobileScreen,
      render: (key: string) => <ModelSelect key={key} />,
      placement: "left",
    },
    {
      onClick: props.scrollToBottom,
      text: Locale.Chat.InputActions.ToBottom,
      isShow: !props.hitBottom,
      icon: <BottomIcon />,
      placement: "left",
    },
    {
      onClick: props.uploadImage,
      text: Locale.Chat.InputActions.UploadImage,
      isShow: showUploadImage,
      icon: props.uploading ? <LoadingButtonIcon /> : <ImageIcon />,
      placement: "left",
    },
    // {
    //   onClick: nextTheme,
    //   text: Locale.Chat.InputActions.Theme[theme],
    //   isShow: true,
    //   icon: (
    //     <>
    //       {theme === Theme.Auto ? (
    //         <AutoIcon />
    //       ) : theme === Theme.Light ? (
    //         <LightIcon />
    //       ) : theme === Theme.Dark ? (
    //         <DarkIcon />
    //       ) : null}
    //     </>
    //   ),
    //   placement: "left",
    // },
    {
      onClick: props.showPromptHints,
      text: Locale.Chat.InputActions.Prompt,
      isShow: true,
      icon: <PromptIcon />,
      placement: "left",
    },
    {
      onClick: () => {
        navigate(Path.Masks);
      },
      text: Locale.Chat.InputActions.Masks,
      isShow: true,
      icon: <MaskIcon />,
      placement: "left",
    },
    {
      onClick: () => {
        chatStore.updateCurrentSession((session) => {
          if (session.clearContextIndex === session.messages.length) {
            session.clearContextIndex = undefined;
          } else {
            session.clearContextIndex = session.messages.length;
            session.memoryPrompt = ""; // will clear memory
          }
        });
      },
      text: Locale.Chat.InputActions.Clear,
      isShow: true,
      icon: <BreakIcon />,
      placement: "right",
    },
    {
      onClick: props.showChatSetting,
      text: Locale.Chat.InputActions.Settings,
      isShow: true,
      icon: <SettingsIcon />,
      placement: "right",
    },
  ];

  if (props.isMobileScreen) {
    const content = (
      <div className="w-[100%]">
        {actions
          .filter((v) => v.isShow && v.icon)
          .map((act) => {
            return (
              <div
                key={act.text}
                className={`flex items-center gap-3 p-3 rounded-action-btn leading-6 cursor-pointer`}
                onClick={act.onClick}
              >
                {act.icon}
                <div className="flex-1 font-common text-actions-popover-menu-item">
                  {act.text}
                </div>
              </div>
            );
          })}
      </div>
    );
    return (
      <Popover
        content={content}
        trigger="click"
        placement="rt"
        noArrow
        popoverClassName="border border-chat-actions-popover-mobile rounded-md shadow-chat-actions-popover-mobile w-actions-popover bg-chat-actions-popover-panel-mobile "
        className=" cursor-pointer"
      >
        <AddCircleIcon />
      </Popover>
    );
  }

  const popoverClassName = `bg-chat-actions-btn-popover px-3 py-2.5 text-text-chat-actions-btn-popover text-sm-title rounded-md`;

  return (
    <div className={`flex gap-2 item-center ${props.className}`}>
      {actions
        .filter((v) => v.placement === "left" && v.isShow)
        .map((act, ind) => {
          if (act.render) {
            return (
              <div className={`${act.className ?? ""}`} key={act.text}>
                {act.render(act.text)}
              </div>
            );
          }
          return (
            <Popover
              key={act.text}
              content={act.text}
              popoverClassName={`${popoverClassName}`}
              placement={ind ? "t" : "lt"}
              className={`${act.className ?? ""}`}
            >
              <div
<<<<<<< HEAD
                className={` cursor-pointer h-[32px] w-[32px] flex items-center justify-center hover:bg-chat-actions-btn-hovered hover:rounded-action-btn`}
=======
                className=" cursor-pointer h-[32px] w-[32px] flex items-center transition duration-300 ease-in-out justify-center hover:bg-chat-actions-btn-hovered hover:rounded-action-btn"
>>>>>>> 4d5a9476
                onClick={act.onClick}
              >
                {act.icon}
              </div>
            </Popover>
          );
        })}
      <div className="flex-1"></div>
      {actions
        .filter((v) => v.placement === "right" && v.isShow)
        .map((act, ind, arr) => {
          return (
            <Popover
              key={act.text}
              content={act.text}
              popoverClassName={`${popoverClassName}`}
              placement={ind === arr.length - 1 ? "rt" : "t"}
            >
              <div
                className=" cursor-pointer h-[32px] w-[32px] flex items-center transition duration-300 ease-in-out justify-center hover:bg-chat-actions-btn-hovered hover:rounded-action-btn"
                onClick={act.onClick}
              >
                {act.icon}
              </div>
            </Popover>
          );
        })}
    </div>
  );
}<|MERGE_RESOLUTION|>--- conflicted
+++ resolved
@@ -236,11 +236,7 @@
               className={`${act.className ?? ""}`}
             >
               <div
-<<<<<<< HEAD
-                className={` cursor-pointer h-[32px] w-[32px] flex items-center justify-center hover:bg-chat-actions-btn-hovered hover:rounded-action-btn`}
-=======
-                className=" cursor-pointer h-[32px] w-[32px] flex items-center transition duration-300 ease-in-out justify-center hover:bg-chat-actions-btn-hovered hover:rounded-action-btn"
->>>>>>> 4d5a9476
+                className={` cursor-pointer h-[32px] w-[32px] flex items-center justify-center transition duration-300 ease-in-out hover:bg-chat-actions-btn-hovered hover:rounded-action-btn`}
                 onClick={act.onClick}
               >
                 {act.icon}
