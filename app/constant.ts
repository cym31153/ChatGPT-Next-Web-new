export const OWNER = "ChatGPTNextWeb";
export const REPO = "ChatGPT-Next-Web";
export const REPO_URL = `https://github.com/${OWNER}/${REPO}`;
export const PLUGINS_REPO_URL = `https://github.com/${OWNER}/NextChat-Awesome-Plugins`;
export const ISSUE_URL = `https://github.com/${OWNER}/${REPO}/issues`;
export const UPDATE_URL = `${REPO_URL}#keep-updated`;
export const RELEASE_URL = `${REPO_URL}/releases`;
export const FETCH_COMMIT_URL = `https://api.github.com/repos/${OWNER}/${REPO}/commits?per_page=1`;
export const FETCH_TAG_URL = `https://api.github.com/repos/${OWNER}/${REPO}/tags?per_page=1`;
export const RUNTIME_CONFIG_DOM = "danger-runtime-config";

export const STABILITY_BASE_URL = "https://api.stability.ai";

export const DEFAULT_API_HOST = "https://api.nextchat.dev";
export const OPENAI_BASE_URL = "https://api.openai.com";
export const ANTHROPIC_BASE_URL = "https://api.anthropic.com";

export const GEMINI_BASE_URL = "https://generativelanguage.googleapis.com/";

export const BAIDU_BASE_URL = "https://aip.baidubce.com";
export const BAIDU_OATUH_URL = `${BAIDU_BASE_URL}/oauth/2.0/token`;

export const BYTEDANCE_BASE_URL = "https://ark.cn-beijing.volces.com";

export const ALIBABA_BASE_URL = "https://dashscope.aliyuncs.com/api/";

export const TENCENT_BASE_URL = "https://hunyuan.tencentcloudapi.com";

export const MOONSHOT_BASE_URL = "https://api.moonshot.cn";
export const IFLYTEK_BASE_URL = "https://spark-api-open.xf-yun.com";

export const CACHE_URL_PREFIX = "/api/cache";
export const UPLOAD_URL = `${CACHE_URL_PREFIX}/upload`;

export enum Path {
  Home = "/",
  Chat = "/chat",
  Settings = "/settings",
  NewChat = "/new-chat",
  Masks = "/masks",
  Plugins = "/plugins",
  Auth = "/auth",
  Sd = "/sd",
  SdNew = "/sd-new",
  Artifacts = "/artifacts",
  SearchChat = "/search-chat",
  Reward = "/reward",
}

export enum ApiPath {
  Cors = "",
  Azure = "/api/azure",
  OpenAI = "/api/openai",
  Anthropic = "/api/anthropic",
  Google = "/api/google",
  Baidu = "/api/baidu",
  ByteDance = "/api/bytedance",
  Alibaba = "/api/alibaba",
  Tencent = "/api/tencent",
  Moonshot = "/api/moonshot",
  Iflytek = "/api/iflytek",
  Stability = "/api/stability",
  Artifacts = "/api/artifacts",
}

export enum SlotID {
  AppBody = "app-body",
  CustomModel = "custom-model",
}

export enum FileName {
  Masks = "masks.json",
  Prompts = "prompts.json",
}

export enum StoreKey {
  Chat = "chat-next-web-store",
  Plugin = "chat-next-web-plugin",
  Access = "access-control",
  Config = "app-config",
  Mask = "mask-store",
  Prompt = "prompt-store",
  Update = "chat-update",
  Sync = "sync",
  SdList = "sd-list",
}

export const DEFAULT_SIDEBAR_WIDTH = 300;
export const MAX_SIDEBAR_WIDTH = 500;
export const MIN_SIDEBAR_WIDTH = 230;
export const NARROW_SIDEBAR_WIDTH = 100;

export const ACCESS_CODE_PREFIX = "nk-";

export const LAST_INPUT_KEY = "last-input";
export const UNFINISHED_INPUT = (id: string) => "unfinished-input-" + id;

export const STORAGE_KEY = "chatgpt-next-web";

export const REQUEST_TIMEOUT_MS = 120000;

export const EXPORT_MESSAGE_CLASS_NAME = "export-markdown";

export enum ServiceProvider {
  OpenAI = "OpenAI",
  Azure = "Azure",
  Google = "Google",
  Anthropic = "Anthropic",
  Baidu = "Baidu",
  ByteDance = "ByteDance",
  Alibaba = "Alibaba",
  Tencent = "Tencent",
  Moonshot = "Moonshot",
  Stability = "Stability",
  Iflytek = "Iflytek",
}

// Google API safety settings, see https://ai.google.dev/gemini-api/docs/safety-settings
// BLOCK_NONE will not block any content, and BLOCK_ONLY_HIGH will block only high-risk content.
export enum GoogleSafetySettingsThreshold {
  BLOCK_NONE = "BLOCK_NONE",
  BLOCK_ONLY_HIGH = "BLOCK_ONLY_HIGH",
  BLOCK_MEDIUM_AND_ABOVE = "BLOCK_MEDIUM_AND_ABOVE",
  BLOCK_LOW_AND_ABOVE = "BLOCK_LOW_AND_ABOVE",
}

export enum ModelProvider {
  Stability = "Stability",
  GPT = "GPT",
  GeminiPro = "GeminiPro",
  Claude = "Claude",
  Ernie = "Ernie",
  Doubao = "Doubao",
  Qwen = "Qwen",
  Hunyuan = "Hunyuan",
  Moonshot = "Moonshot",
  Iflytek = "Iflytek",
}

export const Stability = {
  GeneratePath: "v2beta/stable-image/generate",
  ExampleEndpoint: "https://api.stability.ai",
};

export const Anthropic = {
  ChatPath: "v1/messages",
  ChatPath1: "v1/complete",
  ExampleEndpoint: "https://api.anthropic.com",
  Vision: "2023-06-01",
};

export const OpenaiPath = {
  ChatPath: "v1/chat/completions",
  SpeechPath: "v1/audio/speech",
  ImagePath: "v1/images/generations",
  UsagePath: "dashboard/billing/usage",
  SubsPath: "dashboard/billing/subscription",
  ListModelPath: "v1/models",
};

export const Azure = {
  ChatPath: (deployName: string, apiVersion: string) =>
    `deployments/${deployName}/chat/completions?api-version=${apiVersion}`,
  // https://<your_resource_name>.openai.azure.com/openai/deployments/<your_deployment_name>/images/generations?api-version=<api_version>
  ImagePath: (deployName: string, apiVersion: string) =>
    `deployments/${deployName}/images/generations?api-version=${apiVersion}`,
  ExampleEndpoint: "https://{resource-url}/openai",
};

export const Google = {
  ExampleEndpoint: "https://generativelanguage.googleapis.com/",
  ChatPath: (modelName: string) =>
    `v1beta/models/${modelName}:streamGenerateContent`,
};

export const Baidu = {
  ExampleEndpoint: BAIDU_BASE_URL,
  ChatPath: (modelName: string) => {
    let endpoint = modelName;
    if (modelName === "ernie-4.0-8k") {
      endpoint = "completions_pro";
    }
    if (modelName === "ernie-4.0-8k-preview-0518") {
      endpoint = "completions_adv_pro";
    }
    if (modelName === "ernie-3.5-8k") {
      endpoint = "completions";
    }
    if (modelName === "ernie-speed-8k") {
      endpoint = "ernie_speed";
    }
    return `rpc/2.0/ai_custom/v1/wenxinworkshop/chat/${endpoint}`;
  },
};

export const ByteDance = {
  ExampleEndpoint: "https://ark.cn-beijing.volces.com/api/",
  ChatPath: "api/v3/chat/completions",
};

export const Alibaba = {
  ExampleEndpoint: ALIBABA_BASE_URL,
  ChatPath: "v1/services/aigc/text-generation/generation",
};

export const Tencent = {
  ExampleEndpoint: TENCENT_BASE_URL,
};

export const Moonshot = {
  ExampleEndpoint: MOONSHOT_BASE_URL,
  ChatPath: "v1/chat/completions",
};

export const Iflytek = {
  ExampleEndpoint: IFLYTEK_BASE_URL,
  ChatPath: "v1/chat/completions",
};

export const DEFAULT_INPUT_TEMPLATE = `{{input}}`; // input / time / model / lang
// export const DEFAULT_SYSTEM_TEMPLATE = `
// You are ChatGPT, a large language model trained by {{ServiceProvider}}.
// Knowledge cutoff: {{cutoff}}
// Current model: {{model}}
// Current time: {{time}}
// Latex inline: $x^2$
// Latex block: $$e=mc^2$$
// `;
export const DEFAULT_SYSTEM_TEMPLATE = `
You are ChatGPT, a large language model trained by {{ServiceProvider}}.
Knowledge cutoff: {{cutoff}}
Current model: {{model}}
Current time: {{time}}
Latex inline: \\(x^2\\) 
Latex block: $$e=mc^2$$
`;

// export const SUMMARIZE_MODEL = "gpt-4o-mini";
export const SUMMARIZE_MODEL = "gpt-4o";
export const GEMINI_SUMMARIZE_MODEL = "gemini-pro";

export const KnowledgeCutOffDate: Record<string, string> = {
  default: "2021-09",
  "gpt-4-turbo": "2023-12",
  "gpt-4-turbo-2024-04-09": "2023-12",
  "gpt-4-turbo-preview": "2023-12",
  "gpt-4o": "2023-10",
  "gpt-4o-2024-05-13": "2023-10",
  "gpt-4o-2024-08-06": "2023-10",
  "chatgpt-4o-latest": "2023-10",
  "gpt-4o-mini": "2023-10",
  "gpt-4o-mini-2024-07-18": "2023-10",
  "gpt-4-vision-preview": "2023-04",
  "o1-mini": "2023-10",
  "o1-preview": "2023-10",
  // After improvements,
  // it's now easier to add "KnowledgeCutOffDate" instead of stupid hardcoding it, as was done previously.
  "gemini-pro": "2023-12",
  "gemini-pro-vision": "2023-12",
};

export const DEFAULT_TTS_ENGINE = "OpenAI-TTS";
export const DEFAULT_TTS_ENGINES = ["OpenAI-TTS", "Edge-TTS"];
export const DEFAULT_TTS_MODEL = "tts-1";
export const DEFAULT_TTS_VOICE = "alloy";
export const DEFAULT_TTS_MODELS = ["tts-1", "tts-1-hd"];
export const DEFAULT_TTS_VOICES = [
  "alloy",
  "echo",
  "fable",
  "onyx",
  "nova",
  "shimmer",
];

const openaiModels = [
  "gpt-3.5-turbo",
  "gpt-3.5-turbo-1106",
  "gpt-3.5-turbo-0125",
  "gpt-4",
  "gpt-4-0613",
  "gpt-4-32k",
  "gpt-4-32k-0613",
  "gpt-4-turbo",
  "gpt-4-turbo-preview",
  "gpt-4o",
  "gpt-4o-2024-05-13",
  "gpt-4o-2024-08-06",
  "chatgpt-4o-latest",
  "gpt-4o-mini",
  "gpt-4o-mini-2024-07-18",
  "gpt-4-vision-preview",
  "gpt-4-turbo-2024-04-09",
  "gpt-4-1106-preview",
  "dall-e-3",
  "o1-mini",
  "o1-preview",
];

const googleModels = [
  "gemini-1.0-pro",
  "gemini-1.5-pro-latest",
  "gemini-1.5-flash-latest",
  "gemini-pro-vision",
];

const anthropicModels = [
  "claude-instant-1.2",
  "claude-2.0",
  "claude-2.1",
  "claude-3-sonnet-20240229",
  "claude-3-opus-20240229",
  "claude-3-haiku-20240307",
  "claude-3-5-sonnet-20240620",
];

const baiduModels = [
  "ernie-4.0-turbo-8k",
  "ernie-4.0-8k",
  "ernie-4.0-8k-preview",
  "ernie-4.0-8k-preview-0518",
  "ernie-4.0-8k-latest",
  "ernie-3.5-8k",
  "ernie-3.5-8k-0205",
  "ernie-speed-128k",
  "ernie-speed-8k",
  "ernie-lite-8k",
  "ernie-tiny-8k",
];

const bytedanceModels = [
  "Doubao-lite-4k",
  "Doubao-lite-32k",
  "Doubao-lite-128k",
  "Doubao-pro-4k",
  "Doubao-pro-32k",
  "Doubao-pro-128k",
];

const alibabaModes = [
  "qwen-turbo",
  "qwen-plus",
  "qwen-max",
  "qwen-max-0428",
  "qwen-max-0403",
  "qwen-max-0107",
  "qwen-max-longcontext",
];

const tencentModels = [
  "hunyuan-pro",
  "hunyuan-standard",
  "hunyuan-lite",
  "hunyuan-role",
  "hunyuan-functioncall",
  "hunyuan-code",
  "hunyuan-vision",
];

const moonshotModes = [
  "moonshot-v1-8k",
  // "moonshot-v1-32k",
  // "moonshot-v1-128k"
];

const iflytekModels = [
  "general",
  "generalv3",
  "pro-128k",
  "generalv3.5",
  "4.0Ultra",
];

let seq = 1000; // 内置的模型序号生成器从1000开始
export const DEFAULT_MODELS = [
  {
    name: "gpt-3.5-turbo",
    describe: "GPT-3,质量一般,便宜",
    available: false,
    sorted: seq++,
    provider: {
      id: "openai",
      providerName: "OpenAI",
      providerType: "openai",
      sorted: 1, // 这里是固定的，确保顺序与之前内置的版本一致
    },
  },
  {
    name: "gpt-4o-mini",
    describe: "新出的，可以尝鲜",
    available: true,
    sorted: seq++,
    provider: {
      id: "azure",
      providerName: "Azure",
      providerType: "azure",
      sorted: 1, // 这里是固定的，确保顺序与之前内置的版本一致
    },
  },
  {
    name: "gpt-4o",
    describe: "GPT-4o,最新版,全能,快速,推荐",
    available: true,
    sorted: seq++,
    provider: {
      id: "azure",
      providerName: "Azure",
      providerType: "azure",
      sorted: 1, // 这里是固定的，确保顺序与之前内置的版本一致
    },
  },
  {
    name: "gpt-4",
    describe: "GPT-4,标准版",
    available: true,
    sorted: seq++,
    provider: {
      id: "azure",
      providerName: "Azure",
      providerType: "azure",
      sorted: 1, // 这里是固定的，确保顺序与之前内置的版本一致
    },
  },
  // {
  //   name: "gpt-4o-2024-08-06",
  //   describe: "GPT-4o,最新版,省着点用",
  //   available: true,
  //   sorted: seq++,
  //   provider: {
  //     id: "openai",
  //     providerName: "OpenAI",
  //     providerType: "openai",
  //     sorted: 2,
  //   },
  // },
  {
    name: "o1-preview-all",
    describe: "GPT,o1,最新模型,目前较贵",
    available: true,
    sorted: seq++,
    provider: {
      id: "openai",
      providerName: "OpenAI",
      providerType: "openai",
      sorted: 2,
    },
  },
  {
    name: "claude-3-5-sonnet-20240620",
    describe: "claude第三代模型最强版",
    available: true,
    sorted: seq++,
    provider: {
      id: "openai",
      providerName: "OpenAI",
      providerType: "openai",
      sorted: 2, // 这里是固定的，确保顺序与之前内置的版本一致
    },
  },
  {
    name: "gemini-1.5-pro-latest",
    available: true,
    sorted: seq++,
    describe: "谷歌的,不要钱,质量还不错",
    provider: {
      id: "google",
      providerName: "Google",
      providerType: "google",
      sorted: 3,
    },
  },
  ...moonshotModes.map((name) => ({
    name,
    available: true,
    sorted: seq++,
    describe: "月之暗面,可以试试",
    provider: {
      id: "moonshot",
      providerName: "Moonshot",
      providerType: "moonshot",
      sorted: 9,
    },
  })),
  {
    name: "midjourney",
    describe: "绘图用,不用选",
    available: false,
    sorted: seq++,
    provider: {
      id: "openai",
      providerName: "OpenAI",
      providerType: "openai",
      sorted: 2,
    },
  },
] as const;

export const CHAT_PAGE_SIZE = 15;
export const MAX_RENDER_MSG_COUNT = 45;

// some famous webdav endpoints
export const internalAllowedWebDavEndpoints = [
  "https://dav.jianguoyun.com/dav/",
  "https://dav.dropdav.com/",
  "https://dav.box.com/dav",
  "https://nanao.teracloud.jp/dav/",
  "https://bora.teracloud.jp/dav/",
  "https://webdav.4shared.com/",
  "https://dav.idrivesync.com",
  "https://webdav.yandex.com",
  "https://app.koofr.net/dav/Koofr",
];

export const DEFAULT_GA_ID = "G-89WN60ZK2E";
export const PLUGINS = [
  { name: "Plugins", path: Path.Plugins },
  { name: "Stable Diffusion", path: Path.Sd },
  { name: "Search Chat", path: Path.SearchChat },
];

<<<<<<< HEAD
export const DISABLE_MODELS = DEFAULT_MODELS.filter(
  (item) => !item.available,
).map((item2) => item2.name);
=======
export const SAAS_CHAT_URL = "https://nextchat.dev/chat";
export const SAAS_CHAT_UTM_URL = "https://nextchat.dev/chat?utm=github";
>>>>>>> 93ff7d26
<|MERGE_RESOLUTION|>--- conflicted
+++ resolved
@@ -518,11 +518,9 @@
   { name: "Search Chat", path: Path.SearchChat },
 ];
 
-<<<<<<< HEAD
+export const SAAS_CHAT_URL = "https://nextchat.dev/chat";
+export const SAAS_CHAT_UTM_URL = "https://nextchat.dev/chat?utm=github";
+
 export const DISABLE_MODELS = DEFAULT_MODELS.filter(
   (item) => !item.available,
-).map((item2) => item2.name);
-=======
-export const SAAS_CHAT_URL = "https://nextchat.dev/chat";
-export const SAAS_CHAT_UTM_URL = "https://nextchat.dev/chat?utm=github";
->>>>>>> 93ff7d26
+).map((item2) => item2.name);