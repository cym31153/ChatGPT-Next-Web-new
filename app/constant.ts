export const OWNER = "ChatGPTNextWeb";
export const REPO = "ChatGPT-Next-Web";
export const REPO_URL = `https://github.com/${OWNER}/${REPO}`;
export const ISSUE_URL = `https://github.com/${OWNER}/${REPO}/issues`;
export const UPDATE_URL = `${REPO_URL}#keep-updated`;
export const RELEASE_URL = `${REPO_URL}/releases`;
export const FETCH_COMMIT_URL = `https://api.github.com/repos/${OWNER}/${REPO}/commits?per_page=1`;
export const FETCH_TAG_URL = `https://api.github.com/repos/${OWNER}/${REPO}/tags?per_page=1`;
export const RUNTIME_CONFIG_DOM = "danger-runtime-config";

export const STABILITY_BASE_URL = "https://api.stability.ai";

export const DEFAULT_API_HOST = "https://api.nextchat.dev";
export const OPENAI_BASE_URL = "https://api.openai.com";
export const ANTHROPIC_BASE_URL = "https://api.anthropic.com";

export const GEMINI_BASE_URL = "https://generativelanguage.googleapis.com/";

export const BAIDU_BASE_URL = "https://aip.baidubce.com";
export const BAIDU_OATUH_URL = `${BAIDU_BASE_URL}/oauth/2.0/token`;

export const BYTEDANCE_BASE_URL = "https://ark.cn-beijing.volces.com";

export const ALIBABA_BASE_URL = "https://dashscope.aliyuncs.com/api/";

export const TENCENT_BASE_URL = "https://hunyuan.tencentcloudapi.com";

export const MOONSHOT_BASE_URL = "https://api.moonshot.cn";

export const CACHE_URL_PREFIX = "/api/cache";
export const UPLOAD_URL = `${CACHE_URL_PREFIX}/upload`;

export enum Path {
  Home = "/",
  Chat = "/chat",
  Settings = "/settings",
  NewChat = "/new-chat",
  Masks = "/masks",
  Auth = "/auth",
  Sd = "/sd",
  SdNew = "/sd-new",
  Artifacts = "/artifacts",
}

export enum ApiPath {
  Cors = "",
  Azure = "/api/azure",
  OpenAI = "/api/openai",
  Anthropic = "/api/anthropic",
  Google = "/api/google",
  Baidu = "/api/baidu",
  ByteDance = "/api/bytedance",
  Alibaba = "/api/alibaba",
  Tencent = "/api/tencent",
  Moonshot = "/api/moonshot",
  Stability = "/api/stability",
  Artifacts = "/api/artifacts",
}

export enum SlotID {
  AppBody = "app-body",
  CustomModel = "custom-model",
}

export enum FileName {
  Masks = "masks.json",
  Prompts = "prompts.json",
}

export enum Plugin {
  Artifacts = "artifacts",
}

export enum StoreKey {
  Chat = "chat-next-web-store",
  Access = "access-control",
  Config = "app-config",
  Mask = "mask-store",
  Prompt = "prompt-store",
  Update = "chat-update",
  Sync = "sync",
  SdList = "sd-list",
}

export const DEFAULT_SIDEBAR_WIDTH = 300;
export const MAX_SIDEBAR_WIDTH = 500;
export const MIN_SIDEBAR_WIDTH = 280;
export const NARROW_SIDEBAR_WIDTH = 100;

export const ACCESS_CODE_PREFIX = "nk-";

export const LAST_INPUT_KEY = "last-input";
export const UNFINISHED_INPUT = (id: string) => "unfinished-input-" + id;

export const STORAGE_KEY = "chatgpt-next-web";

export const REQUEST_TIMEOUT_MS = 80000;

export const EXPORT_MESSAGE_CLASS_NAME = "export-markdown";

export enum ServiceProvider {
  OpenAI = "OpenAI",
  Azure = "Azure",
  Google = "Google",
  Anthropic = "Anthropic",
  Baidu = "Baidu",
  ByteDance = "ByteDance",
  Alibaba = "Alibaba",
  Tencent = "Tencent",
  Moonshot = "Moonshot",
  Stability = "Stability",
}

// Google API safety settings, see https://ai.google.dev/gemini-api/docs/safety-settings
// BLOCK_NONE will not block any content, and BLOCK_ONLY_HIGH will block only high-risk content.
export enum GoogleSafetySettingsThreshold {
  BLOCK_NONE = "BLOCK_NONE",
  BLOCK_ONLY_HIGH = "BLOCK_ONLY_HIGH",
  BLOCK_MEDIUM_AND_ABOVE = "BLOCK_MEDIUM_AND_ABOVE",
  BLOCK_LOW_AND_ABOVE = "BLOCK_LOW_AND_ABOVE",
}

export enum ModelProvider {
  Stability = "Stability",
  GPT = "GPT",
  GeminiPro = "GeminiPro",
  Claude = "Claude",
  Ernie = "Ernie",
  Doubao = "Doubao",
  Qwen = "Qwen",
  Hunyuan = "Hunyuan",
  Moonshot = "Moonshot",
}

export const Stability = {
  GeneratePath: "v2beta/stable-image/generate",
  ExampleEndpoint: "https://api.stability.ai",
};

export const Anthropic = {
  ChatPath: "v1/messages",
  ChatPath1: "v1/complete",
  ExampleEndpoint: "https://api.anthropic.com",
  Vision: "2023-06-01",
};

export const OpenaiPath = {
  ChatPath: "v1/chat/completions",
  ImagePath: "v1/images/generations",
  UsagePath: "dashboard/billing/usage",
  SubsPath: "dashboard/billing/subscription",
  ListModelPath: "v1/models",
};

export const Azure = {
  ChatPath: (deployName: string, apiVersion: string) =>
    `deployments/${deployName}/chat/completions?api-version=${apiVersion}`,
  // https://<your_resource_name>.openai.azure.com/openai/deployments/<your_deployment_name>/images/generations?api-version=<api_version>
  ImagePath: (deployName: string, apiVersion: string) =>
    `deployments/${deployName}/images/generations?api-version=${apiVersion}`,
  ExampleEndpoint: "https://{resource-url}/openai",
};

export const Google = {
  ExampleEndpoint: "https://generativelanguage.googleapis.com/",
  ChatPath: (modelName: string) =>
    `v1beta/models/${modelName}:streamGenerateContent`,
};

export const Baidu = {
  ExampleEndpoint: BAIDU_BASE_URL,
  ChatPath: (modelName: string) => {
    let endpoint = modelName;
    if (modelName === "ernie-4.0-8k") {
      endpoint = "completions_pro";
    }
    if (modelName === "ernie-4.0-8k-preview-0518") {
      endpoint = "completions_adv_pro";
    }
    if (modelName === "ernie-3.5-8k") {
      endpoint = "completions";
    }
    if (modelName === "ernie-speed-8k") {
      endpoint = "ernie_speed";
    }
    return `rpc/2.0/ai_custom/v1/wenxinworkshop/chat/${endpoint}`;
  },
};

export const ByteDance = {
  ExampleEndpoint: "https://ark.cn-beijing.volces.com/api/",
  ChatPath: "api/v3/chat/completions",
};

export const Alibaba = {
  ExampleEndpoint: ALIBABA_BASE_URL,
  ChatPath: "v1/services/aigc/text-generation/generation",
};

export const Tencent = {
  ExampleEndpoint: TENCENT_BASE_URL,
};

export const Moonshot = {
  ExampleEndpoint: MOONSHOT_BASE_URL,
  ChatPath: "v1/chat/completions",
};

export const DEFAULT_INPUT_TEMPLATE = `{{input}}`; // input / time / model / lang
// export const DEFAULT_SYSTEM_TEMPLATE = `
// You are ChatGPT, a large language model trained by {{ServiceProvider}}.
// Knowledge cutoff: {{cutoff}}
// Current model: {{model}}
// Current time: {{time}}
// Latex inline: $x^2$
// Latex block: $$e=mc^2$$
// `;
export const DEFAULT_SYSTEM_TEMPLATE = `
You are AdExGPT, a large language model trained by {{ServiceProvider}}.
Knowledge cutoff: {{cutoff}}
Current model: {{model}}
Current time: {{time}}
Latex inline: \\(x^2\\) 
Latex block: $$e=mc^2$$
`;

export const SUMMARIZE_MODEL = "gpt-4o-mini";
export const GEMINI_SUMMARIZE_MODEL = "gemini-pro";

export const KnowledgeCutOffDate: Record<string, string> = {
  default: "2021-09",
  "gpt-4-turbo": "2023-12",
  "gpt-4-turbo-2024-04-09": "2023-12",
  "gpt-4-turbo-preview": "2023-12",
  "gpt-4o": "2023-10",
	"gpt-4o-mini": "2023-10",
  "gpt-4o-2024-05-13": "2023-10",
  "gpt-4o-mini-2024-07-18": "2023-10",
  "gpt-4-vision-preview": "2023-04",
  
  // After improvements,
  // it's now easier to add "KnowledgeCutOffDate" instead of stupid hardcoding it, as was done previously.
  "gemini-pro": "2023-12",
  "gemini-pro-vision": "2023-12",
};

const openaiModels = [
  "gpt-3.5-turbo",
  // "gpt-3.5-turbo-1106",
  // "gpt-3.5-turbo-0125",
  // "gpt-4",
  // "gpt-4-0613",
  "gpt-4-32k",
  // "gpt-4-32k-0613",
  "gpt-4-turbo",
  // "gpt-4-turbo-preview",
  "gpt-4o",
  "gpt-4o-mini",
<<<<<<< HEAD
  // "gpt-4o-2024-05-13",
  // "gpt-4-vision-preview",
  // "gpt-4-turbo-2024-04-09"
=======
  "gpt-4o-mini-2024-07-18",
  "gpt-4-vision-preview",
  "gpt-4-turbo-2024-04-09",
  "gpt-4-1106-preview",
  "dall-e-3",
>>>>>>> fec80c6c
];

const googleModels = [
  // "gemini-1.0-pro",
  // "gemini-1.5-pro-latest",
  "gemini-1.5-flash-latest",
  "gemini-pro-vision",
];

const anthropicModels = [
  // "claude-instant-1.2",
  // "claude-2.0",
  // "claude-2.1",
  // "claude-3-sonnet-20240229",
  "claude-3-opus-20240229",
  // "claude-3-haiku-20240307",
];

const baiduModels = [
  "ernie-4.0-turbo-8k",
	/*
  "ernie-4.0-8k",
  "ernie-4.0-8k-preview",
  "ernie-4.0-8k-preview-0518",
  "ernie-4.0-8k-latest",
  "ernie-3.5-8k",
  "ernie-3.5-8k-0205",
  "ernie-speed-128k",
  "ernie-speed-8k",
  "ernie-lite-8k",
  */
  "ernie-tiny-8k"
];

const bytedanceModels = [
/*
"Doubao-lite-4k",
  "Doubao-lite-32k",
  "Doubao-lite-128k",
  "Doubao-pro-4k",
  "Doubao-pro-32k",
  */
  "Doubao-pro-128k",
];

const alibabaModes = [
/*
  "qwen-turbo",
  "qwen-plus",
  "qwen-max",
  "qwen-max-0428",
  "qwen-max-0403",
  "qwen-max-0107",
  */
  "qwen-max-longcontext",
];

const tencentModels = [
  "hunyuan-pro",
  "hunyuan-standard",
  "hunyuan-lite",
  "hunyuan-role",
  "hunyuan-functioncall",
  "hunyuan-code",
  "hunyuan-vision",
];

const moonshotModes = ["moonshot-v1-8k", "moonshot-v1-32k", "moonshot-v1-128k"];

let seq = 1000; // 内置的模型序号生成器从1000开始
export const DEFAULT_MODELS = [
  {
    name: "gpt-4o",
    available: true,
    sorted: seq++, // Global sequence sort(index)
    provider: {
      id: "openai",
      providerName: "OpenAI",
      providerType: "openai",
      sorted: 1, // 这里是固定的，确保顺序与之前内置的版本一致
    },
  },
  ...openaiModels.map((name) => ({
    name,
    available: true,
    sorted: seq++,
    provider: {
<<<<<<< HEAD
      id: "openai",
      providerName: "OpenAI",
      providerType: "openai",
=======
      id: "azure",
      providerName: "Azure",
      providerType: "azure",
      sorted: 2,
>>>>>>> fec80c6c
    },
  })),
  ...googleModels.map((name) => ({
    name,
<<<<<<< HEAD
    available: false,
=======
    available: true,
    sorted: seq++,
>>>>>>> fec80c6c
    provider: {
      id: "google",
      providerName: "Google",
      providerType: "google",
      sorted: 3,
    },
  })),
  ...anthropicModels.map((name) => ({
    name,
<<<<<<< HEAD
    available: false,
=======
    available: true,
    sorted: seq++,
>>>>>>> fec80c6c
    provider: {
      id: "anthropic",
      providerName: "Anthropic",
      providerType: "anthropic",
      sorted: 4,
    },
  })),
  ...baiduModels.map((name) => ({
    name,
<<<<<<< HEAD
    available: false,
=======
    available: true,
    sorted: seq++,
>>>>>>> fec80c6c
    provider: {
      id: "baidu",
      providerName: "Baidu",
      providerType: "baidu",
      sorted: 5,
    },
  })),
  ...bytedanceModels.map((name) => ({
    name,
<<<<<<< HEAD
    available: false,
=======
    available: true,
    sorted: seq++,
>>>>>>> fec80c6c
    provider: {
      id: "bytedance",
      providerName: "ByteDance",
      providerType: "bytedance",
      sorted: 6,
    },
  })),
  ...alibabaModes.map((name) => ({
    name,
<<<<<<< HEAD
    available: false,
=======
    available: true,
    sorted: seq++,
>>>>>>> fec80c6c
    provider: {
      id: "alibaba",
      providerName: "Alibaba",
      providerType: "alibaba",
      sorted: 7,
    },
  })),
  ...tencentModels.map((name) => ({
    name,
    available: true,
    sorted: seq++,
    provider: {
      id: "tencent",
      providerName: "Tencent",
      providerType: "tencent",
      sorted: 8,
    },
  })),
  ...moonshotModes.map((name) => ({
    name,
    available: true,
    sorted: seq++,
    provider: {
      id: "moonshot",
      providerName: "Moonshot",
      providerType: "moonshot",
      sorted: 9,
    },
  })),
] as const;

export const CHAT_PAGE_SIZE = 15;
export const MAX_RENDER_MSG_COUNT = 45;

// some famous webdav endpoints
export const internalAllowedWebDavEndpoints = [
  "https://dav.jianguoyun.com/dav/",
  "https://dav.dropdav.com/",
  "https://dav.box.com/dav",
  "https://nanao.teracloud.jp/dav/",
  "https://bora.teracloud.jp/dav/",
  "https://webdav.4shared.com/",
  "https://dav.idrivesync.com",
  "https://webdav.yandex.com",
  "https://app.koofr.net/dav/Koofr",
];

export const PLUGINS = [{ name: "Stable Diffusion", path: Path.Sd }];<|MERGE_RESOLUTION|>--- conflicted
+++ resolved
@@ -256,17 +256,10 @@
   // "gpt-4-turbo-preview",
   "gpt-4o",
   "gpt-4o-mini",
-<<<<<<< HEAD
   // "gpt-4o-2024-05-13",
   // "gpt-4-vision-preview",
   // "gpt-4-turbo-2024-04-09"
-=======
-  "gpt-4o-mini-2024-07-18",
-  "gpt-4-vision-preview",
-  "gpt-4-turbo-2024-04-09",
-  "gpt-4-1106-preview",
   "dall-e-3",
->>>>>>> fec80c6c
 ];
 
 const googleModels = [
@@ -341,6 +334,15 @@
   {
     name: "gpt-4o",
     available: true,
+    provider: {
+      id: "openai",
+      providerName: "OpenAI",
+      providerType: "openai",
+    },
+  },
+  ...openaiModels.map((name) => ({
+    name,
+    available: true,
     sorted: seq++, // Global sequence sort(index)
     provider: {
       id: "openai",
@@ -348,32 +350,22 @@
       providerType: "openai",
       sorted: 1, // 这里是固定的，确保顺序与之前内置的版本一致
     },
-  },
+  })),
   ...openaiModels.map((name) => ({
     name,
-    available: true,
-    sorted: seq++,
-    provider: {
-<<<<<<< HEAD
-      id: "openai",
-      providerName: "OpenAI",
-      providerType: "openai",
-=======
+    available: false,
+    sorted: seq++,
+    provider: {
       id: "azure",
       providerName: "Azure",
       providerType: "azure",
       sorted: 2,
->>>>>>> fec80c6c
     },
   })),
   ...googleModels.map((name) => ({
     name,
-<<<<<<< HEAD
-    available: false,
-=======
-    available: true,
-    sorted: seq++,
->>>>>>> fec80c6c
+    available: false,
+    sorted: seq++,
     provider: {
       id: "google",
       providerName: "Google",
@@ -383,12 +375,8 @@
   })),
   ...anthropicModels.map((name) => ({
     name,
-<<<<<<< HEAD
-    available: false,
-=======
-    available: true,
-    sorted: seq++,
->>>>>>> fec80c6c
+    available: false,
+    sorted: seq++,
     provider: {
       id: "anthropic",
       providerName: "Anthropic",
@@ -398,12 +386,8 @@
   })),
   ...baiduModels.map((name) => ({
     name,
-<<<<<<< HEAD
-    available: false,
-=======
-    available: true,
-    sorted: seq++,
->>>>>>> fec80c6c
+    available: false,
+    sorted: seq++,
     provider: {
       id: "baidu",
       providerName: "Baidu",
@@ -413,12 +397,8 @@
   })),
   ...bytedanceModels.map((name) => ({
     name,
-<<<<<<< HEAD
-    available: false,
-=======
-    available: true,
-    sorted: seq++,
->>>>>>> fec80c6c
+    available: false,
+    sorted: seq++,
     provider: {
       id: "bytedance",
       providerName: "ByteDance",
@@ -428,12 +408,8 @@
   })),
   ...alibabaModes.map((name) => ({
     name,
-<<<<<<< HEAD
-    available: false,
-=======
-    available: true,
-    sorted: seq++,
->>>>>>> fec80c6c
+    available: false,
+    sorted: seq++,
     provider: {
       id: "alibaba",
       providerName: "Alibaba",
