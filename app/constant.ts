export const OWNER = "UranPlus";
export const REPO = "ChatGPT-UranPlus-Web";
export const REPO_URL = `https://uranplus.com`;
export const ISSUE_URL = `https://uranplus.com`;
export const UPDATE_URL = `${REPO_URL}#keep-updated`;
<<<<<<< HEAD
export const FETCH_COMMIT_URL = ``;
export const FETCH_TAG_URL = ``;
export const RUNTIME_CONFIG_DOM = "danger-runtime-config";
=======
export const RELEASE_URL = `${REPO_URL}/releases`;
export const FETCH_COMMIT_URL = `https://api.github.com/repos/${OWNER}/${REPO}/commits?per_page=1`;
export const FETCH_TAG_URL = `https://api.github.com/repos/${OWNER}/${REPO}/tags?per_page=1`;
export const RUNTIME_CONFIG_DOM = "danger-runtime-config";
export const DEFAULT_API_HOST = "https://chatgpt1.nextweb.fun/api/proxy";

export enum Path {
  Home = "/",
  Chat = "/chat",
  Settings = "/settings",
  NewChat = "/new-chat",
  Masks = "/masks",
  Auth = "/auth",
}

export enum SlotID {
  AppBody = "app-body",
}

export enum FileName {
  Masks = "masks.json",
  Prompts = "prompts.json",
}

export enum StoreKey {
  Chat = "chat-next-web-store",
  Access = "access-control",
  Config = "app-config",
  Mask = "mask-store",
  Prompt = "prompt-store",
  Update = "chat-update",
  Sync = "sync",
}

export const MAX_SIDEBAR_WIDTH = 500;
export const MIN_SIDEBAR_WIDTH = 230;
export const NARROW_SIDEBAR_WIDTH = 100;

export const ACCESS_CODE_PREFIX = "ak-";

export const LAST_INPUT_KEY = "last-input";

export const REQUEST_TIMEOUT_MS = 60000;

export const EXPORT_MESSAGE_CLASS_NAME = "export-markdown";

export const OpenaiPath = {
  ChatPath: "v1/chat/completions",
  UsagePath: "dashboard/billing/usage",
  SubsPath: "dashboard/billing/subscription",
  ListModelPath: "v1/models",
};

export const DEFAULT_INPUT_TEMPLATE = `{{input}}`; // input / time / model / lang
export const DEFAULT_SYSTEM_TEMPLATE = `
You are ChatGPT, a large language model trained by OpenAI.
Knowledge cutoff: 2021-09
Current model: {{model}}
Current time: {{time}}`;

export const DEFAULT_MODELS = [
  {
    name: "gpt-4",
    available: true,
  },
  {
    name: "gpt-4-0314",
    available: true,
  },
  {
    name: "gpt-4-0613",
    available: true,
  },
  {
    name: "gpt-4-32k",
    available: true,
  },
  {
    name: "gpt-4-32k-0314",
    available: true,
  },
  {
    name: "gpt-4-32k-0613",
    available: true,
  },
  {
    name: "gpt-3.5-turbo",
    available: true,
  },
  {
    name: "gpt-3.5-turbo-0301",
    available: true,
  },
  {
    name: "gpt-3.5-turbo-0613",
    available: true,
  },
  {
    name: "gpt-3.5-turbo-16k",
    available: true,
  },
  {
    name: "gpt-3.5-turbo-16k-0613",
    available: true,
  },
  {
    name: "qwen-v1", // 通义千问
    available: false,
  },
  {
    name: "ernie", // 文心一言
    available: false,
  },
  {
    name: "spark", // 讯飞星火
    available: false,
  },
  {
    name: "llama", // llama
    available: false,
  },
  {
    name: "chatglm", // chatglm-6b
    available: false,
  },
] as const;
>>>>>>> 9a285ab9
<|MERGE_RESOLUTION|>--- conflicted
+++ resolved
@@ -3,14 +3,9 @@
 export const REPO_URL = `https://uranplus.com`;
 export const ISSUE_URL = `https://uranplus.com`;
 export const UPDATE_URL = `${REPO_URL}#keep-updated`;
-<<<<<<< HEAD
 export const FETCH_COMMIT_URL = ``;
 export const FETCH_TAG_URL = ``;
-export const RUNTIME_CONFIG_DOM = "danger-runtime-config";
-=======
 export const RELEASE_URL = `${REPO_URL}/releases`;
-export const FETCH_COMMIT_URL = `https://api.github.com/repos/${OWNER}/${REPO}/commits?per_page=1`;
-export const FETCH_TAG_URL = `https://api.github.com/repos/${OWNER}/${REPO}/tags?per_page=1`;
 export const RUNTIME_CONFIG_DOM = "danger-runtime-config";
 export const DEFAULT_API_HOST = "https://chatgpt1.nextweb.fun/api/proxy";
 
@@ -133,5 +128,4 @@
     name: "chatglm", // chatglm-6b
     available: false,
   },
-] as const;
->>>>>>> 9a285ab9
+] as const;