--- conflicted
+++ resolved
@@ -115,13 +115,9 @@
   "gpt-4-1106-preview": "2023-04",
   "gpt-4-0125-preview": "2023-04",
   "gpt-4-vision-preview": "2023-04",
-<<<<<<< HEAD
-  "gemini-pro": "2021-04",
-=======
-  // After improvements, 
+  // After improvements,
   // it's now easier to add "KnowledgeCutOffDate" instead of stupid hardcoding it, as was done previously.
   "gemini-pro": "2023-12",
->>>>>>> bb26c031
 };
 
 export const DEFAULT_MODELS = [
@@ -170,65 +166,7 @@
     },
   },
   {
-<<<<<<< HEAD
     name: "gemini-pro",
-=======
-    name: "gpt-4-vision-preview",
-    available: true,
-    provider: {
-      id: "openai",
-      providerName: "OpenAI",
-      providerType: "openai",
-    },
-  },
-  {
-    name: "gpt-3.5-turbo",
-    available: true,
-    provider: {
-      id: "openai",
-      providerName: "OpenAI",
-      providerType: "openai",
-    },
-  },
-  {
-    name: "gpt-3.5-turbo-0125",
-    available: true,
-    provider: {
-      id: "openai",
-      providerName: "OpenAI",
-      providerType: "openai",
-    },
-  },
-  {
-    name: "gpt-3.5-turbo-0301",
-    available: true,
-    provider: {
-      id: "openai",
-      providerName: "OpenAI",
-      providerType: "openai",
-    },
-  },
-  {
-    name: "gpt-3.5-turbo-0613",
-    available: true,
-    provider: {
-      id: "openai",
-      providerName: "OpenAI",
-      providerType: "openai",
-    },
-  },
-  {
-    name: "gpt-3.5-turbo-1106",
-    available: true,
-    provider: {
-      id: "openai",
-      providerName: "OpenAI",
-      providerType: "openai",
-    },
-  },
-  {
-    name: "gpt-3.5-turbo-16k",
->>>>>>> bb26c031
     available: true,
     describe: "谷歌的,不要钱,但质量一般",
     provider: {
