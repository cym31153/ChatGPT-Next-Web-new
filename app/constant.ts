export const OWNER = "Yidadaa";
export const REPO = "ChatGPT-Next-Web";
export const REPO_URL = `https://github.com/${OWNER}/${REPO}`;
export const ISSUE_URL = `https://github.com/${OWNER}/${REPO}/issues`;
export const UPDATE_URL = `${REPO_URL}#keep-updated`;
export const RELEASE_URL = `${REPO_URL}/releases`;
export const FETCH_COMMIT_URL = `https://api.github.com/repos/${OWNER}/${REPO}/commits?per_page=1`;
export const FETCH_TAG_URL = `https://api.github.com/repos/${OWNER}/${REPO}/tags?per_page=1`;
export const RUNTIME_CONFIG_DOM = "danger-runtime-config";

export const DEFAULT_API_HOST = "https://api.nextchat.dev";
export const OPENAI_BASE_URL = "https://api.openai.com";
export const ANTHROPIC_BASE_URL = "https://api.anthropic.com";

export const GEMINI_BASE_URL = "https://generativelanguage.googleapis.com/";

export enum Path {
  Home = "/",
  Chat = "/chat",
  Settings = "/settings",
  NewChat = "/new-chat",
  Masks = "/masks",
  Auth = "/auth",
}

export enum ApiPath {
  Cors = "",
  OpenAI = "/api/openai",
  Anthropic = "/api/anthropic",
}

export enum SlotID {
  AppBody = "app-body",
  CustomModel = "custom-model",
}

export enum FileName {
  Masks = "masks.json",
  Prompts = "prompts.json",
}

export enum StoreKey {
  Chat = "chat-next-web-store",
  Access = "access-control",
  Config = "app-config",
  Mask = "mask-store",
  Prompt = "prompt-store",
  Update = "chat-update",
  Sync = "sync",
}

export const DEFAULT_SIDEBAR_WIDTH = 300;
export const MAX_SIDEBAR_WIDTH = 500;
export const MIN_SIDEBAR_WIDTH = 230;
export const NARROW_SIDEBAR_WIDTH = 100;

export const ACCESS_CODE_PREFIX = "nk-";

export const LAST_INPUT_KEY = "last-input";
export const UNFINISHED_INPUT = (id: string) => "unfinished-input-" + id;

export const STORAGE_KEY = "chatgpt-next-web";

export const REQUEST_TIMEOUT_MS = 60000;

export const EXPORT_MESSAGE_CLASS_NAME = "export-markdown";

export enum ServiceProvider {
  OpenAI = "OpenAI",
  Azure = "Azure",
  Google = "Google",
  Anthropic = "Anthropic",
}

export enum CloudServiceProvider {
  OSS = "OSS",
}

export enum ModelProvider {
  GPT = "GPT",
  GeminiPro = "GeminiPro",
  Claude = "Claude",
}

export const Anthropic = {
  ChatPath: "v1/messages",
  ChatPath1: "v1/complete",
  ExampleEndpoint: "https://api.anthropic.com",
  Vision: "2023-06-01",
};

export const OpenaiPath = {
  ChatPath: "v1/chat/completions",
  UsagePath: "dashboard/billing/usage",
  SubsPath: "dashboard/billing/subscription",
  ListModelPath: "v1/models",
};

export const Azure = {
  ExampleEndpoint: "https://{resource-url}/openai/deployments/{deploy-id}",
};

export const Google = {
  ExampleEndpoint: "https://generativelanguage.googleapis.com/",
  ChatPath: (modelName: string) => `v1beta/models/${modelName}:generateContent`,
};

export const DEFAULT_INPUT_TEMPLATE = `{{input}}`; // input / time / model / lang
// export const DEFAULT_SYSTEM_TEMPLATE = `
// You are ChatGPT, a large language model trained by {{ServiceProvider}}.
// Knowledge cutoff: {{cutoff}}
// Current model: {{model}}
// Current time: {{time}}
// Latex inline: $x^2$
// Latex block: $$e=mc^2$$
// `;
export const DEFAULT_SYSTEM_TEMPLATE = `
You are ChatGPT, a large language model trained by {{ServiceProvider}}.
Knowledge cutoff: {{cutoff}}
Current model: {{model}}
Current time: {{time}}
Latex inline: \\(x^2\\) 
Latex block: $$e=mc^2$$
`;

export const SUMMARIZE_MODEL = "gpt-3.5-turbo";
export const GEMINI_SUMMARIZE_MODEL = "gemini-pro";

export const KnowledgeCutOffDate: Record<string, string> = {
  default: "2021-09",
  "gpt-4-turbo": "2023-12",
  "gpt-4-turbo-2024-04-09": "2023-12",
  "gpt-4-turbo-preview": "2023-12",
  "gpt-4o": "2023-10",
  "gpt-4o-2024-05-13": "2023-10",
  "gpt-4-vision-preview": "2023-04",
  // After improvements,
  // it's now easier to add "KnowledgeCutOffDate" instead of stupid hardcoding it, as was done previously.
  "gemini-pro": "2023-12",
  "gemini-pro-vision": "2023-12",
};

const openaiModels = [
  "gpt-3.5-turbo",
  "gpt-3.5-turbo-1106",
  "gpt-3.5-turbo-0125",
  "gpt-4",
  "gpt-4-0613",
  "gpt-4-32k",
  "gpt-4-32k-0613",
  "gpt-4-turbo",
  "gpt-4-turbo-preview",
  "gpt-4o",
  "gpt-4o-2024-05-13",
  "gpt-4-vision-preview",
<<<<<<< HEAD
  "gpt-4-turbo-2024-04-09",
  "kimi",
=======
  "gpt-4-turbo-2024-04-09"
>>>>>>> 9faab960
];

const googleModels = [
  "gemini-1.0-pro",
  "gemini-1.5-pro-latest",
  "gemini-pro-vision",
];

const anthropicModels = [
  "claude-instant-1.2",
  "claude-2.0",
  "claude-2.1",
  "claude-3-sonnet-20240229",
  "claude-3-opus-20240229",
  "claude-3-haiku-20240307",
];

export const DEFAULT_MODELS = [
  ...openaiModels.map((name) => ({
    name,
    available: true,
    provider: {
      id: "openai",
      providerName: "OpenAI",
      providerType: "openai",
    },
  })),
  ...googleModels.map((name) => ({
    name,
    available: true,
    provider: {
      id: "google",
      providerName: "Google",
      providerType: "google",
    },
  })),
  ...anthropicModels.map((name) => ({
    name,
    available: true,
    provider: {
      id: "anthropic",
      providerName: "Anthropic",
      providerType: "anthropic",
    },
  })),
] as const;

export const CHAT_PAGE_SIZE = 15;
export const MAX_RENDER_MSG_COUNT = 45;

// some famous webdav endpoints
export const internalAllowedWebDavEndpoints = [
  "https://dav.jianguoyun.com/dav/",
  "https://dav.dropdav.com/",
  "https://dav.box.com/dav",
  "https://nanao.teracloud.jp/dav/",
  "https://webdav.4shared.com/",
  "https://dav.idrivesync.com",
  "https://webdav.yandex.com",
  "https://app.koofr.net/dav/Koofr",
];<|MERGE_RESOLUTION|>--- conflicted
+++ resolved
@@ -153,12 +153,8 @@
   "gpt-4o",
   "gpt-4o-2024-05-13",
   "gpt-4-vision-preview",
-<<<<<<< HEAD
   "gpt-4-turbo-2024-04-09",
   "kimi",
-=======
-  "gpt-4-turbo-2024-04-09"
->>>>>>> 9faab960
 ];
 
 const googleModels = [
