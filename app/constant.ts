--- conflicted
+++ resolved
@@ -405,33 +405,26 @@
       providerName: "OpenAI",
       providerType: "openai",
     },
-<<<<<<< HEAD
   },
   {
     name: "midjourney",
     describe: "绘图用,不用选",
     available: false,
-=======
-  })),
-  ...tencentModels.map((name) => ({
-    name,
-    available: true,
-    provider: {
-      id: "tencent",
-      providerName: "Tencent",
-      providerType: "tencent",
-    },
-  })),
-  ...moonshotModes.map((name) => ({
-    name,
-    available: true,
->>>>>>> 67a90ffb
     provider: {
       id: "openai",
       providerName: "OpenAI",
       providerType: "openai",
     },
   },
+  // ...tencentModels.map((name) => ({
+  //   name,
+  //   available: true,
+  //   provider: {
+  //     id: "tencent",
+  //     providerName: "Tencent",
+  //     providerType: "tencent",
+  //   },
+  // })),
   // ...moonshotModes.map((name) => ({
   //   name,
   //   available: true,
