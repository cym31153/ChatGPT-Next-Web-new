--- conflicted
+++ resolved
@@ -309,7 +309,6 @@
     },
   },
   {
-<<<<<<< HEAD
     name: "claude-instant-1.2",
     available: true,
     provider: {
@@ -363,7 +362,7 @@
       providerType: "anthropic",
     },
   },
-=======
+  {
     name: "qwen-7b",
     available: true,
     provider: {
@@ -570,7 +569,6 @@
   //     providerType: "openai",
   //   },
   // },
->>>>>>> 3363ec80
 ] as const;
 
 export const CHAT_PAGE_SIZE = 15;
