export const OWNER = "Yidadaa";
export const REPO = "ChatGPT-Next-Web";
export const REPO_URL = `https://github.com/${OWNER}/${REPO}`;
export const ISSUE_URL = `https://github.com/${OWNER}/${REPO}/issues`;
export const UPDATE_URL = `${REPO_URL}#keep-updated`;
export const RELEASE_URL = `${REPO_URL}/releases`;
export const FETCH_COMMIT_URL = `https://api.github.com/repos/${OWNER}/${REPO}/commits?per_page=1`;
export const FETCH_TAG_URL = `https://api.github.com/repos/${OWNER}/${REPO}/tags?per_page=1`;
export const RUNTIME_CONFIG_DOM = "danger-runtime-config";

export const DEFAULT_API_HOST = "https://api.nextchat.dev";
export const OPENAI_BASE_URL = "https://api.openai.com";
export const ANTHROPIC_BASE_URL = "https://api.anthropic.com";

export const GEMINI_BASE_URL = "https://generativelanguage.googleapis.com/";

export enum Path {
  Home = "/",
  Chat = "/chat",
  Settings = "/settings",
  NewChat = "/new-chat",
  Masks = "/masks",
  Auth = "/auth",
}

export enum ApiPath {
  Cors = "",
  OpenAI = "/api/openai",
  Anthropic = "/api/anthropic",
}

export enum SlotID {
  AppBody = "app-body",
  CustomModel = "custom-model",
}

export enum FileName {
  Masks = "masks.json",
  Prompts = "prompts.json",
}

export enum StoreKey {
  Chat = "chat-next-web-store",
  Access = "access-control",
  Config = "app-config",
  Mask = "mask-store",
  Prompt = "prompt-store",
  Update = "chat-update",
  Sync = "sync",
}

export const DEFAULT_SIDEBAR_WIDTH = 300;
export const MAX_SIDEBAR_WIDTH = 500;
export const MIN_SIDEBAR_WIDTH = 230;
export const NARROW_SIDEBAR_WIDTH = 100;

export const ACCESS_CODE_PREFIX = "nk-";

export const LAST_INPUT_KEY = "last-input";
export const UNFINISHED_INPUT = (id: string) => "unfinished-input-" + id;

export const STORAGE_KEY = "chatgpt-next-web";

export const REQUEST_TIMEOUT_MS = 60000;

export const EXPORT_MESSAGE_CLASS_NAME = "export-markdown";

export enum ServiceProvider {
  OpenAI = "OpenAI",
  Azure = "Azure",
  Google = "Google",
  Anthropic = "Anthropic",
}

export enum ModelProvider {
  GPT = "GPT",
  GeminiPro = "GeminiPro",
  Claude = "Claude",
}

export const Anthropic = {
  ChatPath: "v1/messages",
  ChatPath1: "v1/complete",
  ExampleEndpoint: "https://api.anthropic.com",
  Vision: "2023-06-01",
};

export const OpenaiPath = {
  ChatPath: "v1/chat/completions",
  UsagePath: "dashboard/billing/usage",
  SubsPath: "dashboard/billing/subscription",
  ListModelPath: "v1/models",
};

export const Azure = {
  ExampleEndpoint: "https://{resource-url}/openai/deployments/{deploy-id}",
};

export const Google = {
  ExampleEndpoint: "https://generativelanguage.googleapis.com/",
  ChatPath: (modelName: string) => `v1beta/models/${modelName}:generateContent`,
  VisionChatPath: (modelName: string) => `v1beta/models/${modelName}:generateContent`,
};

export const DEFAULT_INPUT_TEMPLATE = `{{input}}`; // input / time / model / lang
// export const DEFAULT_SYSTEM_TEMPLATE = `
// You are ChatGPT, a large language model trained by {{ServiceProvider}}.
// Knowledge cutoff: {{cutoff}}
// Current model: {{model}}
// Current time: {{time}}
// Latex inline: $x^2$
// Latex block: $$e=mc^2$$
// `;
export const DEFAULT_SYSTEM_TEMPLATE = `
You are ChatGPT, a large language model trained by {{ServiceProvider}}.
Knowledge cutoff: {{cutoff}}
Current model: {{model}}
Current time: {{time}}
Latex inline: \\(x^2\\) 
Latex block: $$e=mc^2$$
`;

export const SUMMARIZE_MODEL = "gpt-3.5-turbo";
export const GEMINI_SUMMARIZE_MODEL = "gemini-pro";

export const KnowledgeCutOffDate: Record<string, string> = {
  default: "2021-09",
  "gpt-4-turbo": "2023-12",
  "gpt-4-turbo-2024-04-09": "2023-12",
  "gpt-4-turbo-preview": "2023-12",
  "gpt-4-1106-preview": "2023-04",
  "gpt-4-0125-preview": "2023-12",
  "gpt-4-vision-preview": "2023-04",
  // After improvements,
  // it's now easier to add "KnowledgeCutOffDate" instead of stupid hardcoding it, as was done previously.
  "gemini-pro": "2023-12",
  "gemini-pro-vision": "2023-12",
};

const openaiModels = [
  "gpt-3.5-turbo",
  "gpt-3.5-turbo-0301",
  "gpt-3.5-turbo-0613",
  "gpt-3.5-turbo-1106",
  "gpt-3.5-turbo-0125",
  "gpt-3.5-turbo-16k",
  "gpt-3.5-turbo-16k-0613",
  "gpt-4",
  "gpt-4-0314",
  "gpt-4-0613",
  "gpt-4-1106-preview",
  "gpt-4-0125-preview",
  "gpt-4-32k",
  "gpt-4-32k-0314",
  "gpt-4-32k-0613",
  "gpt-4-turbo",
  "gpt-4-turbo-preview",
  "gpt-4-vision-preview",
  "gpt-4-turbo-2024-04-09",
];

const googleModels = [
  "gemini-1.0-pro",
  "gemini-1.5-pro-latest",
  "gemini-pro-vision",
];

const anthropicModels = [
  "claude-instant-1.2",
  "claude-2.0",
  "claude-2.1",
  "claude-3-sonnet-20240229",
  "claude-3-opus-20240229",
  "claude-3-haiku-20240307",
];

export const DEFAULT_MODELS = [
  ...openaiModels.map((name) => ({
    name,
    available: true,
    provider: {
      id: "openai",
      providerName: "OpenAI",
      providerType: "openai",
    },
  })),
  ...googleModels.map((name) => ({
    name,
    available: true,
    provider: {
      id: "google",
      providerName: "Google",
      providerType: "google",
    },
  })),
  ...anthropicModels.map((name) => ({
    name,
    available: true,
    provider: {
      id: "anthropic",
      providerName: "Anthropic",
      providerType: "anthropic",
    },
<<<<<<< HEAD
  },
  {
    name: "qwen-7b",
    available: true,
    provider: {
      id: "openai",
      providerName: "OpenAI",
      providerType: "openai",
    },
  },
  // {
  //   name: "qwen-7b",
  //   available: true,
  //   provider: {
  //     id: "openai",
  //     providerName: "OpenAI",
  //     providerType: "openai",
  //   },
  // },
  // {
  //   name: "bakllava-1",
  //   available: true,
  //   provider: {
  //     id: "openai",
  //     providerName: "OpenAI",
  //     providerType: "openai",
  //   },
  // },
  // {
  //   name: "codeninja-1.0-7b",
  //   available: true,
  //   provider: {
  //     id: "openai",
  //     providerName: "OpenAI",
  //     providerType: "openai",
  //   },
  // },
  // {
  //   name: "deepseek-coder-1.3b",
  //   available: true,
  //   provider: {
  //     id: "openai",
  //     providerName: "OpenAI",
  //     providerType: "openai",
  //   },
  // },
  // {
  //   name: "dolphin-phi-2",
  //   available: true,
  //   provider: {
  //     id: "openai",
  //     providerName: "OpenAI",
  //     providerType: "openai",
  //   },
  // },
  // {
  //   name: "gemma-2b",
  //   available: true,
  //   provider: {
  //     id: "openai",
  //     providerName: "OpenAI",
  //     providerType: "openai",
  //   },
  // },
  // {
  //   name: "gemma-7b",
  //   available: true,
  //   provider: {
  //     id: "openai",
  //     providerName: "OpenAI",
  //     providerType: "openai",
  //   },
  // },
  // {
  //   name: "llama2-chat-7b-q4",
  //   available: true,
  //   provider: {
  //     id: "openai",
  //     providerName: "OpenAI",
  //     providerType: "openai",
  //   },
  // },
  // {
  //   name: "llamacorn-1.1b",
  //   available: true,
  //   provider: {
  //     id: "openai",
  //     providerName: "OpenAI",
  //     providerType: "openai",
  //   },
  // },
  // {
  //   name: "llava-1.5-7b-q5",
  //   available: true,
  //   provider: {
  //     id: "openai",
  //     providerName: "OpenAI",
  //     providerType: "openai",
  //   },
  // },
  // {
  //   name: "mistral-ins-7b-q4",
  //   available: true,
  //   provider: {
  //     id: "openai",
  //     providerName: "OpenAI",
  //     providerType: "openai",
  //   },
  // },
  // {
  //   name: "noromaid-7b",
  //   available: true,
  //   provider: {
  //     id: "openai",
  //     providerName: "OpenAI",
  //     providerType: "openai",
  //   },
  // },
  // {
  //   name: "openchat-3.5-7b",
  //   available: true,
  //   provider: {
  //     id: "openai",
  //     providerName: "OpenAI",
  //     providerType: "openai",
  //   },
  // },
  // {
  //   name: "openhermes-neural-7b",
  //   available: true,
  //   provider: {
  //     id: "openai",
  //     providerName: "OpenAI",
  //     providerType: "openai",
  //   },
  // },
  // {
  //   name: "phi-2-3b",
  //   available: true,
  //   provider: {
  //     id: "openai",
  //     providerName: "OpenAI",
  //     providerType: "openai",
  //   },
  // },
  // {
  //   name: "solar-10.7b-slerp",
  //   available: true,
  //   provider: {
  //     id: "openai",
  //     providerName: "OpenAI",
  //     providerType: "openai",
  //   },
  // },
  // {
  //   name: "stable-zephyr-3b",
  //   available: true,
  //   provider: {
  //     id: "openai",
  //     providerName: "OpenAI",
  //     providerType: "openai",
  //   },
  // },
  // {
  //   name: "starling-7b",
  //   available: true,
  //   provider: {
  //     id: "openai",
  //     providerName: "OpenAI",
  //     providerType: "openai",
  //   },
  // },
  // {
  //   name: "stealth-v1.2-7b",
  //   available: true,
  //   provider: {
  //     id: "openai",
  //     providerName: "OpenAI",
  //     providerType: "openai",
  //   },
  // },
  // {
  //   name: "tinyllama-1.1b",
  //   available: true,
  //   provider: {
  //     id: "openai",
  //     providerName: "OpenAI",
  //     providerType: "openai",
  //   },
  // },
  // {
  //   name: "wizardcoder-13b",
  //   available: true,
  //   provider: {
  //     id: "openai",
  //     providerName: "OpenAI",
  //     providerType: "openai",
  //   },
  // },
  // {
  //   name: "trinity-v1.2-7b",
  //   available: true,
  //   provider: {
  //     id: "openai",
  //     providerName: "OpenAI",
  //     providerType: "openai",
  //   },
  // },
=======
  })),
>>>>>>> 9b2cb1e1
] as const;

export const CHAT_PAGE_SIZE = 15;
export const MAX_RENDER_MSG_COUNT = 45;

// some famous webdav endpoints
export const internalWhiteWebDavEndpoints = [
  "https://dav.jianguoyun.com/dav/",
  "https://dav.dropdav.com/",
  "https://dav.box.com/dav",
  "https://nanao.teracloud.jp/dav/",
  "https://webdav.4shared.com/",
  "https://dav.idrivesync.com",
  "https://webdav.yandex.com",
  "https://app.koofr.net/dav/Koofr",
];<|MERGE_RESOLUTION|>--- conflicted
+++ resolved
@@ -99,7 +99,8 @@
 export const Google = {
   ExampleEndpoint: "https://generativelanguage.googleapis.com/",
   ChatPath: (modelName: string) => `v1beta/models/${modelName}:generateContent`,
-  VisionChatPath: (modelName: string) => `v1beta/models/${modelName}:generateContent`,
+  VisionChatPath: (modelName: string) =>
+    `v1beta/models/${modelName}:generateContent`,
 };
 
 export const DEFAULT_INPUT_TEMPLATE = `{{input}}`; // input / time / model / lang
@@ -157,6 +158,7 @@
   "gpt-4-turbo-preview",
   "gpt-4-vision-preview",
   "gpt-4-turbo-2024-04-09",
+  "qwen-7b",
 ];
 
 const googleModels = [
@@ -201,218 +203,7 @@
       providerName: "Anthropic",
       providerType: "anthropic",
     },
-<<<<<<< HEAD
-  },
-  {
-    name: "qwen-7b",
-    available: true,
-    provider: {
-      id: "openai",
-      providerName: "OpenAI",
-      providerType: "openai",
-    },
-  },
-  // {
-  //   name: "qwen-7b",
-  //   available: true,
-  //   provider: {
-  //     id: "openai",
-  //     providerName: "OpenAI",
-  //     providerType: "openai",
-  //   },
-  // },
-  // {
-  //   name: "bakllava-1",
-  //   available: true,
-  //   provider: {
-  //     id: "openai",
-  //     providerName: "OpenAI",
-  //     providerType: "openai",
-  //   },
-  // },
-  // {
-  //   name: "codeninja-1.0-7b",
-  //   available: true,
-  //   provider: {
-  //     id: "openai",
-  //     providerName: "OpenAI",
-  //     providerType: "openai",
-  //   },
-  // },
-  // {
-  //   name: "deepseek-coder-1.3b",
-  //   available: true,
-  //   provider: {
-  //     id: "openai",
-  //     providerName: "OpenAI",
-  //     providerType: "openai",
-  //   },
-  // },
-  // {
-  //   name: "dolphin-phi-2",
-  //   available: true,
-  //   provider: {
-  //     id: "openai",
-  //     providerName: "OpenAI",
-  //     providerType: "openai",
-  //   },
-  // },
-  // {
-  //   name: "gemma-2b",
-  //   available: true,
-  //   provider: {
-  //     id: "openai",
-  //     providerName: "OpenAI",
-  //     providerType: "openai",
-  //   },
-  // },
-  // {
-  //   name: "gemma-7b",
-  //   available: true,
-  //   provider: {
-  //     id: "openai",
-  //     providerName: "OpenAI",
-  //     providerType: "openai",
-  //   },
-  // },
-  // {
-  //   name: "llama2-chat-7b-q4",
-  //   available: true,
-  //   provider: {
-  //     id: "openai",
-  //     providerName: "OpenAI",
-  //     providerType: "openai",
-  //   },
-  // },
-  // {
-  //   name: "llamacorn-1.1b",
-  //   available: true,
-  //   provider: {
-  //     id: "openai",
-  //     providerName: "OpenAI",
-  //     providerType: "openai",
-  //   },
-  // },
-  // {
-  //   name: "llava-1.5-7b-q5",
-  //   available: true,
-  //   provider: {
-  //     id: "openai",
-  //     providerName: "OpenAI",
-  //     providerType: "openai",
-  //   },
-  // },
-  // {
-  //   name: "mistral-ins-7b-q4",
-  //   available: true,
-  //   provider: {
-  //     id: "openai",
-  //     providerName: "OpenAI",
-  //     providerType: "openai",
-  //   },
-  // },
-  // {
-  //   name: "noromaid-7b",
-  //   available: true,
-  //   provider: {
-  //     id: "openai",
-  //     providerName: "OpenAI",
-  //     providerType: "openai",
-  //   },
-  // },
-  // {
-  //   name: "openchat-3.5-7b",
-  //   available: true,
-  //   provider: {
-  //     id: "openai",
-  //     providerName: "OpenAI",
-  //     providerType: "openai",
-  //   },
-  // },
-  // {
-  //   name: "openhermes-neural-7b",
-  //   available: true,
-  //   provider: {
-  //     id: "openai",
-  //     providerName: "OpenAI",
-  //     providerType: "openai",
-  //   },
-  // },
-  // {
-  //   name: "phi-2-3b",
-  //   available: true,
-  //   provider: {
-  //     id: "openai",
-  //     providerName: "OpenAI",
-  //     providerType: "openai",
-  //   },
-  // },
-  // {
-  //   name: "solar-10.7b-slerp",
-  //   available: true,
-  //   provider: {
-  //     id: "openai",
-  //     providerName: "OpenAI",
-  //     providerType: "openai",
-  //   },
-  // },
-  // {
-  //   name: "stable-zephyr-3b",
-  //   available: true,
-  //   provider: {
-  //     id: "openai",
-  //     providerName: "OpenAI",
-  //     providerType: "openai",
-  //   },
-  // },
-  // {
-  //   name: "starling-7b",
-  //   available: true,
-  //   provider: {
-  //     id: "openai",
-  //     providerName: "OpenAI",
-  //     providerType: "openai",
-  //   },
-  // },
-  // {
-  //   name: "stealth-v1.2-7b",
-  //   available: true,
-  //   provider: {
-  //     id: "openai",
-  //     providerName: "OpenAI",
-  //     providerType: "openai",
-  //   },
-  // },
-  // {
-  //   name: "tinyllama-1.1b",
-  //   available: true,
-  //   provider: {
-  //     id: "openai",
-  //     providerName: "OpenAI",
-  //     providerType: "openai",
-  //   },
-  // },
-  // {
-  //   name: "wizardcoder-13b",
-  //   available: true,
-  //   provider: {
-  //     id: "openai",
-  //     providerName: "OpenAI",
-  //     providerType: "openai",
-  //   },
-  // },
-  // {
-  //   name: "trinity-v1.2-7b",
-  //   available: true,
-  //   provider: {
-  //     id: "openai",
-  //     providerName: "OpenAI",
-  //     providerType: "openai",
-  //   },
-  // },
-=======
   })),
->>>>>>> 9b2cb1e1
 ] as const;
 
 export const CHAT_PAGE_SIZE = 15;
