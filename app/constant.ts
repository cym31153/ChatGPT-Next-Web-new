export const OWNER = "Yidadaa";
export const REPO = "ChatGPT-Next-Web";
export const REPO_URL = `https://github.com/${OWNER}/${REPO}`;
export const ISSUE_URL = `https://github.com/${OWNER}/${REPO}/issues`;
export const UPDATE_URL = `${REPO_URL}#keep-updated`;
export const RELEASE_URL = `${REPO_URL}/releases`;
export const FETCH_COMMIT_URL = `https://api.github.com/repos/${OWNER}/${REPO}/commits?per_page=1`;
export const FETCH_TAG_URL = `https://api.github.com/repos/${OWNER}/${REPO}/tags?per_page=1`;
export const RUNTIME_CONFIG_DOM = "danger-runtime-config";

export const DEFAULT_API_HOST = "https://api.nextchat.dev";
export const OPENAI_BASE_URL = "https://api.openai.com";
export const ANTHROPIC_BASE_URL = "https://api.anthropic.com";

export const GEMINI_BASE_URL = "https://generativelanguage.googleapis.com/";

export enum Path {
  Home = "/",
  Chat = "/chat",
  Settings = "/settings",
  NewChat = "/new-chat",
  Masks = "/masks",
  Auth = "/auth",
  Reward = "/reward",
}

export enum ApiPath {
  Cors = "",
  OpenAI = "/api/openai",
  Anthropic = "/api/anthropic",
}

export enum SlotID {
  AppBody = "app-body",
  CustomModel = "custom-model",
}

export enum FileName {
  Masks = "masks.json",
  Prompts = "prompts.json",
}

export enum StoreKey {
  Chat = "chat-next-web-store",
  Access = "access-control",
  Config = "app-config",
  Mask = "mask-store",
  Prompt = "prompt-store",
  Update = "chat-update",
  Sync = "sync",
}

export const DEFAULT_SIDEBAR_WIDTH = 300;
export const MAX_SIDEBAR_WIDTH = 500;
export const MIN_SIDEBAR_WIDTH = 230;
export const NARROW_SIDEBAR_WIDTH = 100;

export const ACCESS_CODE_PREFIX = "nk-";

export const LAST_INPUT_KEY = "last-input";
export const UNFINISHED_INPUT = (id: string) => "unfinished-input-" + id;

export const STORAGE_KEY = "chatgpt-next-web";

export const REQUEST_TIMEOUT_MS = 120000;

export const EXPORT_MESSAGE_CLASS_NAME = "export-markdown";

export enum ServiceProvider {
  OpenAI = "OpenAI",
  Azure = "Azure",
  Google = "Google",
  Anthropic = "Anthropic",
}

export enum ModelProvider {
  GPT = "GPT",
  GeminiPro = "GeminiPro",
  Claude = "Claude",
}

export const Anthropic = {
  ChatPath: "v1/messages",
  ChatPath1: "v1/complete",
  ExampleEndpoint: "https://api.anthropic.com",
  Vision: "2023-06-01",
};

export const OpenaiPath = {
  ChatPath: "v1/chat/completions",
  // Azure32kPath:
  //   "openai/deployments/gpt-4-32k/chat/completions?api-version=2023-05-15",
  // Azure32kPathCheck: "openai/deployments/gpt-4-32k/chat/completions",
  UsagePath: "dashboard/billing/usage",
  SubsPath: "dashboard/billing/subscription",
  ListModelPath: "v1/models",
};

export const Azure = {
  ExampleEndpoint: "https://{resource-url}/openai/deployments/{deploy-id}",
};

export const Google = {
  ExampleEndpoint: "https://generativelanguage.googleapis.com/",
  ChatPath: "v1beta/models/gemini-pro:generateContent",
  VisionChatPath: "v1beta/models/gemini-pro-vision:generateContent",

  // /api/openai/v1/chat/completions
};

export const DEFAULT_INPUT_TEMPLATE = `{{input}}`; // input / time / model / lang
// export const DEFAULT_SYSTEM_TEMPLATE = `
// You are ChatGPT, a large language model trained by {{ServiceProvider}}.
// Knowledge cutoff: {{cutoff}}
// Current model: {{model}}
// Current time: {{time}}
// Latex inline: $x^2$
// Latex block: $$e=mc^2$$
// `;
export const DEFAULT_SYSTEM_TEMPLATE = `
You are ChatGPT, a large language model trained by {{ServiceProvider}}.
Knowledge cutoff: {{cutoff}}
Current model: {{model}}
Current time: {{time}}
Latex inline: \\(x^2\\) 
Latex block: $$e=mc^2$$
`;

export const SUMMARIZE_MODEL = "gpt-35-turbo-0125";
export const GEMINI_SUMMARIZE_MODEL = "gemini-pro";

export const KnowledgeCutOffDate: Record<string, string> = {
  default: "2021-09",
  "gpt-4-turbo": "2023-12",
  "gpt-4-turbo-preview": "2023-12",
  "gpt-4-1106-preview": "2023-04",
  "gpt-4-0125-preview": "2023-12",
  "gpt-4-vision-preview": "2023-04",
  // After improvements,
  // it's now easier to add "KnowledgeCutOffDate" instead of stupid hardcoding it, as was done previously.
  "gemini-pro": "2023-12",
};

export const DEFAULT_MODELS = [
  // {
  //   name: "gpt-4",
  //   available: true,
  // },
  // {
  //   name: "gpt-3.5-turbo-16k",
  //   describe: "GPT-3,最快,笨",
  //   available: false,
  // },
  {
    name: "gpt-35-turbo-0125",
    describe: "GPT-3,最快,效果一般,最便宜",
    available: true,
    provider: {
      id: "openai",
      providerName: "OpenAI",
      providerType: "openai",
    },
  },
  // {
  //   name: "gpt-4",
  //   describe: "GPT-4,聪明,贵,慢",
  //   available: false,
  // },
  {
<<<<<<< HEAD
    name: "gpt-4-0125-preview",
    describe: "GPT-4,最新版,推荐",
=======
    name: "gpt-4-0314",
    available: true,
    provider: {
      id: "openai",
      providerName: "OpenAI",
      providerType: "openai",
    },
  },
  {
    name: "gpt-4-0613",
    available: true,
    provider: {
      id: "openai",
      providerName: "OpenAI",
      providerType: "openai",
    },
  },
  {
    name: "gpt-4-32k",
    available: true,
    provider: {
      id: "openai",
      providerName: "OpenAI",
      providerType: "openai",
    },
  },
  {
    name: "gpt-4-32k-0314",
    available: true,
    provider: {
      id: "openai",
      providerName: "OpenAI",
      providerType: "openai",
    },
  },
  {
    name: "gpt-4-32k-0613",
    available: true,
    provider: {
      id: "openai",
      providerName: "OpenAI",
      providerType: "openai",
    },
  },
  {
    name: "gpt-4-turbo",
    available: true,
    provider: {
      id: "openai",
      providerName: "OpenAI",
      providerType: "openai",
    },
  },
  {
    name: "gpt-4-turbo-2024-04-09",
    available: true,
    provider: {
      id: "openai",
      providerName: "OpenAI",
      providerType: "openai",
    },
  },
  {
    name: "gpt-4-turbo-preview",
>>>>>>> 55a93e7b
    available: true,
    provider: {
      id: "openai",
      providerName: "OpenAI",
      providerType: "openai",
    },
  },
  {
    name: "gpt-4-1106-preview",
    describe: "GPT-4,旧版,备用",
    available: true,
    provider: {
      id: "openai",
      providerName: "OpenAI",
      providerType: "openai",
    },
  },
  {
    name: "claude-3-opus-20240229",
    describe: "claude第三代模型最强版",
    available: true,
    provider: {
      id: "openai",
      providerName: "OpenAI",
      providerType: "openai",
    },
  },
  {
    name: "gpt-4-vision-preview",
    available: true,
    describe: "GPT-4多模态,图像识别",
    provider: {
      id: "openai",
      providerName: "OpenAI",
      providerType: "openai",
    },
  },
  {
    name: "gemini-pro",
    available: true,
    describe: "谷歌的,不要钱,但质量一般",
    provider: {
      id: "google",
      providerName: "Google",
      providerType: "google",
    },
  },
  {
    name: "gemini-pro-vision",
    available: false,
    describe: "谷歌多模态,图像识别",
    provider: {
      id: "google",
      providerName: "Google",
      providerType: "google",
    },
  },
  // {
  //   name: "gpt-4-32k",
  //   describe: "GPT-4,聪明,慢,但是白嫖",
  //   available: false,
  // },
  // {
  //   name: "gpt-4-all",
  //   describe: "GPT-4全能版,联网绘图多模态,又慢又贵",
  //   available: false,
  // },
  // {
  //   name: "gpt-4v",
  //   describe: "GPT-4,官方网页版,最聪明,贵且慢",
  //   available: true,
  // },
  // {
  //   name: "net-gpt-4",
  //   describe: "GPT-4,联网版,最慢",
  //   available: true,
  // },
  {
    name: "midjourney",
    describe: "绘图用,不用选",
    available: false,
    provider: {
      id: "openai",
      providerName: "OpenAI",
      providerType: "openai",
    },
  },
] as const;

export const AZURE_MODELS: string[] = [
  "gpt-35-turbo-0125",
  "gpt-4-0125-preview",
];
// export const AZURE_PATH = AZURE_MODELS.map((m) => { m: `openai/deployments/${m}/chat/completions`});
// export const AZURE_PATH = AZURE_MODELS.map((m) => ({ m: `openai/deployments/${m}/chat/completions`} ));
export const AZURE_PATH = AZURE_MODELS.reduce(
  (acc, item) => ({
    ...acc,
    [item]: `openai/deployments/${item}/chat/completions`,
  }),
  {},
);
// console.log(AZURE_PATH);

export const DISABLE_MODELS = DEFAULT_MODELS.filter(
  (item) => !item.available,
).map((item2) => item2.name);

// console.log('========', DISABLE_MODELS)
export const CHAT_PAGE_SIZE = 15;
export const MAX_RENDER_MSG_COUNT = 45;

// some famous webdav endpoints
export const internalWhiteWebDavEndpoints = [
  "https://dav.jianguoyun.com/dav/",
  "https://dav.dropdav.com/",
  "https://dav.box.com/dav",
  "https://nanao.teracloud.jp/dav/",
  "https://webdav.4shared.com/",
  "https://dav.idrivesync.com",
  "https://webdav.yandex.com",
  "https://app.koofr.net/dav/Koofr",
];<|MERGE_RESOLUTION|>--- conflicted
+++ resolved
@@ -161,81 +161,32 @@
       providerType: "openai",
     },
   },
+  {
+    name: "gpt-4-turbo",
+    available: true,
+    provider: {
+      id: "openai",
+      providerName: "OpenAI",
+      providerType: "openai",
+    },
+  },
+  {
+    name: "gpt-4-turbo-2024-04-09",
+    available: true,
+    provider: {
+      id: "openai",
+      providerName: "OpenAI",
+      providerType: "openai",
+    },
+  },
   // {
   //   name: "gpt-4",
   //   describe: "GPT-4,聪明,贵,慢",
   //   available: false,
   // },
   {
-<<<<<<< HEAD
     name: "gpt-4-0125-preview",
     describe: "GPT-4,最新版,推荐",
-=======
-    name: "gpt-4-0314",
-    available: true,
-    provider: {
-      id: "openai",
-      providerName: "OpenAI",
-      providerType: "openai",
-    },
-  },
-  {
-    name: "gpt-4-0613",
-    available: true,
-    provider: {
-      id: "openai",
-      providerName: "OpenAI",
-      providerType: "openai",
-    },
-  },
-  {
-    name: "gpt-4-32k",
-    available: true,
-    provider: {
-      id: "openai",
-      providerName: "OpenAI",
-      providerType: "openai",
-    },
-  },
-  {
-    name: "gpt-4-32k-0314",
-    available: true,
-    provider: {
-      id: "openai",
-      providerName: "OpenAI",
-      providerType: "openai",
-    },
-  },
-  {
-    name: "gpt-4-32k-0613",
-    available: true,
-    provider: {
-      id: "openai",
-      providerName: "OpenAI",
-      providerType: "openai",
-    },
-  },
-  {
-    name: "gpt-4-turbo",
-    available: true,
-    provider: {
-      id: "openai",
-      providerName: "OpenAI",
-      providerType: "openai",
-    },
-  },
-  {
-    name: "gpt-4-turbo-2024-04-09",
-    available: true,
-    provider: {
-      id: "openai",
-      providerName: "OpenAI",
-      providerType: "openai",
-    },
-  },
-  {
-    name: "gpt-4-turbo-preview",
->>>>>>> 55a93e7b
     available: true,
     provider: {
       id: "openai",
