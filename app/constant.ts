--- conflicted
+++ resolved
@@ -144,7 +144,8 @@
   //   available: false,
   // },
   {
-    name: "gpt-4-turbo-preview",
+    name: "gpt-4-1106-preview",
+    describe: "GPT-4,又强又快,推荐",
     available: true,
     provider: {
       id: "openai",
@@ -153,75 +154,7 @@
     },
   },
   {
-    name: "gpt-4-1106-preview",
-    describe: "GPT-4,又强又快,推荐",
-    available: true,
-    provider: {
-      id: "openai",
-      providerName: "OpenAI",
-      providerType: "openai",
-    },
-  },
-  {
-<<<<<<< HEAD
     name: "gemini-pro",
-=======
-    name: "gpt-4-0125-preview",
-    available: true,
-    provider: {
-      id: "openai",
-      providerName: "OpenAI",
-      providerType: "openai",
-    },
-  },
-  {
-    name: "gpt-4-vision-preview",
-    available: true,
-    provider: {
-      id: "openai",
-      providerName: "OpenAI",
-      providerType: "openai",
-    },
-  },
-  {
-    name: "gpt-3.5-turbo",
-    available: true,
-    provider: {
-      id: "openai",
-      providerName: "OpenAI",
-      providerType: "openai",
-    },
-  },
-  {
-    name: "gpt-3.5-turbo-0301",
-    available: true,
-    provider: {
-      id: "openai",
-      providerName: "OpenAI",
-      providerType: "openai",
-    },
-  },
-  {
-    name: "gpt-3.5-turbo-0613",
-    available: true,
-    provider: {
-      id: "openai",
-      providerName: "OpenAI",
-      providerType: "openai",
-    },
-  },
-  {
-    name: "gpt-3.5-turbo-1106",
-    available: true,
-    provider: {
-      id: "openai",
-      providerName: "OpenAI",
-      providerType: "openai",
-    },
-  },
-  {
-    name: "gpt-3.5-turbo-16k",
->>>>>>> 91a5f4af
     available: true,
     describe: "谷歌的，不要钱",
     provider: {
