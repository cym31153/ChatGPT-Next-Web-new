--- conflicted
+++ resolved
@@ -145,22 +145,13 @@
   // "gpt-4",
   // "gpt-4-0613",
   "gpt-4-32k",
-<<<<<<< HEAD
   // "gpt-4-32k-0613",
+  "gpt-4-turbo",
+  // "gpt-4-turbo-preview",
   "gpt-4o",
-  // "gpt-4-turbo",
-  // "gpt-4-turbo-preview",
+  // "gpt-4o-2024-05-13",
   // "gpt-4-vision-preview",
-  // "gpt-4-turbo-2024-04-09",
-=======
-  "gpt-4-32k-0613",
-  "gpt-4-turbo",
-  "gpt-4-turbo-preview",
-  "gpt-4o",
-  "gpt-4o-2024-05-13",
-  "gpt-4-vision-preview",
-  "gpt-4-turbo-2024-04-09"
->>>>>>> cf635a5e
+  // "gpt-4-turbo-2024-04-09"
 ];
 
 const googleModels = [
