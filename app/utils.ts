--- conflicted
+++ resolved
@@ -58,11 +58,7 @@
         //     result,
         //     new Uint8Array([...text].map((c) => c.charCodeAt(0)))
         // );
-<<<<<<< HEAD
-	// 修复客户端导出json时的乱码现象
-=======
         // 修复客户端导出json时的乱码现象
->>>>>>> 2c9bb5a2
         const encoder = new TextEncoder();
         const data = encoder.encode(text);
         await window.__TAURI__.fs.writeBinaryFile(result, new Uint8Array(data));
