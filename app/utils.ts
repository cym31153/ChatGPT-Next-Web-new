import { useEffect, useState } from "react";
import { showToast } from "./components/ui-lib";
import Locale from "./locales";
import { RequestMessage } from "./client/api";

export function trimTopic(topic: string) {
  // Fix an issue where double quotes still show in the Indonesian language
  // This will remove the specified punctuation from the end of the string
  // and also trim quotes from both the start and end if they exist.
  return (
    topic
      // fix for gemini
      .replace(/^["“”*]+|["“”*]+$/g, "")
      .replace(/[，。！？”“"、,.!?*]*$/, "")
  );
}

export async function copyToClipboard(text: string) {
  try {
    if (window.__TAURI__) {
      window.__TAURI__.writeText(text);
    } else {
      await navigator.clipboard.writeText(text);
    }

    showToast(Locale.Copy.Success);
  } catch (error) {
    const textArea = document.createElement("textarea");
    textArea.value = text;
    document.body.appendChild(textArea);
    textArea.focus();
    textArea.select();
    try {
      document.execCommand("copy");
      showToast(Locale.Copy.Success);
    } catch (error) {
      showToast(Locale.Copy.Failed);
    }
    document.body.removeChild(textArea);
  }
}

export async function downloadAs(text: string, filename: string) {
  if (window.__TAURI__) {
    const result = await window.__TAURI__.dialog.save({
      defaultPath: `${filename}`,
      filters: [
        {
          name: `${filename.split(".").pop()} files`,
          extensions: [`${filename.split(".").pop()}`],
        },
        {
          name: "All Files",
          extensions: ["*"],
        },
      ],
    });

    if (result !== null) {
      try {
        await window.__TAURI__.fs.writeTextFile(result, text);
        showToast(Locale.Download.Success);
      } catch (error) {
        showToast(Locale.Download.Failed);
      }
    } else {
      showToast(Locale.Download.Failed);
    }
  } else {
    const element = document.createElement("a");
    element.setAttribute(
      "href",
      "data:text/plain;charset=utf-8," + encodeURIComponent(text),
    );
    element.setAttribute("download", filename);

    element.style.display = "none";
    document.body.appendChild(element);

    element.click();

    document.body.removeChild(element);
  }
}

export function readFromFile() {
  return new Promise<string>((res, rej) => {
    const fileInput = document.createElement("input");
    fileInput.type = "file";
    fileInput.accept = "application/json";

    fileInput.onchange = (event: any) => {
      const file = event.target.files[0];
      const fileReader = new FileReader();
      fileReader.onload = (e: any) => {
        res(e.target.result);
      };
      fileReader.onerror = (e) => rej(e);
      fileReader.readAsText(file);
    };

    fileInput.click();
  });
}

export function isIOS() {
  const userAgent = navigator.userAgent.toLowerCase();
  return /iphone|ipad|ipod/.test(userAgent);
}

export function useWindowSize() {
  const [size, setSize] = useState({
    width: window.innerWidth,
    height: window.innerHeight,
  });

  useEffect(() => {
    const onResize = () => {
      setSize({
        width: window.innerWidth,
        height: window.innerHeight,
      });
    };

    window.addEventListener("resize", onResize);

    return () => {
      window.removeEventListener("resize", onResize);
    };
  }, []);

  return size;
}

export const MOBILE_MAX_WIDTH = 600;
export function useMobileScreen() {
  const { width } = useWindowSize();

  return width <= MOBILE_MAX_WIDTH;
}

export function isFirefox() {
  return (
    typeof navigator !== "undefined" && /firefox/i.test(navigator.userAgent)
  );
}

export function selectOrCopy(el: HTMLElement, content: string) {
  const currentSelection = window.getSelection();

  if (currentSelection?.type === "Range") {
    return false;
  }

  copyToClipboard(content);

  return true;
}

function getDomContentWidth(dom: HTMLElement) {
  const style = window.getComputedStyle(dom);
  const paddingWidth =
    parseFloat(style.paddingLeft) + parseFloat(style.paddingRight);
  const width = dom.clientWidth - paddingWidth;
  return width;
}

function getOrCreateMeasureDom(id: string, init?: (dom: HTMLElement) => void) {
  let dom = document.getElementById(id);

  if (!dom) {
    dom = document.createElement("span");
    dom.style.position = "absolute";
    dom.style.wordBreak = "break-word";
    dom.style.fontSize = "14px";
    dom.style.transform = "translateY(-200vh)";
    dom.style.pointerEvents = "none";
    dom.style.opacity = "0";
    dom.id = id;
    document.body.appendChild(dom);
    init?.(dom);
  }

  return dom!;
}

export function autoGrowTextArea(dom: HTMLTextAreaElement) {
  const measureDom = getOrCreateMeasureDom("__measure");
  const singleLineDom = getOrCreateMeasureDom("__single_measure", (dom) => {
    dom.innerText = "TEXT_FOR_MEASURE";
  });

  const width = getDomContentWidth(dom);
  measureDom.style.width = width + "px";
  measureDom.innerText = dom.value !== "" ? dom.value : "1";
  measureDom.style.fontSize = dom.style.fontSize;
  measureDom.style.fontFamily = dom.style.fontFamily;
  const endWithEmptyLine = dom.value.endsWith("\n");
  const height = parseFloat(window.getComputedStyle(measureDom).height);
  const singleLineHeight = parseFloat(
    window.getComputedStyle(singleLineDom).height,
  );

  const rows =
    Math.round(height / singleLineHeight) + (endWithEmptyLine ? 1 : 0);

  return rows;
}

export function getCSSVar(varName: string) {
  return getComputedStyle(document.body).getPropertyValue(varName).trim();
}

/**
 * Detects Macintosh
 */
export function isMacOS(): boolean {
  if (typeof window !== "undefined") {
    let userAgent = window.navigator.userAgent.toLocaleLowerCase();
    const macintosh = /iphone|ipad|ipod|macintosh/.test(userAgent);
    return !!macintosh;
  }
  return false;
}

export function getMessageTextContent(message: RequestMessage) {
  if (typeof message.content === "string") {
    return message.content;
  }
  for (const c of message.content) {
    if (c.type === "text") {
      return c.text ?? "";
    }
  }
  return "";
}

export function getMessageImages(message: RequestMessage): string[] {
  if (typeof message.content === "string") {
    return [];
  }
  const urls: string[] = [];
  for (const c of message.content) {
    if (c.type === "image_url") {
      urls.push(c.image_url?.url ?? "");
    }
  }
  return urls;
}

export function isVisionModel(model: string) {
  // Note: This is a better way using the TypeScript feature instead of `&&` or `||` (ts v5.5.0-dev.20240314 I've been using)

  const visionKeywords = [
    "vision",
    "claude-3",
    "gemini-1.5-pro",
    "gemini-1.5-flash",
    "gpt-4o",
    "gpt-4o-mini",
  ];
  const isGpt4Turbo =
    model.includes("gpt-4-turbo") && !model.includes("preview");

  return (
    visionKeywords.some((keyword) => model.includes(keyword)) || isGpt4Turbo
  );
}

<<<<<<< HEAD
export function removeOutdatedEntries(
  timeMap: Record<string, number>,
): Record<string, number> {
  const oneMonthAgo = Date.now() - 30 * 24 * 60 * 60 * 1000;
  // Delete data from a month ago
  Object.keys(timeMap).forEach((id) => {
    if (timeMap[id] < oneMonthAgo) {
      delete timeMap[id];
    }
  });
  return timeMap;
=======
export function isDalle3(model: string) {
  return "dall-e-3" === model;
>>>>>>> 624e4dba
}<|MERGE_RESOLUTION|>--- conflicted
+++ resolved
@@ -267,7 +267,10 @@
   );
 }
 
-<<<<<<< HEAD
+export function isDalle3(model: string) {
+  return "dall-e-3" === model;
+}
+
 export function removeOutdatedEntries(
   timeMap: Record<string, number>,
 ): Record<string, number> {
@@ -279,8 +282,4 @@
     }
   });
   return timeMap;
-=======
-export function isDalle3(model: string) {
-  return "dall-e-3" === model;
->>>>>>> 624e4dba
 }