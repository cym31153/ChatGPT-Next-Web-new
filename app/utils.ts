import { useEffect, useState } from "react";
import { showToast } from "./components/ui-lib";
import Locale from "./locales";
import { RequestMessage } from "./client/api";
import { ServiceProvider, REQUEST_TIMEOUT_MS } from "./constant";
import isObject from "lodash-es/isObject";
import { fetch as tauriFetch, Body, ResponseType } from "@tauri-apps/api/http";

export function trimTopic(topic: string) {
  // Fix an issue where double quotes still show in the Indonesian language
  // This will remove the specified punctuation from the end of the string
  // and also trim quotes from both the start and end if they exist.
  return (
    topic
      // fix for gemini
      .replace(/^["“”*]+|["“”*]+$/g, "")
      .replace(/[，。！？”“"、,.!?*]*$/, "")
  );
}

export async function copyToClipboard(text: string) {
  try {
    if (window.__TAURI__) {
      window.__TAURI__.writeText(text);
    } else {
      await navigator.clipboard.writeText(text);
    }

    showToast(Locale.Copy.Success);
  } catch (error) {
    const textArea = document.createElement("textarea");
    textArea.value = text;
    document.body.appendChild(textArea);
    textArea.focus();
    textArea.select();
    try {
      document.execCommand("copy");
      showToast(Locale.Copy.Success);
    } catch (error) {
      showToast(Locale.Copy.Failed);
    }
    document.body.removeChild(textArea);
  }
}

export async function downloadAs(text: string, filename: string) {
  if (window.__TAURI__) {
    const result = await window.__TAURI__.dialog.save({
      defaultPath: `${filename}`,
      filters: [
        {
          name: `${filename.split(".").pop()} files`,
          extensions: [`${filename.split(".").pop()}`],
        },
        {
          name: "All Files",
          extensions: ["*"],
        },
      ],
    });

    if (result !== null) {
      try {
        await window.__TAURI__.fs.writeTextFile(result, text);
        showToast(Locale.Download.Success);
      } catch (error) {
        showToast(Locale.Download.Failed);
      }
    } else {
      showToast(Locale.Download.Failed);
    }
  } else {
    const element = document.createElement("a");
    element.setAttribute(
      "href",
      "data:text/plain;charset=utf-8," + encodeURIComponent(text),
    );
    element.setAttribute("download", filename);

    element.style.display = "none";
    document.body.appendChild(element);

    element.click();

    document.body.removeChild(element);
  }
}

export function readFromFile() {
  return new Promise<string>((res, rej) => {
    const fileInput = document.createElement("input");
    fileInput.type = "file";
    fileInput.accept = "application/json";

    fileInput.onchange = (event: any) => {
      const file = event.target.files[0];
      const fileReader = new FileReader();
      fileReader.onload = (e: any) => {
        res(e.target.result);
      };
      fileReader.onerror = (e) => rej(e);
      fileReader.readAsText(file);
    };

    fileInput.click();
  });
}

export function isIOS() {
  const userAgent = navigator.userAgent.toLowerCase();
  return /iphone|ipad|ipod/.test(userAgent);
}

export function useWindowSize() {
  const [size, setSize] = useState({
    width: window.innerWidth,
    height: window.innerHeight,
  });

  useEffect(() => {
    const onResize = () => {
      setSize({
        width: window.innerWidth,
        height: window.innerHeight,
      });
    };

    window.addEventListener("resize", onResize);

    return () => {
      window.removeEventListener("resize", onResize);
    };
  }, []);

  return size;
}

export const MOBILE_MAX_WIDTH = 600;
export function useMobileScreen() {
  const { width } = useWindowSize();

  return width <= MOBILE_MAX_WIDTH;
}

export function isFirefox() {
  return (
    typeof navigator !== "undefined" && /firefox/i.test(navigator.userAgent)
  );
}

export function selectOrCopy(el: HTMLElement, content: string) {
  const currentSelection = window.getSelection();

  if (currentSelection?.type === "Range") {
    return false;
  }

  copyToClipboard(content);

  return true;
}

function getDomContentWidth(dom: HTMLElement) {
  const style = window.getComputedStyle(dom);
  const paddingWidth =
    parseFloat(style.paddingLeft) + parseFloat(style.paddingRight);
  const width = dom.clientWidth - paddingWidth;
  return width;
}

function getOrCreateMeasureDom(id: string, init?: (dom: HTMLElement) => void) {
  let dom = document.getElementById(id);

  if (!dom) {
    dom = document.createElement("span");
    dom.style.position = "absolute";
    dom.style.wordBreak = "break-word";
    dom.style.fontSize = "14px";
    dom.style.transform = "translateY(-200vh)";
    dom.style.pointerEvents = "none";
    dom.style.opacity = "0";
    dom.id = id;
    document.body.appendChild(dom);
    init?.(dom);
  }

  return dom!;
}

export function autoGrowTextArea(dom: HTMLTextAreaElement) {
  const measureDom = getOrCreateMeasureDom("__measure");
  const singleLineDom = getOrCreateMeasureDom("__single_measure", (dom) => {
    dom.innerText = "TEXT_FOR_MEASURE";
  });

  const width = getDomContentWidth(dom);
  measureDom.style.width = width + "px";
  measureDom.innerText = dom.value !== "" ? dom.value : "1";
  measureDom.style.fontSize = dom.style.fontSize;
  measureDom.style.fontFamily = dom.style.fontFamily;
  const endWithEmptyLine = dom.value.endsWith("\n");
  const height = parseFloat(window.getComputedStyle(measureDom).height);
  const singleLineHeight = parseFloat(
    window.getComputedStyle(singleLineDom).height,
  );

  const rows =
    Math.round(height / singleLineHeight) + (endWithEmptyLine ? 1 : 0);

  return rows;
}

export function getCSSVar(varName: string) {
  return getComputedStyle(document.body).getPropertyValue(varName).trim();
}

/**
 * Detects Macintosh
 */
export function isMacOS(): boolean {
  if (typeof window !== "undefined") {
    let userAgent = window.navigator.userAgent.toLocaleLowerCase();
    const macintosh = /iphone|ipad|ipod|macintosh/.test(userAgent);
    return !!macintosh;
  }
  return false;
}

export function getMessageTextContent(message: RequestMessage) {
  if (typeof message.content === "string") {
    return message.content;
  }
  for (const c of message.content) {
    if (c.type === "text") {
      return c.text ?? "";
    }
  }
  return "";
}

export function getMessageImages(message: RequestMessage): string[] {
  if (typeof message.content === "string") {
    return [];
  }
  const urls: string[] = [];
  for (const c of message.content) {
    if (c.type === "image_url") {
      urls.push(c.image_url?.url ?? "");
    }
  }
  return urls;
}

export function isVisionModel(model: string) {
  // Note: This is a better way using the TypeScript feature instead of `&&` or `||` (ts v5.5.0-dev.20240314 I've been using)

  const visionKeywords = [
    "vision",
    "claude-3",
    "gemini-1.5-pro",
    "gemini-1.5-flash",
    "gpt-4o",
    "gpt-4o-mini",
  ];
  const isGpt4Turbo =
    model.includes("gpt-4-turbo") && !model.includes("preview");

  return (
    visionKeywords.some((keyword) => model.includes(keyword)) || isGpt4Turbo
  );
}

export function isDalle3(model: string) {
  return "dall-e-3" === model;
}

<<<<<<< HEAD
export function removeOutdatedEntries(
  timeMap: Record<string, number>,
): Record<string, number> {
  const oneMonthAgo = Date.now() - 30 * 24 * 60 * 60 * 1000;
  // Delete data from a month ago
  Object.keys(timeMap).forEach((id) => {
    if (timeMap[id] < oneMonthAgo) {
      delete timeMap[id];
    }
  });
  return timeMap;
=======
export function showPlugins(provider: ServiceProvider, model: string) {
  if (
    provider == ServiceProvider.OpenAI ||
    provider == ServiceProvider.Azure ||
    provider == ServiceProvider.Moonshot
  ) {
    return true;
  }
  if (provider == ServiceProvider.Anthropic && !model.includes("claude-2")) {
    return true;
  }
  return false;
}

export function fetch(
  url: string,
  options?: Record<string, unknown>,
): Promise<any> {
  if (window.__TAURI__) {
    const payload = options?.body || options?.data;
    return tauriFetch(url, {
      ...options,
      body:
        payload &&
        ({
          type: "Text",
          payload,
        } as any),
      timeout: ((options?.timeout as number) || REQUEST_TIMEOUT_MS) / 1000,
      responseType:
        options?.responseType == "text" ? ResponseType.Text : ResponseType.JSON,
    } as any);
  }
  return window.fetch(url, options);
}

export function adapter(config: Record<string, unknown>) {
  const { baseURL, url, params, ...rest } = config;
  const path = baseURL ? `${baseURL}${url}` : url;
  const fetchUrl = params
    ? `${path}?${new URLSearchParams(params as any).toString()}`
    : path;
  return fetch(fetchUrl as string, { ...rest, responseType: "text" });
>>>>>>> 6f3d7530
}<|MERGE_RESOLUTION|>--- conflicted
+++ resolved
@@ -274,7 +274,6 @@
   return "dall-e-3" === model;
 }
 
-<<<<<<< HEAD
 export function removeOutdatedEntries(
   timeMap: Record<string, number>,
 ): Record<string, number> {
@@ -286,7 +285,8 @@
     }
   });
   return timeMap;
-=======
+}
+
 export function showPlugins(provider: ServiceProvider, model: string) {
   if (
     provider == ServiceProvider.OpenAI ||
@@ -330,5 +330,4 @@
     ? `${path}?${new URLSearchParams(params as any).toString()}`
     : path;
   return fetch(fetchUrl as string, { ...rest, responseType: "text" });
->>>>>>> 6f3d7530
 }