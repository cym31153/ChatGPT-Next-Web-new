--- conflicted
+++ resolved
@@ -347,37 +347,6 @@
 }
 
 export function isVisionModel(model: string) {
-<<<<<<< HEAD
-  return (
-    // model.startsWith("gpt-4-vision") ||
-    // model.startsWith("gemini-pro-vision") ||
-    model.includes("vision")
-  );
-}
-
-export function isDalleModel(model: string) {
-  return model.startsWith("dall-e");
-}
-
-export function isDalle2Model(model: string) {
-  return model.startsWith("dall-e-2");
-}
-
-export function isDalle3Model(model: string) {
-  return model.startsWith("dall-e-3");
-}
-
-export function isNotDalle2DefaultMode(model: string, mode: string) {
-  return isDalle2Model(model) && mode !== "Default";
-}
-
-export function isDalle2VariationMode(model: string, mode: string) {
-  return isDalle2Model(model) && mode === "CreateVariation";
-}
-
-export function isDalle2EditMode(model: string, mode: string) {
-  return isDalle2Model(model) && mode === "Edit";
-=======
   // Note: This is a better way using the TypeScript feature instead of `&&` or `||` (ts v5.5.0-dev.20240314 I've been using)
   const visionKeywords = [
     "vision",
@@ -385,5 +354,28 @@
   ];
 
   return visionKeywords.some(keyword => model.includes(keyword));
->>>>>>> afaa529b
+}
+
+export function isDalleModel(model: string) {
+  return model.startsWith("dall-e");
+}
+
+export function isDalle2Model(model: string) {
+  return model.startsWith("dall-e-2");
+}
+
+export function isDalle3Model(model: string) {
+  return model.startsWith("dall-e-3");
+}
+
+export function isNotDalle2DefaultMode(model: string, mode: string) {
+  return isDalle2Model(model) && mode !== "Default";
+}
+
+export function isDalle2VariationMode(model: string, mode: string) {
+  return isDalle2Model(model) && mode === "CreateVariation";
+}
+
+export function isDalle2EditMode(model: string, mode: string) {
+  return isDalle2Model(model) && mode === "Edit";
 }