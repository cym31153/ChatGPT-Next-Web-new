import { useEffect, useState } from "react";
import { showToast } from "./components/ui-lib";
import Locale from "./locales";
import { RequestMessage } from "./client/api";
import { ServiceProvider, REQUEST_TIMEOUT_MS } from "./constant";
import isObject from "lodash-es/isObject";
import { fetch as tauriFetch, Body, ResponseType } from "@tauri-apps/api/http";

export function trimTopic(topic: string) {
  // Fix an issue where double quotes still show in the Indonesian language
  // This will remove the specified punctuation from the end of the string
  // and also trim quotes from both the start and end if they exist.
  return (
    topic
      // fix for gemini
      .replace(/^["“”*]+|["“”*]+$/g, "")
      .replace(/[，。！？”“"、,.!?*]*$/, "")
  );
}

export async function copyToClipboard(text: string) {
  try {
    if (window.__TAURI__) {
      window.__TAURI__.writeText(text);
    } else {
      await navigator.clipboard.writeText(text);
    }

    showToast(Locale.Copy.Success);
  } catch (error) {
    const textArea = document.createElement("textarea");
    textArea.value = text;
    document.body.appendChild(textArea);
    textArea.focus();
    textArea.select();
    try {
      document.execCommand("copy");
      showToast(Locale.Copy.Success);
    } catch (error) {
      showToast(Locale.Copy.Failed);
    }
    document.body.removeChild(textArea);
  }
}

export async function downloadAs(text: string, filename: string) {
  if (window.__TAURI__) {
    const result = await window.__TAURI__.dialog.save({
      defaultPath: `${filename}`,
      filters: [
        {
          name: `${filename.split(".").pop()} files`,
          extensions: [`${filename.split(".").pop()}`],
        },
        {
          name: "All Files",
          extensions: ["*"],
        },
      ],
    });

    if (result !== null) {
      try {
        await window.__TAURI__.fs.writeTextFile(result, text);
        showToast(Locale.Download.Success);
      } catch (error) {
        showToast(Locale.Download.Failed);
      }
    } else {
      showToast(Locale.Download.Failed);
    }
  } else {
    const element = document.createElement("a");
    element.setAttribute(
      "href",
      "data:text/plain;charset=utf-8," + encodeURIComponent(text),
    );
    element.setAttribute("download", filename);

    element.style.display = "none";
    document.body.appendChild(element);

    element.click();

    document.body.removeChild(element);
  }
}

export function readFromFile() {
  return new Promise<string>((res, rej) => {
    const fileInput = document.createElement("input");
    fileInput.type = "file";
    fileInput.accept = "application/json";

    fileInput.onchange = (event: any) => {
      const file = event.target.files[0];
      const fileReader = new FileReader();
      fileReader.onload = (e: any) => {
        res(e.target.result);
      };
      fileReader.onerror = (e) => rej(e);
      fileReader.readAsText(file);
    };

    fileInput.click();
  });
}

export function isIOS() {
  const userAgent = navigator.userAgent.toLowerCase();
  return /iphone|ipad|ipod/.test(userAgent);
}

export function useWindowSize() {
  const [size, setSize] = useState({
    width: window.innerWidth,
    height: window.innerHeight,
  });

  useEffect(() => {
    const onResize = () => {
      setSize({
        width: window.innerWidth,
        height: window.innerHeight,
      });
    };

    window.addEventListener("resize", onResize);

    return () => {
      window.removeEventListener("resize", onResize);
    };
  }, []);

  return size;
}

export const MOBILE_MAX_WIDTH = 600;
export function useMobileScreen() {
  const { width } = useWindowSize();

  return width <= MOBILE_MAX_WIDTH;
}

export function isFirefox() {
  return (
    typeof navigator !== "undefined" && /firefox/i.test(navigator.userAgent)
  );
}

export function selectOrCopy(el: HTMLElement, content: string) {
  const currentSelection = window.getSelection();

  if (currentSelection?.type === "Range") {
    return false;
  }

  copyToClipboard(content);

  return true;
}

function getDomContentWidth(dom: HTMLElement) {
  const style = window.getComputedStyle(dom);
  const paddingWidth =
    parseFloat(style.paddingLeft) + parseFloat(style.paddingRight);
  const width = dom.clientWidth - paddingWidth;
  return width;
}

function getOrCreateMeasureDom(id: string, init?: (dom: HTMLElement) => void) {
  let dom = document.getElementById(id);

  if (!dom) {
    dom = document.createElement("span");
    dom.style.position = "absolute";
    dom.style.wordBreak = "break-word";
    dom.style.fontSize = "14px";
    dom.style.transform = "translateY(-200vh)";
    dom.style.pointerEvents = "none";
    dom.style.opacity = "0";
    dom.id = id;
    document.body.appendChild(dom);
    init?.(dom);
  }

  return dom!;
}

export function autoGrowTextArea(dom: HTMLTextAreaElement) {
  const measureDom = getOrCreateMeasureDom("__measure");
  const singleLineDom = getOrCreateMeasureDom("__single_measure", (dom) => {
    dom.innerText = "TEXT_FOR_MEASURE";
  });

  const width = getDomContentWidth(dom);
  measureDom.style.width = width + "px";
  measureDom.innerText = dom.value !== "" ? dom.value : "1";
  measureDom.style.fontSize = dom.style.fontSize;
  measureDom.style.fontFamily = dom.style.fontFamily;
  const endWithEmptyLine = dom.value.endsWith("\n");
  const height = parseFloat(window.getComputedStyle(measureDom).height);
  const singleLineHeight = parseFloat(
    window.getComputedStyle(singleLineDom).height,
  );

  const rows =
    Math.round(height / singleLineHeight) + (endWithEmptyLine ? 1 : 0);

  return rows;
}

export function getCSSVar(varName: string) {
  return getComputedStyle(document.body).getPropertyValue(varName).trim();
}

/**
 * Detects Macintosh
 */
export function isMacOS(): boolean {
  if (typeof window !== "undefined") {
    let userAgent = window.navigator.userAgent.toLocaleLowerCase();
    const macintosh = /iphone|ipad|ipod|macintosh/.test(userAgent);
    return !!macintosh;
  }
  return false;
}

export function getMessageTextContent(message: RequestMessage) {
  if (typeof message.content === "string") {
    return message.content;
  }
  for (const c of message.content) {
    if (c.type === "text") {
      return c.text ?? "";
    }
  }
  return "";
}

export function getMessageImages(message: RequestMessage): string[] {
  if (typeof message.content === "string") {
    return [];
  }
  const urls: string[] = [];
  for (const c of message.content) {
    if (c.type === "image_url") {
      urls.push(c.image_url?.url ?? "");
    }
  }
  return urls;
}

export function isVisionModel(model: string) {
  // Note: This is a better way using the TypeScript feature instead of `&&` or `||` (ts v5.5.0-dev.20240314 I've been using)

  const visionKeywords = [
    "vision",
    "claude-3",
    "gemini-1.5-pro",
    "gemini-1.5-flash",
    "gpt-4o",
    "gpt-4o-mini",
  ];
  const isGpt4Turbo =
    model.includes("gpt-4-turbo") && !model.includes("preview");

  return (
    visionKeywords.some((keyword) => model.includes(keyword)) || isGpt4Turbo
  );
}

export function isDalle3(model: string) {
  return "dall-e-3" === model;
}

export function removeOutdatedEntries(
  timeMap: Record<string, number>,
): Record<string, number> {
  const oneMonthAgo = Date.now() - 30 * 24 * 60 * 60 * 1000;
  // Delete data from a month ago
  Object.keys(timeMap).forEach((id) => {
    if (timeMap[id] < oneMonthAgo) {
      delete timeMap[id];
    }
  });
  return timeMap;
<<<<<<< HEAD
=======
}

export function showPlugins(provider: ServiceProvider, model: string) {
  if (
    provider == ServiceProvider.OpenAI ||
    provider == ServiceProvider.Azure ||
    provider == ServiceProvider.Moonshot
  ) {
    return true;
  }
  if (provider == ServiceProvider.Anthropic && !model.includes("claude-2")) {
    return true;
  }
  return false;
}

export function fetch(
  url: string,
  options?: Record<string, unknown>,
): Promise<any> {
  if (window.__TAURI__) {
    const payload = options?.body || options?.data;
    return tauriFetch(url, {
      ...options,
      body:
        payload &&
        ({
          type: "Text",
          payload,
        } as any),
      timeout: ((options?.timeout as number) || REQUEST_TIMEOUT_MS) / 1000,
      responseType:
        options?.responseType == "text" ? ResponseType.Text : ResponseType.JSON,
    } as any);
  }
  return window.fetch(url, options);
}

export function adapter(config: Record<string, unknown>) {
  const { baseURL, url, params, ...rest } = config;
  const path = baseURL ? `${baseURL}${url}` : url;
  const fetchUrl = params
    ? `${path}?${new URLSearchParams(params as any).toString()}`
    : path;
  return fetch(fetchUrl as string, { ...rest, responseType: "text" });
>>>>>>> 370ce3ee
}<|MERGE_RESOLUTION|>--- conflicted
+++ resolved
@@ -285,8 +285,6 @@
     }
   });
   return timeMap;
-<<<<<<< HEAD
-=======
 }
 
 export function showPlugins(provider: ServiceProvider, model: string) {
@@ -332,5 +330,4 @@
     ? `${path}?${new URLSearchParams(params as any).toString()}`
     : path;
   return fetch(fetchUrl as string, { ...rest, responseType: "text" });
->>>>>>> 370ce3ee
 }