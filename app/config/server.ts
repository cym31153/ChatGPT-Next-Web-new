--- conflicted
+++ resolved
@@ -71,14 +71,11 @@
 
   // const isAzure = !!process.env.AZURE_URL;
   const isGoogle = !!process.env.GOOGLE_API_KEY;
-<<<<<<< HEAD
+  const isAnthropic = !!process.env.ANTHROPIC_API_KEY;
   // 需要一个函数来判断请求中模型是否为微软的。
   // 当前逻辑，gpt-4-32k模型为微软，别的不是
   // const isAzure = !!process.env.AZURE_URL;
   const hasAzure = !!process.env.AZURE_URL;
-=======
-  const isAnthropic = !!process.env.ANTHROPIC_API_KEY;
->>>>>>> 984c79e2
 
   const apiKeyEnvVar = process.env.OPENAI_API_KEY ?? "";
   const apiKeys = apiKeyEnvVar.split(",").map((v) => v.trim());
