--- conflicted
+++ resolved
@@ -65,15 +65,12 @@
       .join(",");
   }
 
-<<<<<<< HEAD
+  // const isAzure = !!process.env.AZURE_URL;
+  const isGoogle = !!process.env.GOOGLE_API_KEY;
   // 需要一个函数来判断请求中模型是否为微软的。
   // 当前逻辑，gpt-4-32k模型为微软，别的不是
   // const isAzure = !!process.env.AZURE_URL;
   const hasAzure = !!process.env.AZURE_URL;
-=======
-  const isAzure = !!process.env.AZURE_URL;
-  const isGoogle = !!process.env.GOOGLE_API_KEY;
->>>>>>> 350ddd2a
 
   const apiKeyEnvVar = process.env.OPENAI_API_KEY ?? "";
   const apiKeys = apiKeyEnvVar.split(",").map((v) => v.trim());
