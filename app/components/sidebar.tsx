--- conflicted
+++ resolved
@@ -356,10 +356,14 @@
               </Link>
             </div>
             <div className={styles["sidebar-action"]}>
-<<<<<<< HEAD
               {/*<a href={REPO_URL} target="_blank" rel="noopener noreferrer">*/}
-              {/*  <IconButton icon={<GithubIcon />} shadow />*/}
+              {/*  <IconButton*/}
+              {/*    aria={Locale.Export.MessageFromChatGPT}*/}
+              {/*    icon={<GithubIcon />}*/}
+              {/*    shadow*/}
+              {/*  />*/}
               {/*</a>*/}
+
               <IconButton
                 onClick={async () => {
                   if (await showConfirm(Locale.Settings.Danger.Clear.Confirm)) {
@@ -371,15 +375,6 @@
                 type="danger"
                 className={styles["custom-sidebar-clear-button"]}
               />
-=======
-              <a href={REPO_URL} target="_blank" rel="noopener noreferrer">
-                <IconButton
-                  aria={Locale.Export.MessageFromChatGPT}
-                  icon={<GithubIcon />}
-                  shadow
-                />
-              </a>
->>>>>>> edb92f7b
             </div>
           </>
         }
