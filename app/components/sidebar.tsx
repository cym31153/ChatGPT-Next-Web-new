import React, { useEffect, useRef, useMemo, useState, Fragment } from "react";

import styles from "./home.module.scss";

import { IconButton } from "./button";
import SettingsIcon from "../icons/settings.svg";
import GithubIcon from "../icons/github.svg";
import ChatGptIcon from "../icons/chatgpt.svg";
import AddIcon from "../icons/add.svg";
import DeleteIcon from "../icons/delete.svg";
import MaskIcon from "../icons/mask.svg";
import DragIcon from "../icons/drag.svg";
import DiscoveryIcon from "../icons/discovery.svg";

import Locale from "../locales";

import { useAppConfig, useChatStore } from "../store";

import {
  DEFAULT_SIDEBAR_WIDTH,
  MAX_SIDEBAR_WIDTH,
  MIN_SIDEBAR_WIDTH,
  NARROW_SIDEBAR_WIDTH,
  Path,
  PLUGINS,
  REPO_URL,
} from "../constant";

import { Link, useNavigate } from "react-router-dom";
import { isIOS, useMobileScreen } from "../utils";
import dynamic from "next/dynamic";
import { showConfirm, Selector } from "./ui-lib";

const ChatList = dynamic(async () => (await import("./chat-list")).ChatList, {
  loading: () => null,
});

export function useHotKey() {
  const chatStore = useChatStore();

  useEffect(() => {
    const onKeyDown = (e: KeyboardEvent) => {
      if (e.altKey || e.ctrlKey) {
        if (e.key === "ArrowUp") {
          chatStore.nextSession(-1);
        } else if (e.key === "ArrowDown") {
          chatStore.nextSession(1);
        }
      }
    };

    window.addEventListener("keydown", onKeyDown);
    return () => window.removeEventListener("keydown", onKeyDown);
  });
}

export function useDragSideBar() {
  const limit = (x: number) => Math.min(MAX_SIDEBAR_WIDTH, x);

  const config = useAppConfig();
  const startX = useRef(0);
  const startDragWidth = useRef(config.sidebarWidth ?? DEFAULT_SIDEBAR_WIDTH);
  const lastUpdateTime = useRef(Date.now());

  const toggleSideBar = () => {
    config.update((config) => {
      if (config.sidebarWidth < MIN_SIDEBAR_WIDTH) {
        config.sidebarWidth = DEFAULT_SIDEBAR_WIDTH;
      } else {
        config.sidebarWidth = NARROW_SIDEBAR_WIDTH;
      }
    });
  };

  const onDragStart = (e: MouseEvent) => {
    // Remembers the initial width each time the mouse is pressed
    startX.current = e.clientX;
    startDragWidth.current = config.sidebarWidth;
    const dragStartTime = Date.now();

    const handleDragMove = (e: MouseEvent) => {
      if (Date.now() < lastUpdateTime.current + 20) {
        return;
      }
      lastUpdateTime.current = Date.now();
      const d = e.clientX - startX.current;
      const nextWidth = limit(startDragWidth.current + d);
      config.update((config) => {
        if (nextWidth < MIN_SIDEBAR_WIDTH) {
          config.sidebarWidth = NARROW_SIDEBAR_WIDTH;
        } else {
          config.sidebarWidth = nextWidth;
        }
      });
    };

    const handleDragEnd = () => {
      // In useRef the data is non-responsive, so `config.sidebarWidth` can't get the dynamic sidebarWidth
      window.removeEventListener("pointermove", handleDragMove);
      window.removeEventListener("pointerup", handleDragEnd);

      // if user click the drag icon, should toggle the sidebar
      const shouldFireClick = Date.now() - dragStartTime < 300;
      if (shouldFireClick) {
        toggleSideBar();
      }
    };

    window.addEventListener("pointermove", handleDragMove);
    window.addEventListener("pointerup", handleDragEnd);
  };

  const isMobileScreen = useMobileScreen();
  const shouldNarrow =
    !isMobileScreen && config.sidebarWidth < MIN_SIDEBAR_WIDTH;

  useEffect(() => {
    const barWidth = shouldNarrow
      ? NARROW_SIDEBAR_WIDTH
      : limit(config.sidebarWidth ?? DEFAULT_SIDEBAR_WIDTH);
    const sideBarWidth = isMobileScreen ? "100vw" : `${barWidth}px`;
    document.documentElement.style.setProperty("--sidebar-width", sideBarWidth);
  }, [config.sidebarWidth, isMobileScreen, shouldNarrow]);

  return {
    onDragStart,
    shouldNarrow,
  };
}
export function SideBarContainer(props: {
  children: React.ReactNode;
  onDragStart: (e: MouseEvent) => void;
  shouldNarrow: boolean;
  className?: string;
}) {
  const isMobileScreen = useMobileScreen();
  const isIOSMobile = useMemo(
    () => isIOS() && isMobileScreen,
    [isMobileScreen],
  );
  const { children, className, onDragStart, shouldNarrow } = props;
  return (
    <div
      className={`${styles.sidebar} ${className} ${
        shouldNarrow && styles["narrow-sidebar"]
      }`}
      style={{
        // #3016 disable transition on ios mobile screen
        transition: isMobileScreen && isIOSMobile ? "none" : undefined,
      }}
    >
      {children}
      <div
        className={styles["sidebar-drag"]}
        onPointerDown={(e) => onDragStart(e as any)}
      >
        <DragIcon />
      </div>
    </div>
  );
}

export function SideBarHeader(props: {
  title?: string | React.ReactNode;
  subTitle?: string | React.ReactNode;
  logo?: React.ReactNode;
  children?: React.ReactNode;
}) {
  const { title, subTitle, logo, children } = props;
  return (
    <Fragment>
      <div className={styles["sidebar-header"]} data-tauri-drag-region>
<<<<<<< HEAD
        <div className={styles["sidebar-title"]} data-tauri-drag-region>
          بسم الله الرحمان الرحيم
        </div>
        <div className={styles["sidebar-sub-title"]}>
          S&apos;entraîner avec l&apos;IA
        </div>
        <div className={styles["sidebar-logo"] + " no-dark"}>
          <ChatGptIcon />
=======
        <div className={styles["sidebar-title-container"]}>
          <div className={styles["sidebar-title"]} data-tauri-drag-region>
            {title}
          </div>
          <div className={styles["sidebar-sub-title"]}>{subTitle}</div>
>>>>>>> 05e6e4bf
        </div>
        <div className={styles["sidebar-logo"] + " no-dark"}>{logo}</div>
      </div>
      {children}
    </Fragment>
  );
}

<<<<<<< HEAD
      <div className={styles["sidebar-header-bar"]}>
        <IconButton
          icon={<MaskIcon />}
          text={shouldNarrow ? undefined : Locale.Mask.Name}
          className={styles["sidebar-bar-button"]}
          onClick={() => {
            if (config.dontShowMaskSplashScreen !== true) {
              navigate(Path.NewChat, { state: { fromHome: true } });
            } else {
              navigate(Path.Masks, { state: { fromHome: true } });
            }
          }}
          shadow
        />
        {/* <IconButton
          icon={<PluginIcon />}
          text={shouldNarrow ? undefined : Locale.Plugin.Name}
          className={styles["sidebar-bar-button"]}
          onClick={() => showToast(Locale.WIP)}
          shadow
        /> */}
      </div>
=======
export function SideBarBody(props: {
  children: React.ReactNode;
  onClick?: (e: React.MouseEvent<HTMLDivElement, MouseEvent>) => void;
}) {
  const { onClick, children } = props;
  return (
    <div className={styles["sidebar-body"]} onClick={onClick}>
      {children}
    </div>
  );
}
>>>>>>> 05e6e4bf

export function SideBarTail(props: {
  primaryAction?: React.ReactNode;
  secondaryAction?: React.ReactNode;
}) {
  const { primaryAction, secondaryAction } = props;

  return (
    <div className={styles["sidebar-tail"]}>
      <div className={styles["sidebar-actions"]}>{primaryAction}</div>
      <div className={styles["sidebar-actions"]}>{secondaryAction}</div>
    </div>
  );
}

export function SideBar(props: { className?: string }) {
  useHotKey();
  const { onDragStart, shouldNarrow } = useDragSideBar();
  const [showPluginSelector, setShowPluginSelector] = useState(false);
  const navigate = useNavigate();
  const config = useAppConfig();
  const chatStore = useChatStore();

  return (
    <SideBarContainer
      onDragStart={onDragStart}
      shouldNarrow={shouldNarrow}
      {...props}
    >
      <SideBarHeader
        title="NextChat"
        subTitle="Build your own AI assistant."
        logo={<ChatGptIcon />}
      >
        <div className={styles["sidebar-header-bar"]}>
          <IconButton
            icon={<MaskIcon />}
            text={shouldNarrow ? undefined : Locale.Mask.Name}
            className={styles["sidebar-bar-button"]}
            onClick={() => {
              if (config.dontShowMaskSplashScreen !== true) {
                navigate(Path.NewChat, { state: { fromHome: true } });
              } else {
                navigate(Path.Masks, { state: { fromHome: true } });
              }
            }}
            shadow
          />
          <IconButton
            icon={<DiscoveryIcon />}
            text={shouldNarrow ? undefined : Locale.Discovery.Name}
            className={styles["sidebar-bar-button"]}
            onClick={() => setShowPluginSelector(true)}
            shadow
          />
        </div>
        {showPluginSelector && (
          <Selector
            items={[
              ...PLUGINS.map((item) => {
                return {
                  title: item.name,
                  value: item.path,
                };
              }),
            ]}
            onClose={() => setShowPluginSelector(false)}
            onSelection={(s) => {
              navigate(s[0], { state: { fromHome: true } });
            }}
          />
        )}
      </SideBarHeader>
      <SideBarBody
        onClick={(e) => {
          if (e.target === e.currentTarget) {
            navigate(Path.Home);
          }
        }}
      >
        <ChatList narrow={shouldNarrow} />
      </SideBarBody>
      <SideBarTail
        primaryAction={
          <>
            <div className={styles["sidebar-action"] + " " + styles.mobile}>
              <IconButton
                icon={<DeleteIcon />}
                onClick={async () => {
                  if (await showConfirm(Locale.Home.DeleteChat)) {
                    chatStore.deleteSession(chatStore.currentSessionIndex);
                  }
                }}
              />
            </div>
            <div className={styles["sidebar-action"]}>
              <Link to={Path.Settings}>
                <IconButton
                  aria={Locale.Settings.Title}
                  icon={<SettingsIcon />}
                  shadow
                />
              </Link>
            </div>
            <div className={styles["sidebar-action"]}>
              <a href={REPO_URL} target="_blank" rel="noopener noreferrer">
                <IconButton
                  aria={Locale.Export.MessageFromChatGPT}
                  icon={<GithubIcon />}
                  shadow
                />
              </a>
            </div>
          </>
        }
        secondaryAction={
          <IconButton
            icon={<AddIcon />}
            text={shouldNarrow ? undefined : Locale.Home.NewChat}
            onClick={() => {
              if (config.dontShowMaskSplashScreen) {
                chatStore.newSession();
                navigate(Path.Chat);
              } else {
                navigate(Path.NewChat);
              }
            }}
            shadow
          />
        }
      />
    </SideBarContainer>
  );
}<|MERGE_RESOLUTION|>--- conflicted
+++ resolved
@@ -170,22 +170,11 @@
   return (
     <Fragment>
       <div className={styles["sidebar-header"]} data-tauri-drag-region>
-<<<<<<< HEAD
-        <div className={styles["sidebar-title"]} data-tauri-drag-region>
-          بسم الله الرحمان الرحيم
-        </div>
-        <div className={styles["sidebar-sub-title"]}>
-          S&apos;entraîner avec l&apos;IA
-        </div>
-        <div className={styles["sidebar-logo"] + " no-dark"}>
-          <ChatGptIcon />
-=======
         <div className={styles["sidebar-title-container"]}>
           <div className={styles["sidebar-title"]} data-tauri-drag-region>
             {title}
           </div>
           <div className={styles["sidebar-sub-title"]}>{subTitle}</div>
->>>>>>> 05e6e4bf
         </div>
         <div className={styles["sidebar-logo"] + " no-dark"}>{logo}</div>
       </div>
@@ -194,30 +183,6 @@
   );
 }
 
-<<<<<<< HEAD
-      <div className={styles["sidebar-header-bar"]}>
-        <IconButton
-          icon={<MaskIcon />}
-          text={shouldNarrow ? undefined : Locale.Mask.Name}
-          className={styles["sidebar-bar-button"]}
-          onClick={() => {
-            if (config.dontShowMaskSplashScreen !== true) {
-              navigate(Path.NewChat, { state: { fromHome: true } });
-            } else {
-              navigate(Path.Masks, { state: { fromHome: true } });
-            }
-          }}
-          shadow
-        />
-        {/* <IconButton
-          icon={<PluginIcon />}
-          text={shouldNarrow ? undefined : Locale.Plugin.Name}
-          className={styles["sidebar-bar-button"]}
-          onClick={() => showToast(Locale.WIP)}
-          shadow
-        /> */}
-      </div>
-=======
 export function SideBarBody(props: {
   children: React.ReactNode;
   onClick?: (e: React.MouseEvent<HTMLDivElement, MouseEvent>) => void;
@@ -229,7 +194,6 @@
     </div>
   );
 }
->>>>>>> 05e6e4bf
 
 export function SideBarTail(props: {
   primaryAction?: React.ReactNode;
