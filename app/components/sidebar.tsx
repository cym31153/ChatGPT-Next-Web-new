import React, { useEffect, useRef, useMemo, useState, Fragment } from "react";

import styles from "./home.module.scss";

import { IconButton } from "./button";
import SettingsIcon from "../icons/settings.svg";
import GithubIcon from "../icons/github.svg";
import ChatGptIcon from "../icons/chatgpt.svg";
import AddIcon from "../icons/add.svg";
import CloseIcon from "../icons/close.svg";
import DeleteIcon from "../icons/delete.svg";
import MaskIcon from "../icons/mask.svg";
import DragIcon from "../icons/drag.svg";
import DiscoveryIcon from "../icons/discovery.svg";

import Locale from "../locales";

import { useAppConfig, useChatStore } from "../store";

import {
  DEFAULT_SIDEBAR_WIDTH,
  MAX_SIDEBAR_WIDTH,
  MIN_SIDEBAR_WIDTH,
  NARROW_SIDEBAR_WIDTH,
  Path,
  PLUGINS,
  REPO_URL,
} from "../constant";

import { Link, useNavigate } from "react-router-dom";
import { isIOS, useMobileScreen } from "../utils";
import dynamic from "next/dynamic";
import { showConfirm, Selector } from "./ui-lib";

const ChatList = dynamic(async () => (await import("./chat-list")).ChatList, {
  loading: () => null,
});

export function useHotKey() {
  const chatStore = useChatStore();

  useEffect(() => {
    const onKeyDown = (e: KeyboardEvent) => {
      if (e.altKey || e.ctrlKey) {
        if (e.key === "ArrowUp") {
          chatStore.nextSession(-1);
        } else if (e.key === "ArrowDown") {
          chatStore.nextSession(1);
        }
      }
    };

    window.addEventListener("keydown", onKeyDown);
    return () => window.removeEventListener("keydown", onKeyDown);
  });
}

export function useDragSideBar() {
  const limit = (x: number) => Math.min(MAX_SIDEBAR_WIDTH, x);

  const config = useAppConfig();
  const startX = useRef(0);
  const startDragWidth = useRef(config.sidebarWidth ?? DEFAULT_SIDEBAR_WIDTH);
  const lastUpdateTime = useRef(Date.now());

  const toggleSideBar = () => {
    config.update((config) => {
      if (config.sidebarWidth < MIN_SIDEBAR_WIDTH) {
        config.sidebarWidth = DEFAULT_SIDEBAR_WIDTH;
      } else {
        config.sidebarWidth = NARROW_SIDEBAR_WIDTH;
      }
    });
  };

  const onDragStart = (e: MouseEvent) => {
    // Remembers the initial width each time the mouse is pressed
    startX.current = e.clientX;
    startDragWidth.current = config.sidebarWidth;
    const dragStartTime = Date.now();

    const handleDragMove = (e: MouseEvent) => {
      if (Date.now() < lastUpdateTime.current + 20) {
        return;
      }
      lastUpdateTime.current = Date.now();
      const d = e.clientX - startX.current;
      const nextWidth = limit(startDragWidth.current + d);
      config.update((config) => {
        if (nextWidth < MIN_SIDEBAR_WIDTH) {
          config.sidebarWidth = NARROW_SIDEBAR_WIDTH;
        } else {
          config.sidebarWidth = nextWidth;
        }
      });
    };

    const handleDragEnd = () => {
      // In useRef the data is non-responsive, so `config.sidebarWidth` can't get the dynamic sidebarWidth
      window.removeEventListener("pointermove", handleDragMove);
      window.removeEventListener("pointerup", handleDragEnd);

      // if user click the drag icon, should toggle the sidebar
      const shouldFireClick = Date.now() - dragStartTime < 300;
      if (shouldFireClick) {
        toggleSideBar();
      }
    };

    window.addEventListener("pointermove", handleDragMove);
    window.addEventListener("pointerup", handleDragEnd);
  };

  const isMobileScreen = useMobileScreen();
  const shouldNarrow =
    !isMobileScreen && config.sidebarWidth < MIN_SIDEBAR_WIDTH;

  useEffect(() => {
    const barWidth = shouldNarrow
      ? NARROW_SIDEBAR_WIDTH
      : limit(config.sidebarWidth ?? DEFAULT_SIDEBAR_WIDTH);
    const sideBarWidth = isMobileScreen ? "100vw" : `${barWidth}px`;
    document.documentElement.style.setProperty("--sidebar-width", sideBarWidth);
  }, [config.sidebarWidth, isMobileScreen, shouldNarrow]);

  return {
    onDragStart,
    shouldNarrow,
  };
}
export function SideBarContainer(props: {
  children: React.ReactNode;
  onDragStart: (e: MouseEvent) => void;
  shouldNarrow: boolean;
  className?: string;
}) {
  const isMobileScreen = useMobileScreen();
  const isIOSMobile = useMemo(
    () => isIOS() && isMobileScreen,
    [isMobileScreen],
  );
  const { children, className, onDragStart, shouldNarrow } = props;
  return (
    <div
      className={`${styles.sidebar} ${className} ${
        shouldNarrow && styles["narrow-sidebar"]
      }`}
      style={{
        // #3016 disable transition on ios mobile screen
        transition: isMobileScreen && isIOSMobile ? "none" : undefined,
      }}
    >
      {children}
      <div
        className={styles["sidebar-drag"]}
        onPointerDown={(e) => onDragStart(e as any)}
      >
        <DragIcon />
      </div>
    </div>
  );
}

export function SideBarHeader(props: {
  title?: string | React.ReactNode;
  subTitle?: string | React.ReactNode;
  logo?: React.ReactNode;
  children?: React.ReactNode;
}) {
  const { title, subTitle, logo, children } = props;
  return (
    <Fragment>
      <div className={styles["sidebar-header"]} data-tauri-drag-region>
        <div className={styles["sidebar-title"]} data-tauri-drag-region>
<<<<<<< HEAD
          7li-AI
        </div>
        <div className={styles["sidebar-sub-title"]}>
          本站由7li7li提供支持，公众号“享生活爱羊毛”回复“7liai”获取访问密码，点击<a href="https://www.7li7li.cn/support/" target="_blank" rel="noopener noreferrer">赞助本站</a>。
        </div>
        <div className={styles["sidebar-logo"] + " no-dark"}>
          <ChatGptIcon />
=======
          {title}
>>>>>>> 90e1fadb
        </div>
        <div className={styles["sidebar-sub-title"]}>{subTitle}</div>
        <div className={styles["sidebar-logo"] + " no-dark"}>{logo}</div>
      </div>
      {children}
    </Fragment>
  );
}

export function SideBarBody(props: {
  children: React.ReactNode;
  onClick?: (e: React.MouseEvent<HTMLDivElement, MouseEvent>) => void;
}) {
  const { onClick, children } = props;
  return (
    <div className={styles["sidebar-body"]} onClick={onClick}>
      {children}
    </div>
  );
}

export function SideBarTail(props: {
  primaryAction?: React.ReactNode;
  secondaryAction?: React.ReactNode;
}) {
  const { primaryAction, secondaryAction } = props;

  return (
    <div className={styles["sidebar-tail"]}>
      <div className={styles["sidebar-actions"]}>{primaryAction}</div>
      <div className={styles["sidebar-actions"]}>{secondaryAction}</div>
    </div>
  );
}

export function SideBar(props: { className?: string }) {
  useHotKey();
  const { onDragStart, shouldNarrow } = useDragSideBar();
  const [showPluginSelector, setShowPluginSelector] = useState(false);
  const navigate = useNavigate();
  const config = useAppConfig();
  const chatStore = useChatStore();

  return (
    <SideBarContainer
      onDragStart={onDragStart}
      shouldNarrow={shouldNarrow}
      {...props}
    >
      <SideBarHeader
        title="NextChat"
        subTitle="Build your own AI assistant."
        logo={<ChatGptIcon />}
      >
        <div className={styles["sidebar-header-bar"]}>
          <IconButton
            icon={<MaskIcon />}
            text={shouldNarrow ? undefined : Locale.Mask.Name}
            className={styles["sidebar-bar-button"]}
            onClick={() => {
              if (config.dontShowMaskSplashScreen !== true) {
                navigate(Path.NewChat, { state: { fromHome: true } });
              } else {
                navigate(Path.Masks, { state: { fromHome: true } });
              }
            }}
            shadow
          />
          <IconButton
            icon={<DiscoveryIcon />}
            text={shouldNarrow ? undefined : Locale.Discovery.Name}
            className={styles["sidebar-bar-button"]}
            onClick={() => setShowPluginSelector(true)}
            shadow
          />
        </div>
        {showPluginSelector && (
          <Selector
            items={[
              {
                title: "👇 Please select the plugin you need to use",
                value: "-",
                disable: true,
              },
              ...PLUGINS.map((item) => {
                return {
                  title: item.name,
                  value: item.path,
                };
              }),
            ]}
            onClose={() => setShowPluginSelector(false)}
            onSelection={(s) => {
              navigate(s[0], { state: { fromHome: true } });
            }}
          />
        )}
      </SideBarHeader>
      <SideBarBody
        onClick={(e) => {
          if (e.target === e.currentTarget) {
            navigate(Path.Home);
          }
        }}
      >
        <ChatList narrow={shouldNarrow} />
<<<<<<< HEAD
      </div>

      <div className={styles["sidebar-tail"]}>
        <div className={styles["sidebar-actions"]}>
          <div className={styles["sidebar-action"] + " " + styles.mobile}>
            <IconButton
              icon={<DeleteIcon />}
              onClick={async () => {
                if (await showConfirm(Locale.Home.DeleteChat)) {
                  chatStore.deleteSession(chatStore.currentSessionIndex);
                }
              }}
            />
          </div>
          <div className={styles["sidebar-action"]}>
            <Link to={Path.Settings}>
              <IconButton icon={<SettingsIcon />} shadow />
            </Link>
          </div>
          <div className={styles["sidebar-action"]}>
            <a href="https://www.7li7li.cn" target="_blank" rel="noopener noreferrer">
              <IconButton icon={<GithubIcon />} shadow />
            </a>
          </div>
        </div>
        <div>
=======
      </SideBarBody>
      <SideBarTail
        primaryAction={
          <>
            <div className={styles["sidebar-action"] + " " + styles.mobile}>
              <IconButton
                icon={<DeleteIcon />}
                onClick={async () => {
                  if (await showConfirm(Locale.Home.DeleteChat)) {
                    chatStore.deleteSession(chatStore.currentSessionIndex);
                  }
                }}
              />
            </div>
            <div className={styles["sidebar-action"]}>
              <Link to={Path.Settings}>
                <IconButton icon={<SettingsIcon />} shadow />
              </Link>
            </div>
            <div className={styles["sidebar-action"]}>
              <a href={REPO_URL} target="_blank" rel="noopener noreferrer">
                <IconButton icon={<GithubIcon />} shadow />
              </a>
            </div>
          </>
        }
        secondaryAction={
>>>>>>> 90e1fadb
          <IconButton
            icon={<AddIcon />}
            text={shouldNarrow ? undefined : Locale.Home.NewChat}
            onClick={() => {
              if (config.dontShowMaskSplashScreen) {
                chatStore.newSession();
                navigate(Path.Chat);
              } else {
                navigate(Path.NewChat);
              }
            }}
            shadow
          />
        }
      />
    </SideBarContainer>
  );
}<|MERGE_RESOLUTION|>--- conflicted
+++ resolved
@@ -172,17 +172,7 @@
     <Fragment>
       <div className={styles["sidebar-header"]} data-tauri-drag-region>
         <div className={styles["sidebar-title"]} data-tauri-drag-region>
-<<<<<<< HEAD
-          7li-AI
-        </div>
-        <div className={styles["sidebar-sub-title"]}>
-          本站由7li7li提供支持，公众号“享生活爱羊毛”回复“7liai”获取访问密码，点击<a href="https://www.7li7li.cn/support/" target="_blank" rel="noopener noreferrer">赞助本站</a>。
-        </div>
-        <div className={styles["sidebar-logo"] + " no-dark"}>
-          <ChatGptIcon />
-=======
           {title}
->>>>>>> 90e1fadb
         </div>
         <div className={styles["sidebar-sub-title"]}>{subTitle}</div>
         <div className={styles["sidebar-logo"] + " no-dark"}>{logo}</div>
@@ -289,34 +279,6 @@
         }}
       >
         <ChatList narrow={shouldNarrow} />
-<<<<<<< HEAD
-      </div>
-
-      <div className={styles["sidebar-tail"]}>
-        <div className={styles["sidebar-actions"]}>
-          <div className={styles["sidebar-action"] + " " + styles.mobile}>
-            <IconButton
-              icon={<DeleteIcon />}
-              onClick={async () => {
-                if (await showConfirm(Locale.Home.DeleteChat)) {
-                  chatStore.deleteSession(chatStore.currentSessionIndex);
-                }
-              }}
-            />
-          </div>
-          <div className={styles["sidebar-action"]}>
-            <Link to={Path.Settings}>
-              <IconButton icon={<SettingsIcon />} shadow />
-            </Link>
-          </div>
-          <div className={styles["sidebar-action"]}>
-            <a href="https://www.7li7li.cn" target="_blank" rel="noopener noreferrer">
-              <IconButton icon={<GithubIcon />} shadow />
-            </a>
-          </div>
-        </div>
-        <div>
-=======
       </SideBarBody>
       <SideBarTail
         primaryAction={
@@ -344,7 +306,6 @@
           </>
         }
         secondaryAction={
->>>>>>> 90e1fadb
           <IconButton
             icon={<AddIcon />}
             text={shouldNarrow ? undefined : Locale.Home.NewChat}
