--- conflicted
+++ resolved
@@ -1,18 +1,11 @@
-<<<<<<< HEAD
-=======
-import { useEffect, useRef, useMemo } from "react";
-
->>>>>>> 3b3ebda3
+import { useEffect, useRef, useMemo, useCallback } from "react";
+
 import styles from "./home.module.scss";
 
 import AddIcon from "../icons/add.svg";
 import CloseIcon from "../icons/close.svg";
-<<<<<<< HEAD
 import DragIcon from "../icons/drag.svg";
 import GithubIcon from "../icons/github.svg";
-=======
-import DeleteIcon from "../icons/delete.svg";
->>>>>>> 3b3ebda3
 import MaskIcon from "../icons/mask.svg";
 import PluginIcon from "../icons/plugin.svg";
 import SettingsIcon from "../icons/settings.svg";
