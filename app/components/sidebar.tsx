--- conflicted
+++ resolved
@@ -171,7 +171,6 @@
   return (
     <Fragment>
       <div className={styles["sidebar-header"]} data-tauri-drag-region>
-<<<<<<< HEAD
         <div className={styles["sidebar-title"]} data-tauri-drag-region>
           Walker ChatGPT
         </div>
@@ -180,13 +179,7 @@
         </div>
         <div className={styles["sidebar-logo"] + " no-dark"}>
           <ChatGptIcon />
-=======
-        <div className={styles["sidebar-title-container"]}>
-          <div className={styles["sidebar-title"]} data-tauri-drag-region>
-            {title}
-          </div>
-          <div className={styles["sidebar-sub-title"]}>{subTitle}</div>
->>>>>>> b32d82e6
+
         </div>
         <div className={styles["sidebar-logo"] + " no-dark"}>{logo}</div>
       </div>
