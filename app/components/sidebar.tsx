import React, { useEffect, useRef, useMemo, useState, Fragment } from "react";

import styles from "./home.module.scss";

import { IconButton } from "./button";
import SettingsIcon from "../icons/settings.svg";
import GithubIcon from "../icons/github.svg";
import ChatGptIcon from "../icons/chatgpt.svg";
import AddIcon from "../icons/add.svg";
import CloseIcon from "../icons/close.svg";
import DeleteIcon from "../icons/delete.svg";
import MaskIcon from "../icons/mask.svg";
import DragIcon from "../icons/drag.svg";
import DiscoveryIcon from "../icons/discovery.svg";

import Locale from "../locales";

import { useAppConfig, useChatStore } from "../store";

import {
  DEFAULT_SIDEBAR_WIDTH,
  MAX_SIDEBAR_WIDTH,
  MIN_SIDEBAR_WIDTH,
  NARROW_SIDEBAR_WIDTH,
  Path,
  PLUGINS,
  REPO_URL,
} from "../constant";

import { Link, useNavigate } from "react-router-dom";
import { isIOS, useMobileScreen } from "../utils";
import dynamic from "next/dynamic";
import { showConfirm, Selector } from "./ui-lib";

const ChatList = dynamic(async () => (await import("./chat-list")).ChatList, {
  loading: () => null,
});

export function useHotKey() {
  const chatStore = useChatStore();

  useEffect(() => {
    const onKeyDown = (e: KeyboardEvent) => {
      if (e.altKey || e.ctrlKey) {
        if (e.key === "ArrowUp") {
          chatStore.nextSession(-1);
        } else if (e.key === "ArrowDown") {
          chatStore.nextSession(1);
        }
      }
    };

    window.addEventListener("keydown", onKeyDown);
    return () => window.removeEventListener("keydown", onKeyDown);
  });
}

export function useDragSideBar() {
  const limit = (x: number) => Math.min(MAX_SIDEBAR_WIDTH, x);

  const config = useAppConfig();
  const startX = useRef(0);
  const startDragWidth = useRef(config.sidebarWidth ?? DEFAULT_SIDEBAR_WIDTH);
  const lastUpdateTime = useRef(Date.now());

  const toggleSideBar = () => {
    config.update((config) => {
      if (config.sidebarWidth < MIN_SIDEBAR_WIDTH) {
        config.sidebarWidth = DEFAULT_SIDEBAR_WIDTH;
      } else {
        config.sidebarWidth = NARROW_SIDEBAR_WIDTH;
      }
    });
  };

  const onDragStart = (e: MouseEvent) => {
    // Remembers the initial width each time the mouse is pressed
    startX.current = e.clientX;
    startDragWidth.current = config.sidebarWidth;
    const dragStartTime = Date.now();

    const handleDragMove = (e: MouseEvent) => {
      if (Date.now() < lastUpdateTime.current + 20) {
        return;
      }
      lastUpdateTime.current = Date.now();
      const d = e.clientX - startX.current;
      const nextWidth = limit(startDragWidth.current + d);
      config.update((config) => {
        if (nextWidth < MIN_SIDEBAR_WIDTH) {
          config.sidebarWidth = NARROW_SIDEBAR_WIDTH;
        } else {
          config.sidebarWidth = nextWidth;
        }
      });
    };

    const handleDragEnd = () => {
      // In useRef the data is non-responsive, so `config.sidebarWidth` can't get the dynamic sidebarWidth
      window.removeEventListener("pointermove", handleDragMove);
      window.removeEventListener("pointerup", handleDragEnd);

      // if user click the drag icon, should toggle the sidebar
      const shouldFireClick = Date.now() - dragStartTime < 300;
      if (shouldFireClick) {
        toggleSideBar();
      }
    };

    window.addEventListener("pointermove", handleDragMove);
    window.addEventListener("pointerup", handleDragEnd);
  };

  const isMobileScreen = useMobileScreen();
  const shouldNarrow =
    !isMobileScreen && config.sidebarWidth < MIN_SIDEBAR_WIDTH;

  useEffect(() => {
    const barWidth = shouldNarrow
      ? NARROW_SIDEBAR_WIDTH
      : limit(config.sidebarWidth ?? DEFAULT_SIDEBAR_WIDTH);
    const sideBarWidth = isMobileScreen ? "100vw" : `${barWidth}px`;
    document.documentElement.style.setProperty("--sidebar-width", sideBarWidth);
  }, [config.sidebarWidth, isMobileScreen, shouldNarrow]);

  return {
    onDragStart,
    shouldNarrow,
  };
}
export function SideBarContainer(props: {
  children: React.ReactNode;
  onDragStart: (e: MouseEvent) => void;
  shouldNarrow: boolean;
  className?: string;
}) {
  const isMobileScreen = useMobileScreen();
  const isIOSMobile = useMemo(
    () => isIOS() && isMobileScreen,
    [isMobileScreen],
  );
  const { children, className, onDragStart, shouldNarrow } = props;
  return (
    <div
      className={`${styles.sidebar} ${className} ${
        shouldNarrow && styles["narrow-sidebar"]
      }`}
      style={{
        // #3016 disable transition on ios mobile screen
        transition: isMobileScreen && isIOSMobile ? "none" : undefined,
      }}
    >
      {children}
      <div
        className={styles["sidebar-drag"]}
        onPointerDown={(e) => onDragStart(e as any)}
      >
        <DragIcon />
      </div>
    </div>
  );
}

export function SideBarHeader(props: {
  title?: string | React.ReactNode;
  subTitle?: string | React.ReactNode;
  logo?: React.ReactNode;
  children?: React.ReactNode;
}) {
  const { title, subTitle, logo, children } = props;
  return (
    <Fragment>
      <div className={styles["sidebar-header"]} data-tauri-drag-region>
        <div className={styles["sidebar-title"]} data-tauri-drag-region>
<<<<<<< HEAD
          Walker ChatGPT
        </div>
        <div className={styles["sidebar-sub-title"]}>
          Welcome to Walker ChatGPT.
        </div>
        <div className={styles["sidebar-logo"] + " no-dark"}>
          <ChatGptIcon />
=======
          {title}
>>>>>>> f6a6c51d
        </div>
        <div className={styles["sidebar-sub-title"]}>{subTitle}</div>
        <div className={styles["sidebar-logo"] + " no-dark"}>{logo}</div>
      </div>
      {children}
    </Fragment>
  );
}

export function SideBarBody(props: {
  children: React.ReactNode;
  onClick?: (e: React.MouseEvent<HTMLDivElement, MouseEvent>) => void;
}) {
  const { onClick, children } = props;
  return (
    <div className={styles["sidebar-body"]} onClick={onClick}>
      {children}
    </div>
  );
}

export function SideBarTail(props: {
  primaryAction?: React.ReactNode;
  secondaryAction?: React.ReactNode;
}) {
  const { primaryAction, secondaryAction } = props;

  return (
    <div className={styles["sidebar-tail"]}>
      <div className={styles["sidebar-actions"]}>{primaryAction}</div>
      <div className={styles["sidebar-actions"]}>{secondaryAction}</div>
    </div>
  );
}

export function SideBar(props: { className?: string }) {
  useHotKey();
  const { onDragStart, shouldNarrow } = useDragSideBar();
  const [showPluginSelector, setShowPluginSelector] = useState(false);
  const navigate = useNavigate();
  const config = useAppConfig();
  const chatStore = useChatStore();

  return (
    <SideBarContainer
      onDragStart={onDragStart}
      shouldNarrow={shouldNarrow}
      {...props}
    >
      <SideBarHeader
        title="NextChat"
        subTitle="Build your own AI assistant."
        logo={<ChatGptIcon />}
      >
        <div className={styles["sidebar-header-bar"]}>
          <IconButton
            icon={<MaskIcon />}
            text={shouldNarrow ? undefined : Locale.Mask.Name}
            className={styles["sidebar-bar-button"]}
            onClick={() => {
              if (config.dontShowMaskSplashScreen !== true) {
                navigate(Path.NewChat, { state: { fromHome: true } });
              } else {
                navigate(Path.Masks, { state: { fromHome: true } });
              }
            }}
            shadow
          />
          <IconButton
            icon={<DiscoveryIcon />}
            text={shouldNarrow ? undefined : Locale.Discovery.Name}
            className={styles["sidebar-bar-button"]}
            onClick={() => setShowPluginSelector(true)}
            shadow
          />
        </div>
        {showPluginSelector && (
          <Selector
            items={[
              {
                title: "👇 Please select the plugin you need to use",
                value: "-",
                disable: true,
              },
              ...PLUGINS.map((item) => {
                return {
                  title: item.name,
                  value: item.path,
                };
              }),
            ]}
            onClose={() => setShowPluginSelector(false)}
            onSelection={(s) => {
              navigate(s[0], { state: { fromHome: true } });
            }}
          />
        )}
      </SideBarHeader>
      <SideBarBody
        onClick={(e) => {
          if (e.target === e.currentTarget) {
            navigate(Path.Home);
          }
        }}
      >
        <ChatList narrow={shouldNarrow} />
<<<<<<< HEAD
      </div>

      <div className={styles["sidebar-tail"]}>
        <div className={styles["sidebar-actions"]}>
          <div className={styles["sidebar-action"] + " " + styles.mobile}>
            <IconButton
              icon={<DeleteIcon />}
              onClick={async () => {
                if (await showConfirm(Locale.Home.DeleteChat)) {
                  chatStore.deleteSession(chatStore.currentSessionIndex);
                }
              }}
            />
          </div>
          <div className={styles["sidebar-action"]}>
            <Link to={Path.Settings}>
              <IconButton icon={<SettingsIcon />} shadow />
            </Link>
          </div>
          {/* <div className={styles["sidebar-action"]}>
            <a href={REPO_URL} target="_blank" rel="noopener noreferrer">
              <IconButton icon={<GithubIcon />} shadow />
            </a>
          </div> */}
        </div>
        <div>
=======
      </SideBarBody>
      <SideBarTail
        primaryAction={
          <>
            <div className={styles["sidebar-action"] + " " + styles.mobile}>
              <IconButton
                icon={<DeleteIcon />}
                onClick={async () => {
                  if (await showConfirm(Locale.Home.DeleteChat)) {
                    chatStore.deleteSession(chatStore.currentSessionIndex);
                  }
                }}
              />
            </div>
            <div className={styles["sidebar-action"]}>
              <Link to={Path.Settings}>
                <IconButton icon={<SettingsIcon />} shadow />
              </Link>
            </div>
            <div className={styles["sidebar-action"]}>
              <a href={REPO_URL} target="_blank" rel="noopener noreferrer">
                <IconButton icon={<GithubIcon />} shadow />
              </a>
            </div>
          </>
        }
        secondaryAction={
>>>>>>> f6a6c51d
          <IconButton
            icon={<AddIcon />}
            text={shouldNarrow ? undefined : Locale.Home.NewChat}
            onClick={() => {
              if (config.dontShowMaskSplashScreen) {
                chatStore.newSession();
                navigate(Path.Chat);
              } else {
                navigate(Path.NewChat);
              }
            }}
            shadow
          />
        }
      />
    </SideBarContainer>
  );
}<|MERGE_RESOLUTION|>--- conflicted
+++ resolved
@@ -172,7 +172,6 @@
     <Fragment>
       <div className={styles["sidebar-header"]} data-tauri-drag-region>
         <div className={styles["sidebar-title"]} data-tauri-drag-region>
-<<<<<<< HEAD
           Walker ChatGPT
         </div>
         <div className={styles["sidebar-sub-title"]}>
@@ -180,9 +179,6 @@
         </div>
         <div className={styles["sidebar-logo"] + " no-dark"}>
           <ChatGptIcon />
-=======
-          {title}
->>>>>>> f6a6c51d
         </div>
         <div className={styles["sidebar-sub-title"]}>{subTitle}</div>
         <div className={styles["sidebar-logo"] + " no-dark"}>{logo}</div>
@@ -289,34 +285,6 @@
         }}
       >
         <ChatList narrow={shouldNarrow} />
-<<<<<<< HEAD
-      </div>
-
-      <div className={styles["sidebar-tail"]}>
-        <div className={styles["sidebar-actions"]}>
-          <div className={styles["sidebar-action"] + " " + styles.mobile}>
-            <IconButton
-              icon={<DeleteIcon />}
-              onClick={async () => {
-                if (await showConfirm(Locale.Home.DeleteChat)) {
-                  chatStore.deleteSession(chatStore.currentSessionIndex);
-                }
-              }}
-            />
-          </div>
-          <div className={styles["sidebar-action"]}>
-            <Link to={Path.Settings}>
-              <IconButton icon={<SettingsIcon />} shadow />
-            </Link>
-          </div>
-          {/* <div className={styles["sidebar-action"]}>
-            <a href={REPO_URL} target="_blank" rel="noopener noreferrer">
-              <IconButton icon={<GithubIcon />} shadow />
-            </a>
-          </div> */}
-        </div>
-        <div>
-=======
       </SideBarBody>
       <SideBarTail
         primaryAction={
@@ -344,7 +312,7 @@
           </>
         }
         secondaryAction={
->>>>>>> f6a6c51d
+
           <IconButton
             icon={<AddIcon />}
             text={shouldNarrow ? undefined : Locale.Home.NewChat}
