--- conflicted
+++ resolved
@@ -118,15 +118,10 @@
         shouldNarrow && styles["narrow-sidebar"]
       }`}
     >
-<<<<<<< HEAD
-      <div className={styles["sidebar-header"]}>
-        <div className={styles["sidebar-title"]}>Aizpy</div>
-=======
       <div className={styles["sidebar-header"]} data-tauri-drag-region>
         <div className={styles["sidebar-title"]} data-tauri-drag-region>
-          ChatGPT Next
-        </div>
->>>>>>> 468f198a
+          Aizpy
+        </div>
         <div className={styles["sidebar-sub-title"]}>
           Your personal AI assistant.
         </div>
