import { useEffect, useRef, useMemo } from "react";

import styles from "./home.module.scss";

import { IconButton } from "./button";
import SettingsIcon from "../icons/settings.svg";
import GithubIcon from "../icons/github.svg";
import ChatGptIcon from "../icons/chatgpt.svg";
import AddIcon from "../icons/add.svg";
import CloseIcon from "../icons/close.svg";
import DeleteIcon from "../icons/delete.svg";
import MaskIcon from "../icons/mask.svg";
import PluginIcon from "../icons/plugin.svg";
import DragIcon from "../icons/drag.svg";

import Locale from "../locales";

import { useAppConfig, useChatStore } from "../store";

import {
  DEFAULT_SIDEBAR_WIDTH,
  MAX_SIDEBAR_WIDTH,
  MIN_SIDEBAR_WIDTH,
  NARROW_SIDEBAR_WIDTH,
  Path,
  REPO_URL,
} from "../constant";

import { Link, useNavigate } from "react-router-dom";
import { isIOS, useMobileScreen } from "../utils";
import dynamic from "next/dynamic";
import { showConfirm, showToast } from "./ui-lib";

const ChatList = dynamic(async () => (await import("./chat-list")).ChatList, {
  loading: () => null,
});

function useHotKey() {
  const chatStore = useChatStore();

  useEffect(() => {
    const onKeyDown = (e: KeyboardEvent) => {
      if (e.altKey || e.ctrlKey) {
        if (e.key === "ArrowUp") {
          chatStore.nextSession(-1);
        } else if (e.key === "ArrowDown") {
          chatStore.nextSession(1);
        }
      }
    };

    window.addEventListener("keydown", onKeyDown);
    return () => window.removeEventListener("keydown", onKeyDown);
  });
}

function useDragSideBar() {
  const limit = (x: number) => Math.min(MAX_SIDEBAR_WIDTH, x);

  const config = useAppConfig();
  const startX = useRef(0);
  const startDragWidth = useRef(config.sidebarWidth ?? DEFAULT_SIDEBAR_WIDTH);
  const lastUpdateTime = useRef(Date.now());

  const toggleSideBar = () => {
    config.update((config) => {
      if (config.sidebarWidth < MIN_SIDEBAR_WIDTH) {
        config.sidebarWidth = DEFAULT_SIDEBAR_WIDTH;
      } else {
        config.sidebarWidth = NARROW_SIDEBAR_WIDTH;
      }
    });
  };

  const onDragStart = (e: MouseEvent) => {
    // Remembers the initial width each time the mouse is pressed
    startX.current = e.clientX;
    startDragWidth.current = config.sidebarWidth;
    const dragStartTime = Date.now();

    const handleDragMove = (e: MouseEvent) => {
      if (Date.now() < lastUpdateTime.current + 20) {
        return;
      }
      lastUpdateTime.current = Date.now();
      const d = e.clientX - startX.current;
      const nextWidth = limit(startDragWidth.current + d);
      config.update((config) => {
        if (nextWidth < MIN_SIDEBAR_WIDTH) {
          config.sidebarWidth = NARROW_SIDEBAR_WIDTH;
        } else {
          config.sidebarWidth = nextWidth;
        }
      });
    };

    const handleDragEnd = () => {
      // In useRef the data is non-responsive, so `config.sidebarWidth` can't get the dynamic sidebarWidth
      window.removeEventListener("pointermove", handleDragMove);
      window.removeEventListener("pointerup", handleDragEnd);

      // if user click the drag icon, should toggle the sidebar
      const shouldFireClick = Date.now() - dragStartTime < 300;
      if (shouldFireClick) {
        toggleSideBar();
      }
    };

    window.addEventListener("pointermove", handleDragMove);
    window.addEventListener("pointerup", handleDragEnd);
  };

  const isMobileScreen = useMobileScreen();
  const shouldNarrow =
    !isMobileScreen && config.sidebarWidth < MIN_SIDEBAR_WIDTH;

  useEffect(() => {
    const barWidth = shouldNarrow
      ? NARROW_SIDEBAR_WIDTH
      : limit(config.sidebarWidth ?? DEFAULT_SIDEBAR_WIDTH);
    const sideBarWidth = isMobileScreen ? "100vw" : `${barWidth}px`;
    document.documentElement.style.setProperty("--sidebar-width", sideBarWidth);
  }, [config.sidebarWidth, isMobileScreen, shouldNarrow]);

  return {
    onDragStart,
    shouldNarrow,
  };
}

export function SideBar(props: { className?: string }) {
  const chatStore = useChatStore();

  // drag side bar
  const { onDragStart, shouldNarrow } = useDragSideBar();
  const navigate = useNavigate();
  const config = useAppConfig();
  const isMobileScreen = useMobileScreen();
  const isIOSMobile = useMemo(
    () => isIOS() && isMobileScreen,
    [isMobileScreen],
  );

  useHotKey();

  return (
    <div
      className={`${styles.sidebar} ${props.className} ${
        shouldNarrow && styles["narrow-sidebar"]
      }`}
      style={{
        // #3016 disable transition on ios mobile screen
        transition: isMobileScreen && isIOSMobile ? "none" : undefined,
      }}
    >
<<<<<<< HEAD
      <div className={styles["sidebar-header"]}>
        <div className={styles["sidebar-title"]}>Timo Chat</div>

=======
      <div className={styles["sidebar-header"]} data-tauri-drag-region>
        <div className={styles["sidebar-title"]} data-tauri-drag-region>
          NextChat
        </div>
>>>>>>> 9eaf492d
        <div className={styles["sidebar-sub-title"]}>
          Chat with your AI assistant.
        </div>
        <div className={styles["sidebar-logo"] + " no-dark"}>
          {/* <ChatGptIcon /> */}
          <svg viewBox="0 0 1024 1024" xmlns="http://www.w3.org/2000/svg" width="48" height="48"><path d="M512 910.234c-92.774 0-178.995-24.27-250.88-65.946L115.2 891.392c-6.349 2.048-13.312 1.843-19.558-.717-14.541-5.939-21.504-22.528-15.565-37.069l50.79-123.801C84.07 667.136 56.934 592.384 56.934 512c0-219.955 203.776-398.234 455.066-398.234S967.066 292.045 967.066 512 763.392 910.234 512 910.234zm0-341.3c31.437 0 56.934-25.497 56.934-56.934 0-31.437-25.497-56.934-56.934-56.934S455.066 480.563 455.066 512s25.497 56.934 56.934 56.934zm-227.533 0c31.437 0 56.935-25.497 56.935-56.934 0-31.437-25.498-56.934-56.935-56.934S227.533 480.563 227.533 512c0 31.437 25.497 56.934 56.934 56.934zm455.066 0c31.437 0 56.934-25.497 56.934-56.934 0-31.437-25.497-56.934-56.934-56.934-31.437 0-56.935 25.497-56.935 56.934.103 31.437 25.498 56.934 56.935 56.934z" fill="#8BCAE0"></path></svg>
        </div>
      </div>

      <div className={styles["sidebar-header-bar"]}>
        <IconButton
          icon={<MaskIcon />}
          text={shouldNarrow ? undefined : Locale.Mask.Name}
          className={styles["sidebar-bar-button"]}
          onClick={() => {
            if (config.dontShowMaskSplashScreen !== true) {
              navigate(Path.NewChat, { state: { fromHome: true } });
            } else {
              navigate(Path.Masks, { state: { fromHome: true } });
            }
          }}
          shadow
        />
        <IconButton
          icon={<PluginIcon />}
          text={shouldNarrow ? undefined : Locale.Plugin.Name}
          className={styles["sidebar-bar-button"]}
          onClick={() => showToast(Locale.WIP)}
          shadow
        />
      </div>

      <div
        className={styles["sidebar-body"]}
        onClick={(e) => {
          if (e.target === e.currentTarget) {
            navigate(Path.Home);
          }
        }}
      >
        <ChatList narrow={shouldNarrow} />
      </div>

      <div className={styles["sidebar-tail"]}>
        <div className={styles["sidebar-actions"]}>
          <div className={styles["sidebar-action"] + " " + styles.mobile}>
            <IconButton
              icon={<DeleteIcon />}
              onClick={async () => {
                if (await showConfirm(Locale.Home.DeleteChat)) {
                  chatStore.deleteSession(chatStore.currentSessionIndex);
                }
              }}
            />
          </div>
          <div className={styles["sidebar-action"]}>
            <Link to={Path.Settings}>
              <IconButton icon={<SettingsIcon />} shadow />
            </Link>
          </div> 
        </div>
        <div>
          <IconButton
            icon={<AddIcon />}
            text={shouldNarrow ? undefined : Locale.Home.NewChat}
            onClick={() => {
              if (config.dontShowMaskSplashScreen) {
                chatStore.newSession();
                navigate(Path.Chat);
              } else {
                navigate(Path.NewChat);
              }
            }}
            shadow
          />
        </div>
      </div>

      <div
        className={styles["sidebar-drag"]}
        onPointerDown={(e) => onDragStart(e as any)}
      >
        <DragIcon />
      </div>
    </div>
  );
}<|MERGE_RESOLUTION|>--- conflicted
+++ resolved
@@ -153,16 +153,10 @@
         transition: isMobileScreen && isIOSMobile ? "none" : undefined,
       }}
     >
-<<<<<<< HEAD
-      <div className={styles["sidebar-header"]}>
-        <div className={styles["sidebar-title"]}>Timo Chat</div>
-
-=======
       <div className={styles["sidebar-header"]} data-tauri-drag-region>
         <div className={styles["sidebar-title"]} data-tauri-drag-region>
-          NextChat
-        </div>
->>>>>>> 9eaf492d
+        Timo Chat
+        </div>
         <div className={styles["sidebar-sub-title"]}>
           Chat with your AI assistant.
         </div>
