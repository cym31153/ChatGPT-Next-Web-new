import { useState, useEffect, useMemo } from "react";

import styles from "./settings.module.scss";

import ResetIcon from "../icons/reload.svg";
import AddIcon from "../icons/add.svg";
import CloseIcon from "../icons/close.svg";
import CopyIcon from "../icons/copy.svg";
import ClearIcon from "../icons/clear.svg";
import LoadingIcon from "../icons/three-dots.svg";
import EditIcon from "../icons/edit.svg";
import EyeIcon from "../icons/eye.svg";
import DownloadIcon from "../icons/download.svg";
import UploadIcon from "../icons/upload.svg";
import ConfigIcon from "../icons/config.svg";
import ConfirmIcon from "../icons/confirm.svg";

import ConnectionIcon from "../icons/connection.svg";
import CloudSuccessIcon from "../icons/cloud-success.svg";
import CloudFailIcon from "../icons/cloud-fail.svg";

import {
  Input,
  List,
  ListItem,
  Modal,
  PasswordInput,
  Popover,
  Select,
  showConfirm,
  showToast,
} from "./ui-lib";
import { ModelConfigList } from "./model-config";

import { IconButton } from "./button";
import {
  SubmitKey,
  useChatStore,
  Theme,
  useUpdateStore,
  useAccessStore,
  useAppConfig,
} from "../store";

import Locale, {
  AllLangs,
  ALL_LANG_OPTIONS,
  changeLang,
  getLang,
} from "../locales";
import { copyToClipboard } from "../utils";
import Link from "next/link";
import {
  Anthropic,
  Azure,
  Baidu,
  Tencent,
  ByteDance,
  Alibaba,
  Moonshot,
  Google,
  GoogleSafetySettingsThreshold,
  OPENAI_BASE_URL,
  Path,
  RELEASE_URL,
  STORAGE_KEY,
  ServiceProvider,
  SlotID,
  UPDATE_URL,
  Stability,
  Iflytek,
} from "../constant";
import { Prompt, SearchService, usePromptStore } from "../store/prompt";
import { ErrorBoundary } from "./error";
import { InputRange } from "./input-range";
import { useNavigate } from "react-router-dom";
import { Avatar, AvatarPicker } from "./emoji";
import { getClientConfig } from "../config/client";
import { useSyncStore } from "../store/sync";
import { nanoid } from "nanoid";
import { useMaskStore } from "../store/mask";
import { ProviderType } from "../utils/cloud";

function EditPromptModal(props: { id: string; onClose: () => void }) {
  const promptStore = usePromptStore();
  const prompt = promptStore.get(props.id);

  return prompt ? (
    <div className="modal-mask">
      <Modal
        title={Locale.Settings.Prompt.EditModal.Title}
        onClose={props.onClose}
        actions={[
          <IconButton
            key=""
            onClick={props.onClose}
            text={Locale.UI.Confirm}
            bordered
          />,
        ]}
      >
        <div className={styles["edit-prompt-modal"]}>
          <input
            type="text"
            value={prompt.title}
            readOnly={!prompt.isUser}
            className={styles["edit-prompt-title"]}
            onInput={(e) =>
              promptStore.updatePrompt(
                props.id,
                (prompt) => (prompt.title = e.currentTarget.value),
              )
            }
          ></input>
          <Input
            value={prompt.content}
            readOnly={!prompt.isUser}
            className={styles["edit-prompt-content"]}
            rows={10}
            onInput={(e) =>
              promptStore.updatePrompt(
                props.id,
                (prompt) => (prompt.content = e.currentTarget.value),
              )
            }
          ></Input>
        </div>
      </Modal>
    </div>
  ) : null;
}

function UserPromptModal(props: { onClose?: () => void }) {
  const promptStore = usePromptStore();
  const userPrompts = promptStore.getUserPrompts();
  const builtinPrompts = SearchService.builtinPrompts;
  const allPrompts = userPrompts.concat(builtinPrompts);
  const [searchInput, setSearchInput] = useState("");
  const [searchPrompts, setSearchPrompts] = useState<Prompt[]>([]);
  const prompts = searchInput.length > 0 ? searchPrompts : allPrompts;

  const [editingPromptId, setEditingPromptId] = useState<string>();

  useEffect(() => {
    if (searchInput.length > 0) {
      const searchResult = SearchService.search(searchInput);
      setSearchPrompts(searchResult);
    } else {
      setSearchPrompts([]);
    }
  }, [searchInput]);

  return (
    <div className="modal-mask">
      <Modal
        title={Locale.Settings.Prompt.Modal.Title}
        onClose={() => props.onClose?.()}
        actions={[
          <IconButton
            key="add"
            onClick={() => {
              const promptId = promptStore.add({
                id: nanoid(),
                createdAt: Date.now(),
                title: "Empty Prompt",
                content: "Empty Prompt Content",
              });
              setEditingPromptId(promptId);
            }}
            icon={<AddIcon />}
            bordered
            text={Locale.Settings.Prompt.Modal.Add}
          />,
        ]}
      >
        <div className={styles["user-prompt-modal"]}>
          <input
            type="text"
            className={styles["user-prompt-search"]}
            placeholder={Locale.Settings.Prompt.Modal.Search}
            value={searchInput}
            onInput={(e) => setSearchInput(e.currentTarget.value)}
          ></input>

          <div className={styles["user-prompt-list"]}>
            {prompts.map((v, _) => (
              <div className={styles["user-prompt-item"]} key={v.id ?? v.title}>
                <div className={styles["user-prompt-header"]}>
                  <div className={styles["user-prompt-title"]}>{v.title}</div>
                  <div className={styles["user-prompt-content"] + " one-line"}>
                    {v.content}
                  </div>
                </div>

                <div className={styles["user-prompt-buttons"]}>
                  {v.isUser && (
                    <IconButton
                      icon={<ClearIcon />}
                      className={styles["user-prompt-button"]}
                      onClick={() => promptStore.remove(v.id!)}
                    />
                  )}
                  {v.isUser ? (
                    <IconButton
                      icon={<EditIcon />}
                      className={styles["user-prompt-button"]}
                      onClick={() => setEditingPromptId(v.id)}
                    />
                  ) : (
                    <IconButton
                      icon={<EyeIcon />}
                      className={styles["user-prompt-button"]}
                      onClick={() => setEditingPromptId(v.id)}
                    />
                  )}
                  <IconButton
                    icon={<CopyIcon />}
                    className={styles["user-prompt-button"]}
                    onClick={() => copyToClipboard(v.content)}
                  />
                </div>
              </div>
            ))}
          </div>
        </div>
      </Modal>

      {editingPromptId !== undefined && (
        <EditPromptModal
          id={editingPromptId!}
          onClose={() => setEditingPromptId(undefined)}
        />
      )}
    </div>
  );
}

function DangerItems() {
  const chatStore = useChatStore();
  const appConfig = useAppConfig();

  return (
    <List>
      <ListItem
        title={Locale.Settings.Danger.Reset.Title}
        subTitle={Locale.Settings.Danger.Reset.SubTitle}
      >
        <IconButton
          aria={Locale.Settings.Danger.Reset.Title}
          text={Locale.Settings.Danger.Reset.Action}
          onClick={async () => {
            if (await showConfirm(Locale.Settings.Danger.Reset.Confirm)) {
              appConfig.reset();
            }
          }}
          type="danger"
        />
      </ListItem>
      <ListItem
        title={Locale.Settings.Danger.Clear.Title}
        subTitle={Locale.Settings.Danger.Clear.SubTitle}
      >
        <IconButton
          aria={Locale.Settings.Danger.Clear.Title}
          text={Locale.Settings.Danger.Clear.Action}
          onClick={async () => {
            if (await showConfirm(Locale.Settings.Danger.Clear.Confirm)) {
              chatStore.clearAllData();
            }
          }}
          type="danger"
        />
      </ListItem>
    </List>
  );
}

function CheckButton() {
  const syncStore = useSyncStore();

  const couldCheck = useMemo(() => {
    return syncStore.cloudSync();
  }, [syncStore]);

  const [checkState, setCheckState] = useState<
    "none" | "checking" | "success" | "failed"
  >("none");

  async function check() {
    setCheckState("checking");
    const valid = await syncStore.check();
    setCheckState(valid ? "success" : "failed");
  }

  if (!couldCheck) return null;

  return (
    <IconButton
      text={Locale.Settings.Sync.Config.Modal.Check}
      bordered
      onClick={check}
      icon={
        checkState === "none" ? (
          <ConnectionIcon />
        ) : checkState === "checking" ? (
          <LoadingIcon />
        ) : checkState === "success" ? (
          <CloudSuccessIcon />
        ) : checkState === "failed" ? (
          <CloudFailIcon />
        ) : (
          <ConnectionIcon />
        )
      }
    ></IconButton>
  );
}

function SyncConfigModal(props: { onClose?: () => void }) {
  const syncStore = useSyncStore();

  return (
    <div className="modal-mask">
      <Modal
        title={Locale.Settings.Sync.Config.Modal.Title}
        onClose={() => props.onClose?.()}
        actions={[
          <CheckButton key="check" />,
          <IconButton
            key="confirm"
            onClick={props.onClose}
            icon={<ConfirmIcon />}
            bordered
            text={Locale.UI.Confirm}
          />,
        ]}
      >
        <List>
          <ListItem
            title={Locale.Settings.Sync.Config.SyncType.Title}
            subTitle={Locale.Settings.Sync.Config.SyncType.SubTitle}
          >
            <select
              value={syncStore.provider}
              onChange={(e) => {
                syncStore.update(
                  (config) =>
                    (config.provider = e.target.value as ProviderType),
                );
              }}
            >
              {Object.entries(ProviderType).map(([k, v]) => (
                <option value={v} key={k}>
                  {k}
                </option>
              ))}
            </select>
          </ListItem>

          <ListItem
            title={Locale.Settings.Sync.Config.Proxy.Title}
            subTitle={Locale.Settings.Sync.Config.Proxy.SubTitle}
          >
            <input
              type="checkbox"
              checked={syncStore.useProxy}
              onChange={(e) => {
                syncStore.update(
                  (config) => (config.useProxy = e.currentTarget.checked),
                );
              }}
            ></input>
          </ListItem>
          {syncStore.useProxy ? (
            <ListItem
              title={Locale.Settings.Sync.Config.ProxyUrl.Title}
              subTitle={Locale.Settings.Sync.Config.ProxyUrl.SubTitle}
            >
              <input
                type="text"
                value={syncStore.proxyUrl}
                onChange={(e) => {
                  syncStore.update(
                    (config) => (config.proxyUrl = e.currentTarget.value),
                  );
                }}
              ></input>
            </ListItem>
          ) : null}
        </List>

        {syncStore.provider === ProviderType.WebDAV && (
          <>
            <List>
              <ListItem title={Locale.Settings.Sync.Config.WebDav.Endpoint}>
                <input
                  type="text"
                  value={syncStore.webdav.endpoint}
                  onChange={(e) => {
                    syncStore.update(
                      (config) =>
                        (config.webdav.endpoint = e.currentTarget.value),
                    );
                  }}
                ></input>
              </ListItem>

              <ListItem title={Locale.Settings.Sync.Config.WebDav.UserName}>
                <input
                  type="text"
                  value={syncStore.webdav.username}
                  onChange={(e) => {
                    syncStore.update(
                      (config) =>
                        (config.webdav.username = e.currentTarget.value),
                    );
                  }}
                ></input>
              </ListItem>
              <ListItem title={Locale.Settings.Sync.Config.WebDav.Password}>
                <PasswordInput
                  value={syncStore.webdav.password}
                  onChange={(e) => {
                    syncStore.update(
                      (config) =>
                        (config.webdav.password = e.currentTarget.value),
                    );
                  }}
                ></PasswordInput>
              </ListItem>
            </List>
          </>
        )}

        {syncStore.provider === ProviderType.UpStash && (
          <List>
            <ListItem title={Locale.Settings.Sync.Config.UpStash.Endpoint}>
              <input
                type="text"
                value={syncStore.upstash.endpoint}
                onChange={(e) => {
                  syncStore.update(
                    (config) =>
                      (config.upstash.endpoint = e.currentTarget.value),
                  );
                }}
              ></input>
            </ListItem>

            <ListItem title={Locale.Settings.Sync.Config.UpStash.UserName}>
              <input
                type="text"
                value={syncStore.upstash.username}
                placeholder={STORAGE_KEY}
                onChange={(e) => {
                  syncStore.update(
                    (config) =>
                      (config.upstash.username = e.currentTarget.value),
                  );
                }}
              ></input>
            </ListItem>
            <ListItem title={Locale.Settings.Sync.Config.UpStash.Password}>
              <PasswordInput
                value={syncStore.upstash.apiKey}
                onChange={(e) => {
                  syncStore.update(
                    (config) => (config.upstash.apiKey = e.currentTarget.value),
                  );
                }}
              ></PasswordInput>
            </ListItem>
          </List>
        )}
      </Modal>
    </div>
  );
}

function SyncItems() {
  const syncStore = useSyncStore();
  const chatStore = useChatStore();
  const promptStore = usePromptStore();
  const maskStore = useMaskStore();
  const couldSync = useMemo(() => {
    return syncStore.cloudSync();
  }, [syncStore]);

  const [showSyncConfigModal, setShowSyncConfigModal] = useState(false);

  const stateOverview = useMemo(() => {
    const sessions = chatStore.sessions;
    const messageCount = sessions.reduce((p, c) => p + c.messages.length, 0);

    return {
      chat: sessions.length,
      message: messageCount,
      prompt: Object.keys(promptStore.prompts).length,
      mask: Object.keys(maskStore.masks).length,
    };
  }, [chatStore.sessions, maskStore.masks, promptStore.prompts]);

  return (
    <>
      <List>
<<<<<<< HEAD
        {/*<ListItem*/}
        {/*  title={Locale.Settings.Sync.CloudState}*/}
        {/*  subTitle={*/}
        {/*    syncStore.lastProvider*/}
        {/*      ? `${new Date(syncStore.lastSyncTime).toLocaleString()} [${*/}
        {/*          syncStore.lastProvider*/}
        {/*        }]`*/}
        {/*      : Locale.Settings.Sync.NotSyncYet*/}
        {/*  }*/}
        {/*>*/}
        {/*  <div style={{ display: "flex" }}>*/}
        {/*    <IconButton*/}
        {/*      icon={<ConfigIcon />}*/}
        {/*      text={Locale.UI.Config}*/}
        {/*      onClick={() => {*/}
        {/*        setShowSyncConfigModal(true);*/}
        {/*      }}*/}
        {/*    />*/}
        {/*    {couldSync && (*/}
        {/*      <IconButton*/}
        {/*        icon={<ResetIcon />}*/}
        {/*        text={Locale.UI.Sync}*/}
        {/*        onClick={async () => {*/}
        {/*          try {*/}
        {/*            await syncStore.sync();*/}
        {/*            showToast(Locale.Settings.Sync.Success);*/}
        {/*          } catch (e) {*/}
        {/*            showToast(Locale.Settings.Sync.Fail);*/}
        {/*            console.error("[Sync]", e);*/}
        {/*          }*/}
        {/*        }}*/}
        {/*      />*/}
        {/*    )}*/}
        {/*  </div>*/}
        {/*</ListItem>*/}
=======
        <ListItem
          title={Locale.Settings.Sync.CloudState}
          subTitle={
            syncStore.lastProvider
              ? `${new Date(syncStore.lastSyncTime).toLocaleString()} [${
                  syncStore.lastProvider
                }]`
              : Locale.Settings.Sync.NotSyncYet
          }
        >
          <div style={{ display: "flex" }}>
            <IconButton
              aria={Locale.Settings.Sync.CloudState + Locale.UI.Config}
              icon={<ConfigIcon />}
              text={Locale.UI.Config}
              onClick={() => {
                setShowSyncConfigModal(true);
              }}
            />
            {couldSync && (
              <IconButton
                icon={<ResetIcon />}
                text={Locale.UI.Sync}
                onClick={async () => {
                  try {
                    await syncStore.sync();
                    showToast(Locale.Settings.Sync.Success);
                  } catch (e) {
                    showToast(Locale.Settings.Sync.Fail);
                    console.error("[Sync]", e);
                  }
                }}
              />
            )}
          </div>
        </ListItem>
>>>>>>> edb92f7b

        <ListItem
          title={Locale.Settings.Sync.LocalState}
          subTitle={Locale.Settings.Sync.Overview(stateOverview)}
        >
          <div style={{ display: "flex" }}>
            <IconButton
              aria={Locale.Settings.Sync.LocalState + Locale.UI.Export}
              icon={<UploadIcon />}
              text={Locale.UI.Export}
              onClick={() => {
                syncStore.export();
              }}
            />
            <IconButton
              aria={Locale.Settings.Sync.LocalState + Locale.UI.Import}
              icon={<DownloadIcon />}
              text={Locale.UI.Import}
              onClick={() => {
                syncStore.import();
              }}
            />
          </div>
        </ListItem>
      </List>

      {showSyncConfigModal && (
        <SyncConfigModal onClose={() => setShowSyncConfigModal(false)} />
      )}
    </>
  );
}

export function Settings() {
  const navigate = useNavigate();
  const [showEmojiPicker, setShowEmojiPicker] = useState(false);
  const config = useAppConfig();
  const updateConfig = config.update;

  const updateStore = useUpdateStore();
  const [checkingUpdate, setCheckingUpdate] = useState(false);
  const currentVersion = updateStore.formatVersion(updateStore.version);
  const remoteId = updateStore.formatVersion(updateStore.remoteVersion);
  const hasNewVersion = currentVersion !== remoteId;
  const updateUrl = getClientConfig()?.isApp ? RELEASE_URL : UPDATE_URL;

  function checkUpdate(force = false) {
    setCheckingUpdate(true);
    updateStore.getLatestVersion(force).then(() => {
      setCheckingUpdate(false);
    });

    console.log("[Update] local version ", updateStore.version);
    console.log("[Update] remote version ", updateStore.remoteVersion);
  }

  const accessStore = useAccessStore();
  const shouldHideBalanceQuery = useMemo(() => {
    const isOpenAiUrl = accessStore.openaiUrl.includes(OPENAI_BASE_URL);

    return (
      accessStore.hideBalanceQuery ||
      isOpenAiUrl ||
      accessStore.provider === ServiceProvider.Azure
    );
  }, [
    accessStore.hideBalanceQuery,
    accessStore.openaiUrl,
    accessStore.provider,
  ]);

  const usage = {
    used: updateStore.used,
    subscription: updateStore.subscription,
  };
  const [loadingUsage, setLoadingUsage] = useState(false);
  function checkUsage(force = false) {
    if (shouldHideBalanceQuery) {
      return;
    }

    setLoadingUsage(true);
    updateStore.updateUsage(force).finally(() => {
      setLoadingUsage(false);
    });
  }

  const enabledAccessControl = useMemo(
    () => accessStore.enabledAccessControl(),
    // eslint-disable-next-line react-hooks/exhaustive-deps
    [],
  );

  const promptStore = usePromptStore();
  const builtinCount = SearchService.count.builtin;
  const customCount = promptStore.getUserPrompts().length ?? 0;
  const [shouldShowPromptModal, setShowPromptModal] = useState(false);

  const showUsage = accessStore.isAuthorized();
  useEffect(() => {
    // checks per minutes
    // checkUpdate();
    showUsage && checkUsage();
    // eslint-disable-next-line react-hooks/exhaustive-deps
  }, []);

  useEffect(() => {
    const keydownEvent = (e: KeyboardEvent) => {
      if (e.key === "Escape") {
        navigate(Path.Home);
      }
    };
    if (clientConfig?.isApp) {
      // Force to set custom endpoint to true if it's app
      accessStore.update((state) => {
        state.useCustomConfig = true;
      });
    }
    document.addEventListener("keydown", keydownEvent);
    return () => {
      document.removeEventListener("keydown", keydownEvent);
    };
    // eslint-disable-next-line react-hooks/exhaustive-deps
  }, []);

  const clientConfig = useMemo(() => getClientConfig(), []);
  const showAccessCode = enabledAccessControl && !clientConfig?.isApp;

  const accessCodeComponent = showAccessCode && (
    <ListItem
      title={Locale.Settings.Access.AccessCode.Title}
      subTitle={Locale.Settings.Access.AccessCode.SubTitle}
    >
      <PasswordInput
        value={accessStore.accessCode}
        type="text"
        placeholder={Locale.Settings.Access.AccessCode.Placeholder}
        onChange={(e) => {
          accessStore.update(
            (access) => (access.accessCode = e.currentTarget.value),
          );
        }}
      />
    </ListItem>
  );

  const useCustomConfigComponent = // Conditionally render the following ListItem based on clientConfig.isApp
    !clientConfig?.isApp && ( // only show if isApp is false
      <ListItem
        title={Locale.Settings.Access.CustomEndpoint.Title}
        subTitle={Locale.Settings.Access.CustomEndpoint.SubTitle}
      >
        <input
          aria-label={Locale.Settings.Access.CustomEndpoint.Title}
          type="checkbox"
          checked={accessStore.useCustomConfig}
          onChange={(e) =>
            accessStore.update(
              (access) => (access.useCustomConfig = e.currentTarget.checked),
            )
          }
        ></input>
      </ListItem>
    );

  const openAIConfigComponent = accessStore.provider ===
    ServiceProvider.OpenAI && (
    <>
      <ListItem
        title={Locale.Settings.Access.OpenAI.Endpoint.Title}
        subTitle={Locale.Settings.Access.OpenAI.Endpoint.SubTitle}
      >
        <input
          aria-label={Locale.Settings.Access.OpenAI.Endpoint.Title}
          type="text"
          value={accessStore.openaiUrl}
          placeholder={OPENAI_BASE_URL}
          onChange={(e) =>
            accessStore.update(
              (access) => (access.openaiUrl = e.currentTarget.value),
            )
          }
        ></input>
      </ListItem>
      <ListItem
        title={Locale.Settings.Access.OpenAI.ApiKey.Title}
        subTitle={Locale.Settings.Access.OpenAI.ApiKey.SubTitle}
      >
        <PasswordInput
          aria={Locale.Settings.ShowPassword}
          aria-label={Locale.Settings.Access.OpenAI.ApiKey.Title}
          value={accessStore.openaiApiKey}
          type="text"
          placeholder={Locale.Settings.Access.OpenAI.ApiKey.Placeholder}
          onChange={(e) => {
            accessStore.update(
              (access) => (access.openaiApiKey = e.currentTarget.value),
            );
          }}
        />
      </ListItem>
    </>
  );

  const azureConfigComponent = accessStore.provider ===
    ServiceProvider.Azure && (
    <>
      <ListItem
        title={Locale.Settings.Access.Azure.Endpoint.Title}
        subTitle={
          Locale.Settings.Access.Azure.Endpoint.SubTitle + Azure.ExampleEndpoint
        }
      >
        <input
          aria-label={Locale.Settings.Access.Azure.Endpoint.Title}
          type="text"
          value={accessStore.azureUrl}
          placeholder={Azure.ExampleEndpoint}
          onChange={(e) =>
            accessStore.update(
              (access) => (access.azureUrl = e.currentTarget.value),
            )
          }
        ></input>
      </ListItem>
      <ListItem
        title={Locale.Settings.Access.Azure.ApiKey.Title}
        subTitle={Locale.Settings.Access.Azure.ApiKey.SubTitle}
      >
        <PasswordInput
          aria-label={Locale.Settings.Access.Azure.ApiKey.Title}
          value={accessStore.azureApiKey}
          type="text"
          placeholder={Locale.Settings.Access.Azure.ApiKey.Placeholder}
          onChange={(e) => {
            accessStore.update(
              (access) => (access.azureApiKey = e.currentTarget.value),
            );
          }}
        />
      </ListItem>
      <ListItem
        title={Locale.Settings.Access.Azure.ApiVerion.Title}
        subTitle={Locale.Settings.Access.Azure.ApiVerion.SubTitle}
      >
        <input
          aria-label={Locale.Settings.Access.Azure.ApiVerion.Title}
          type="text"
          value={accessStore.azureApiVersion}
          placeholder="2023-08-01-preview"
          onChange={(e) =>
            accessStore.update(
              (access) => (access.azureApiVersion = e.currentTarget.value),
            )
          }
        ></input>
      </ListItem>
    </>
  );

  const googleConfigComponent = accessStore.provider ===
    ServiceProvider.Google && (
    <>
      <ListItem
        title={Locale.Settings.Access.Google.Endpoint.Title}
        subTitle={
          Locale.Settings.Access.Google.Endpoint.SubTitle +
          Google.ExampleEndpoint
        }
      >
        <input
          aria-label={Locale.Settings.Access.Google.Endpoint.Title}
          type="text"
          value={accessStore.googleUrl}
          placeholder={Google.ExampleEndpoint}
          onChange={(e) =>
            accessStore.update(
              (access) => (access.googleUrl = e.currentTarget.value),
            )
          }
        ></input>
      </ListItem>
      <ListItem
        title={Locale.Settings.Access.Google.ApiKey.Title}
        subTitle={Locale.Settings.Access.Google.ApiKey.SubTitle}
      >
        <PasswordInput
          aria-label={Locale.Settings.Access.Google.ApiKey.Title}
          value={accessStore.googleApiKey}
          type="text"
          placeholder={Locale.Settings.Access.Google.ApiKey.Placeholder}
          onChange={(e) => {
            accessStore.update(
              (access) => (access.googleApiKey = e.currentTarget.value),
            );
          }}
        />
      </ListItem>
      <ListItem
        title={Locale.Settings.Access.Google.ApiVersion.Title}
        subTitle={Locale.Settings.Access.Google.ApiVersion.SubTitle}
      >
        <input
          aria-label={Locale.Settings.Access.Google.ApiVersion.Title}
          type="text"
          value={accessStore.googleApiVersion}
          placeholder="2023-08-01-preview"
          onChange={(e) =>
            accessStore.update(
              (access) => (access.googleApiVersion = e.currentTarget.value),
            )
          }
        ></input>
      </ListItem>
      <ListItem
        title={Locale.Settings.Access.Google.GoogleSafetySettings.Title}
        subTitle={Locale.Settings.Access.Google.GoogleSafetySettings.SubTitle}
      >
        <Select
          aria-label={Locale.Settings.Access.Google.GoogleSafetySettings.Title}
          value={accessStore.googleSafetySettings}
          onChange={(e) => {
            accessStore.update(
              (access) =>
                (access.googleSafetySettings = e.target
                  .value as GoogleSafetySettingsThreshold),
            );
          }}
        >
          {Object.entries(GoogleSafetySettingsThreshold).map(([k, v]) => (
            <option value={v} key={k}>
              {k}
            </option>
          ))}
        </Select>
      </ListItem>
    </>
  );

  const anthropicConfigComponent = accessStore.provider ===
    ServiceProvider.Anthropic && (
    <>
      <ListItem
        title={Locale.Settings.Access.Anthropic.Endpoint.Title}
        subTitle={
          Locale.Settings.Access.Anthropic.Endpoint.SubTitle +
          Anthropic.ExampleEndpoint
        }
      >
        <input
          aria-label={Locale.Settings.Access.Anthropic.Endpoint.Title}
          type="text"
          value={accessStore.anthropicUrl}
          placeholder={Anthropic.ExampleEndpoint}
          onChange={(e) =>
            accessStore.update(
              (access) => (access.anthropicUrl = e.currentTarget.value),
            )
          }
        ></input>
      </ListItem>
      <ListItem
        title={Locale.Settings.Access.Anthropic.ApiKey.Title}
        subTitle={Locale.Settings.Access.Anthropic.ApiKey.SubTitle}
      >
        <PasswordInput
          aria-label={Locale.Settings.Access.Anthropic.ApiKey.Title}
          value={accessStore.anthropicApiKey}
          type="text"
          placeholder={Locale.Settings.Access.Anthropic.ApiKey.Placeholder}
          onChange={(e) => {
            accessStore.update(
              (access) => (access.anthropicApiKey = e.currentTarget.value),
            );
          }}
        />
      </ListItem>
      <ListItem
        title={Locale.Settings.Access.Anthropic.ApiVerion.Title}
        subTitle={Locale.Settings.Access.Anthropic.ApiVerion.SubTitle}
      >
        <input
          aria-label={Locale.Settings.Access.Anthropic.ApiVerion.Title}
          type="text"
          value={accessStore.anthropicApiVersion}
          placeholder={Anthropic.Vision}
          onChange={(e) =>
            accessStore.update(
              (access) => (access.anthropicApiVersion = e.currentTarget.value),
            )
          }
        ></input>
      </ListItem>
    </>
  );

  const baiduConfigComponent = accessStore.provider ===
    ServiceProvider.Baidu && (
    <>
      <ListItem
        title={Locale.Settings.Access.Baidu.Endpoint.Title}
        subTitle={Locale.Settings.Access.Baidu.Endpoint.SubTitle}
      >
        <input
          aria-label={Locale.Settings.Access.Baidu.Endpoint.Title}
          type="text"
          value={accessStore.baiduUrl}
          placeholder={Baidu.ExampleEndpoint}
          onChange={(e) =>
            accessStore.update(
              (access) => (access.baiduUrl = e.currentTarget.value),
            )
          }
        ></input>
      </ListItem>
      <ListItem
        title={Locale.Settings.Access.Baidu.ApiKey.Title}
        subTitle={Locale.Settings.Access.Baidu.ApiKey.SubTitle}
      >
        <PasswordInput
          aria-label={Locale.Settings.Access.Baidu.ApiKey.Title}
          value={accessStore.baiduApiKey}
          type="text"
          placeholder={Locale.Settings.Access.Baidu.ApiKey.Placeholder}
          onChange={(e) => {
            accessStore.update(
              (access) => (access.baiduApiKey = e.currentTarget.value),
            );
          }}
        />
      </ListItem>
      <ListItem
        title={Locale.Settings.Access.Baidu.SecretKey.Title}
        subTitle={Locale.Settings.Access.Baidu.SecretKey.SubTitle}
      >
        <PasswordInput
          aria-label={Locale.Settings.Access.Baidu.SecretKey.Title}
          value={accessStore.baiduSecretKey}
          type="text"
          placeholder={Locale.Settings.Access.Baidu.SecretKey.Placeholder}
          onChange={(e) => {
            accessStore.update(
              (access) => (access.baiduSecretKey = e.currentTarget.value),
            );
          }}
        />
      </ListItem>
    </>
  );

  const tencentConfigComponent = accessStore.provider ===
    ServiceProvider.Tencent && (
    <>
      <ListItem
        title={Locale.Settings.Access.Tencent.Endpoint.Title}
        subTitle={Locale.Settings.Access.Tencent.Endpoint.SubTitle}
      >
        <input
          aria-label={Locale.Settings.Access.Tencent.Endpoint.Title}
          type="text"
          value={accessStore.tencentUrl}
          placeholder={Tencent.ExampleEndpoint}
          onChange={(e) =>
            accessStore.update(
              (access) => (access.tencentUrl = e.currentTarget.value),
            )
          }
        ></input>
      </ListItem>
      <ListItem
        title={Locale.Settings.Access.Tencent.ApiKey.Title}
        subTitle={Locale.Settings.Access.Tencent.ApiKey.SubTitle}
      >
        <PasswordInput
          aria-label={Locale.Settings.Access.Tencent.ApiKey.Title}
          value={accessStore.tencentSecretId}
          type="text"
          placeholder={Locale.Settings.Access.Tencent.ApiKey.Placeholder}
          onChange={(e) => {
            accessStore.update(
              (access) => (access.tencentSecretId = e.currentTarget.value),
            );
          }}
        />
      </ListItem>
      <ListItem
        title={Locale.Settings.Access.Tencent.SecretKey.Title}
        subTitle={Locale.Settings.Access.Tencent.SecretKey.SubTitle}
      >
        <PasswordInput
          aria-label={Locale.Settings.Access.Tencent.SecretKey.Title}
          value={accessStore.tencentSecretKey}
          type="text"
          placeholder={Locale.Settings.Access.Tencent.SecretKey.Placeholder}
          onChange={(e) => {
            accessStore.update(
              (access) => (access.tencentSecretKey = e.currentTarget.value),
            );
          }}
        />
      </ListItem>
    </>
  );

  const byteDanceConfigComponent = accessStore.provider ===
    ServiceProvider.ByteDance && (
    <>
      <ListItem
        title={Locale.Settings.Access.ByteDance.Endpoint.Title}
        subTitle={
          Locale.Settings.Access.ByteDance.Endpoint.SubTitle +
          ByteDance.ExampleEndpoint
        }
      >
        <input
          aria-label={Locale.Settings.Access.ByteDance.Endpoint.Title}
          type="text"
          value={accessStore.bytedanceUrl}
          placeholder={ByteDance.ExampleEndpoint}
          onChange={(e) =>
            accessStore.update(
              (access) => (access.bytedanceUrl = e.currentTarget.value),
            )
          }
        ></input>
      </ListItem>
      <ListItem
        title={Locale.Settings.Access.ByteDance.ApiKey.Title}
        subTitle={Locale.Settings.Access.ByteDance.ApiKey.SubTitle}
      >
        <PasswordInput
          aria-label={Locale.Settings.Access.ByteDance.ApiKey.Title}
          value={accessStore.bytedanceApiKey}
          type="text"
          placeholder={Locale.Settings.Access.ByteDance.ApiKey.Placeholder}
          onChange={(e) => {
            accessStore.update(
              (access) => (access.bytedanceApiKey = e.currentTarget.value),
            );
          }}
        />
      </ListItem>
    </>
  );

  const alibabaConfigComponent = accessStore.provider ===
    ServiceProvider.Alibaba && (
    <>
      <ListItem
        title={Locale.Settings.Access.Alibaba.Endpoint.Title}
        subTitle={
          Locale.Settings.Access.Alibaba.Endpoint.SubTitle +
          Alibaba.ExampleEndpoint
        }
      >
        <input
          aria-label={Locale.Settings.Access.Alibaba.Endpoint.Title}
          type="text"
          value={accessStore.alibabaUrl}
          placeholder={Alibaba.ExampleEndpoint}
          onChange={(e) =>
            accessStore.update(
              (access) => (access.alibabaUrl = e.currentTarget.value),
            )
          }
        ></input>
      </ListItem>
      <ListItem
        title={Locale.Settings.Access.Alibaba.ApiKey.Title}
        subTitle={Locale.Settings.Access.Alibaba.ApiKey.SubTitle}
      >
        <PasswordInput
          aria-label={Locale.Settings.Access.Alibaba.ApiKey.Title}
          value={accessStore.alibabaApiKey}
          type="text"
          placeholder={Locale.Settings.Access.Alibaba.ApiKey.Placeholder}
          onChange={(e) => {
            accessStore.update(
              (access) => (access.alibabaApiKey = e.currentTarget.value),
            );
          }}
        />
      </ListItem>
    </>
  );

  const moonshotConfigComponent = accessStore.provider ===
    ServiceProvider.Moonshot && (
    <>
      <ListItem
        title={Locale.Settings.Access.Moonshot.Endpoint.Title}
        subTitle={
          Locale.Settings.Access.Moonshot.Endpoint.SubTitle +
          Moonshot.ExampleEndpoint
        }
      >
        <input
          aria-label={Locale.Settings.Access.Moonshot.Endpoint.Title}
          type="text"
          value={accessStore.moonshotUrl}
          placeholder={Moonshot.ExampleEndpoint}
          onChange={(e) =>
            accessStore.update(
              (access) => (access.moonshotUrl = e.currentTarget.value),
            )
          }
        ></input>
      </ListItem>
      <ListItem
        title={Locale.Settings.Access.Moonshot.ApiKey.Title}
        subTitle={Locale.Settings.Access.Moonshot.ApiKey.SubTitle}
      >
        <PasswordInput
          aria-label={Locale.Settings.Access.Moonshot.ApiKey.Title}
          value={accessStore.moonshotApiKey}
          type="text"
          placeholder={Locale.Settings.Access.Moonshot.ApiKey.Placeholder}
          onChange={(e) => {
            accessStore.update(
              (access) => (access.moonshotApiKey = e.currentTarget.value),
            );
          }}
        />
      </ListItem>
    </>
  );

  const stabilityConfigComponent = accessStore.provider ===
    ServiceProvider.Stability && (
    <>
      <ListItem
        title={Locale.Settings.Access.Stability.Endpoint.Title}
        subTitle={
          Locale.Settings.Access.Stability.Endpoint.SubTitle +
          Stability.ExampleEndpoint
        }
      >
        <input
          aria-label={Locale.Settings.Access.Stability.Endpoint.Title}
          type="text"
          value={accessStore.stabilityUrl}
          placeholder={Stability.ExampleEndpoint}
          onChange={(e) =>
            accessStore.update(
              (access) => (access.stabilityUrl = e.currentTarget.value),
            )
          }
        ></input>
      </ListItem>
      <ListItem
        title={Locale.Settings.Access.Stability.ApiKey.Title}
        subTitle={Locale.Settings.Access.Stability.ApiKey.SubTitle}
      >
        <PasswordInput
          aria-label={Locale.Settings.Access.Stability.ApiKey.Title}
          value={accessStore.stabilityApiKey}
          type="text"
          placeholder={Locale.Settings.Access.Stability.ApiKey.Placeholder}
          onChange={(e) => {
            accessStore.update(
              (access) => (access.stabilityApiKey = e.currentTarget.value),
            );
          }}
        />
      </ListItem>
    </>
  );
  const lflytekConfigComponent = accessStore.provider ===
    ServiceProvider.Iflytek && (
    <>
      <ListItem
        title={Locale.Settings.Access.Iflytek.Endpoint.Title}
        subTitle={
          Locale.Settings.Access.Iflytek.Endpoint.SubTitle +
          Iflytek.ExampleEndpoint
        }
      >
        <input
          aria-label={Locale.Settings.Access.Iflytek.Endpoint.Title}
          type="text"
          value={accessStore.iflytekUrl}
          placeholder={Iflytek.ExampleEndpoint}
          onChange={(e) =>
            accessStore.update(
              (access) => (access.iflytekUrl = e.currentTarget.value),
            )
          }
        ></input>
      </ListItem>
      <ListItem
        title={Locale.Settings.Access.Iflytek.ApiKey.Title}
        subTitle={Locale.Settings.Access.Iflytek.ApiKey.SubTitle}
      >
        <PasswordInput
          aria-label={Locale.Settings.Access.Iflytek.ApiKey.Title}
          value={accessStore.iflytekApiKey}
          type="text"
          placeholder={Locale.Settings.Access.Iflytek.ApiKey.Placeholder}
          onChange={(e) => {
            accessStore.update(
              (access) => (access.iflytekApiKey = e.currentTarget.value),
            );
          }}
        />
      </ListItem>

      <ListItem
        title={Locale.Settings.Access.Iflytek.ApiSecret.Title}
        subTitle={Locale.Settings.Access.Iflytek.ApiSecret.SubTitle}
      >
        <PasswordInput
          aria-label={Locale.Settings.Access.Iflytek.ApiSecret.Title}
          value={accessStore.iflytekApiSecret}
          type="text"
          placeholder={Locale.Settings.Access.Iflytek.ApiSecret.Placeholder}
          onChange={(e) => {
            accessStore.update(
              (access) => (access.iflytekApiSecret = e.currentTarget.value),
            );
          }}
        />
      </ListItem>
    </>
  );

  return (
    <ErrorBoundary>
      <div className="window-header" data-tauri-drag-region>
        <div className="window-header-title">
          <div className="window-header-main-title">
            {Locale.Settings.Title}
          </div>
          <div className="window-header-sub-title">
            {Locale.Settings.SubTitle}
          </div>
        </div>
        <div className="window-actions">
          <div className="window-action-button"></div>
          <div className="window-action-button"></div>
          <div className="window-action-button">
            <IconButton
              aria={Locale.UI.Close}
              icon={<CloseIcon />}
              onClick={() => navigate(Path.Home)}
              bordered
            />
          </div>
        </div>
      </div>
      <div className={styles["settings"]} id="user-settings">
        <List>
          <ListItem title={Locale.Settings.Avatar}>
            <Popover
              onClose={() => setShowEmojiPicker(false)}
              content={
                <AvatarPicker
                  onEmojiClick={(avatar: string) => {
                    updateConfig((config) => (config.avatar = avatar));
                    setShowEmojiPicker(false);
                  }}
                />
              }
              open={showEmojiPicker}
            >
              <div
                aria-label={Locale.Settings.Avatar}
                tabIndex={0}
                className={styles.avatar}
                onClick={() => {
                  setShowEmojiPicker(!showEmojiPicker);
                }}
              >
                <Avatar avatar={config.avatar} />
              </div>
            </Popover>
          </ListItem>

<<<<<<< HEAD
          {/*<ListItem*/}
          {/*  title={Locale.Settings.Update.Version(currentVersion ?? "unknown")}*/}
          {/*  subTitle={*/}
          {/*    checkingUpdate*/}
          {/*      ? Locale.Settings.Update.IsChecking*/}
          {/*      : hasNewVersion*/}
          {/*      ? Locale.Settings.Update.FoundUpdate(remoteId ?? "ERROR")*/}
          {/*      : Locale.Settings.Update.IsLatest*/}
          {/*  }*/}
          {/*>*/}
          {/*  {checkingUpdate ? (*/}
          {/*    <LoadingIcon />*/}
          {/*  ) : hasNewVersion ? (*/}
          {/*    <Link href={updateUrl} target="_blank" className="link">*/}
          {/*      {Locale.Settings.Update.GoToUpdate}*/}
          {/*    </Link>*/}
          {/*  ) : (*/}
          {/*    <IconButton*/}
          {/*      icon={<ResetIcon></ResetIcon>}*/}
          {/*      text={Locale.Settings.Update.CheckUpdate}*/}
          {/*      onClick={() => checkUpdate(true)}*/}
          {/*    />*/}
          {/*  )}*/}
          {/*</ListItem>*/}

          {/*<ListItem title={Locale.Settings.SendKey}>*/}
          {/*  <Select*/}
          {/*    value={config.submitKey}*/}
          {/*    onChange={(e) => {*/}
          {/*      updateConfig(*/}
          {/*        (config) =>*/}
          {/*          (config.submitKey = e.target.value as any as SubmitKey),*/}
          {/*      );*/}
          {/*    }}*/}
          {/*  >*/}
          {/*    {Object.values(SubmitKey).map((v) => (*/}
          {/*      <option value={v} key={v}>*/}
          {/*        {v}*/}
          {/*      </option>*/}
          {/*    ))}*/}
          {/*  </Select>*/}
          {/*</ListItem>*/}
=======
          <ListItem
            title={Locale.Settings.Update.Version(currentVersion ?? "unknown")}
            subTitle={
              checkingUpdate
                ? Locale.Settings.Update.IsChecking
                : hasNewVersion
                ? Locale.Settings.Update.FoundUpdate(remoteId ?? "ERROR")
                : Locale.Settings.Update.IsLatest
            }
          >
            {checkingUpdate ? (
              <LoadingIcon />
            ) : hasNewVersion ? (
              <Link href={updateUrl} target="_blank" className="link">
                {Locale.Settings.Update.GoToUpdate}
              </Link>
            ) : (
              <IconButton
                icon={<ResetIcon></ResetIcon>}
                text={Locale.Settings.Update.CheckUpdate}
                onClick={() => checkUpdate(true)}
              />
            )}
          </ListItem>

          <ListItem title={Locale.Settings.SendKey}>
            <Select
              aria-label={Locale.Settings.SendKey}
              value={config.submitKey}
              onChange={(e) => {
                updateConfig(
                  (config) =>
                    (config.submitKey = e.target.value as any as SubmitKey),
                );
              }}
            >
              {Object.values(SubmitKey).map((v) => (
                <option value={v} key={v}>
                  {v}
                </option>
              ))}
            </Select>
          </ListItem>
>>>>>>> edb92f7b

          <ListItem title={Locale.Settings.Theme}>
            <Select
              aria-label={Locale.Settings.Theme}
              value={config.theme}
              onChange={(e) => {
                updateConfig(
                  (config) => (config.theme = e.target.value as any as Theme),
                );
              }}
            >
              {Object.values(Theme).map((v) => (
                <option value={v} key={v}>
                  {v}
                </option>
              ))}
            </Select>
          </ListItem>

<<<<<<< HEAD
          {/*<ListItem title={Locale.Settings.Lang.Name}>*/}
          {/*  <Select*/}
          {/*    value={getLang()}*/}
          {/*    onChange={(e) => {*/}
          {/*      changeLang(e.target.value as any);*/}
          {/*    }}*/}
          {/*  >*/}
          {/*    {AllLangs.map((lang) => (*/}
          {/*      <option value={lang} key={lang}>*/}
          {/*        {ALL_LANG_OPTIONS[lang]}*/}
          {/*      </option>*/}
          {/*    ))}*/}
          {/*  </Select>*/}
          {/*</ListItem>*/}
=======
          <ListItem title={Locale.Settings.Lang.Name}>
            <Select
              aria-label={Locale.Settings.Lang.Name}
              value={getLang()}
              onChange={(e) => {
                changeLang(e.target.value as any);
              }}
            >
              {AllLangs.map((lang) => (
                <option value={lang} key={lang}>
                  {ALL_LANG_OPTIONS[lang]}
                </option>
              ))}
            </Select>
          </ListItem>
>>>>>>> edb92f7b

          <ListItem
            title={Locale.Settings.FontSize.Title}
            subTitle={Locale.Settings.FontSize.SubTitle}
          >
            <InputRange
              aria={Locale.Settings.FontSize.Title}
              title={`${config.fontSize ?? 14}px`}
              value={config.fontSize}
              min="12"
              max="40"
              step="1"
              onChange={(e) =>
                updateConfig(
                  (config) =>
                    (config.fontSize = Number.parseInt(e.currentTarget.value)),
                )
              }
            ></InputRange>
          </ListItem>

          <ListItem
            title={Locale.Settings.FontFamily.Title}
            subTitle={Locale.Settings.FontFamily.SubTitle}
          >
            <input
              aria-label={Locale.Settings.FontFamily.Title}
              type="text"
              value={config.fontFamily}
              placeholder={Locale.Settings.FontFamily.Placeholder}
              onChange={(e) =>
                updateConfig(
                  (config) => (config.fontFamily = e.currentTarget.value),
                )
              }
            ></input>
          </ListItem>

<<<<<<< HEAD
          {/*<ListItem*/}
          {/*  title={Locale.Settings.AutoGenerateTitle.Title}*/}
          {/*  subTitle={Locale.Settings.AutoGenerateTitle.SubTitle}*/}
          {/*>*/}
          {/*  <input*/}
          {/*    type="checkbox"*/}
          {/*    checked={config.enableAutoGenerateTitle}*/}
          {/*    onChange={(e) =>*/}
          {/*      updateConfig(*/}
          {/*        (config) =>*/}
          {/*          (config.enableAutoGenerateTitle = e.currentTarget.checked),*/}
          {/*      )*/}
          {/*    }*/}
          {/*  ></input>*/}
          {/*</ListItem>*/}

          {/*<ListItem*/}
          {/*  title={Locale.Settings.SendPreviewBubble.Title}*/}
          {/*  subTitle={Locale.Settings.SendPreviewBubble.SubTitle}*/}
          {/*>*/}
          {/*  <input*/}
          {/*    type="checkbox"*/}
          {/*    checked={config.sendPreviewBubble}*/}
          {/*    onChange={(e) =>*/}
          {/*      updateConfig(*/}
          {/*        (config) =>*/}
          {/*          (config.sendPreviewBubble = e.currentTarget.checked),*/}
          {/*      )*/}
          {/*    }*/}
          {/*  ></input>*/}
          {/*</ListItem>*/}
=======
          <ListItem
            title={Locale.Settings.AutoGenerateTitle.Title}
            subTitle={Locale.Settings.AutoGenerateTitle.SubTitle}
          >
            <input
              aria-label={Locale.Settings.AutoGenerateTitle.Title}
              type="checkbox"
              checked={config.enableAutoGenerateTitle}
              onChange={(e) =>
                updateConfig(
                  (config) =>
                    (config.enableAutoGenerateTitle = e.currentTarget.checked),
                )
              }
            ></input>
          </ListItem>

          <ListItem
            title={Locale.Settings.SendPreviewBubble.Title}
            subTitle={Locale.Settings.SendPreviewBubble.SubTitle}
          >
            <input
              aria-label={Locale.Settings.SendPreviewBubble.Title}
              type="checkbox"
              checked={config.sendPreviewBubble}
              onChange={(e) =>
                updateConfig(
                  (config) =>
                    (config.sendPreviewBubble = e.currentTarget.checked),
                )
              }
            ></input>
          </ListItem>
>>>>>>> edb92f7b
        </List>

        <SyncItems />

<<<<<<< HEAD
        {/*<List>*/}
        {/*  <ListItem*/}
        {/*    title={Locale.Settings.Mask.Splash.Title}*/}
        {/*    subTitle={Locale.Settings.Mask.Splash.SubTitle}*/}
        {/*  >*/}
        {/*    <input*/}
        {/*      type="checkbox"*/}
        {/*      checked={!config.dontShowMaskSplashScreen}*/}
        {/*      onChange={(e) =>*/}
        {/*        updateConfig(*/}
        {/*          (config) =>*/}
        {/*            (config.dontShowMaskSplashScreen =*/}
        {/*              !e.currentTarget.checked),*/}
        {/*        )*/}
        {/*      }*/}
        {/*    ></input>*/}
        {/*  </ListItem>*/}

        {/*  <ListItem*/}
        {/*    title={Locale.Settings.Mask.Builtin.Title}*/}
        {/*    subTitle={Locale.Settings.Mask.Builtin.SubTitle}*/}
        {/*  >*/}
        {/*    <input*/}
        {/*      type="checkbox"*/}
        {/*      checked={config.hideBuiltinMasks}*/}
        {/*      onChange={(e) =>*/}
        {/*        updateConfig(*/}
        {/*          (config) =>*/}
        {/*            (config.hideBuiltinMasks = e.currentTarget.checked),*/}
        {/*        )*/}
        {/*      }*/}
        {/*    ></input>*/}
        {/*  </ListItem>*/}
        {/*</List>*/}
=======
        <List>
          <ListItem
            title={Locale.Settings.Mask.Splash.Title}
            subTitle={Locale.Settings.Mask.Splash.SubTitle}
          >
            <input
              aria-label={Locale.Settings.Mask.Splash.Title}
              type="checkbox"
              checked={!config.dontShowMaskSplashScreen}
              onChange={(e) =>
                updateConfig(
                  (config) =>
                    (config.dontShowMaskSplashScreen =
                      !e.currentTarget.checked),
                )
              }
            ></input>
          </ListItem>

          <ListItem
            title={Locale.Settings.Mask.Builtin.Title}
            subTitle={Locale.Settings.Mask.Builtin.SubTitle}
          >
            <input
              aria-label={Locale.Settings.Mask.Builtin.Title}
              type="checkbox"
              checked={config.hideBuiltinMasks}
              onChange={(e) =>
                updateConfig(
                  (config) =>
                    (config.hideBuiltinMasks = e.currentTarget.checked),
                )
              }
            ></input>
          </ListItem>
        </List>
>>>>>>> edb92f7b

        <List>
          <ListItem
            title={Locale.Settings.Prompt.Disable.Title}
            subTitle={Locale.Settings.Prompt.Disable.SubTitle}
          >
            <input
              aria-label={Locale.Settings.Prompt.Disable.Title}
              type="checkbox"
              checked={config.disablePromptHint}
              onChange={(e) =>
                updateConfig(
                  (config) =>
                    (config.disablePromptHint = e.currentTarget.checked),
                )
              }
            ></input>
          </ListItem>

          <ListItem
            title={Locale.Settings.Prompt.List}
            subTitle={Locale.Settings.Prompt.ListCount(
              builtinCount,
              customCount,
            )}
          >
            <IconButton
              aria={Locale.Settings.Prompt.List + Locale.Settings.Prompt.Edit}
              icon={<EditIcon />}
              text={Locale.Settings.Prompt.Edit}
              onClick={() => setShowPromptModal(true)}
            />
          </ListItem>
        </List>

<<<<<<< HEAD
        {/*<List id={SlotID.CustomModel}>*/}
        {/*  {accessCodeComponent}*/}

        {/*  {!accessStore.hideUserApiKey && (*/}
        {/*    <>*/}
        {/*      {useCustomConfigComponent}*/}

        {/*      {accessStore.useCustomConfig && (*/}
        {/*        <>*/}
        {/*          <ListItem*/}
        {/*            title={Locale.Settings.Access.Provider.Title}*/}
        {/*            subTitle={Locale.Settings.Access.Provider.SubTitle}*/}
        {/*          >*/}
        {/*            <Select*/}
        {/*              value={accessStore.provider}*/}
        {/*              onChange={(e) => {*/}
        {/*                accessStore.update(*/}
        {/*                  (access) =>*/}
        {/*                    (access.provider = e.target*/}
        {/*                      .value as ServiceProvider),*/}
        {/*                );*/}
        {/*              }}*/}
        {/*            >*/}
        {/*              {Object.entries(ServiceProvider).map(([k, v]) => (*/}
        {/*                <option value={v} key={k}>*/}
        {/*                  {k}*/}
        {/*                </option>*/}
        {/*              ))}*/}
        {/*            </Select>*/}
        {/*          </ListItem>*/}

        {/*        {openAIConfigComponent}*/}
        {/*        {azureConfigComponent}*/}
        {/*        {googleConfigComponent}*/}
        {/*        {anthropicConfigComponent}*/}
        {/*        {baiduConfigComponent}*/}
        {/*        {byteDanceConfigComponent}*/}
        {/*        {alibabaConfigComponent}*/}
        {/*        {tencentConfigComponent}*/}
        {/*        {moonshotConfigComponent}*/}
        {/*        {stabilityConfigComponent}*/}
        {/*        {lflytekConfigComponent}*/}
        {/*      </>*/}
        {/*    )}*/}
        {/*  </>*/}
        {/*)}*/}

        {/*  {!shouldHideBalanceQuery && !clientConfig?.isApp ? (*/}
        {/*    <ListItem*/}
        {/*      title={Locale.Settings.Usage.Title}*/}
        {/*      subTitle={*/}
        {/*        showUsage*/}
        {/*          ? loadingUsage*/}
        {/*            ? Locale.Settings.Usage.IsChecking*/}
        {/*            : Locale.Settings.Usage.SubTitle(*/}
        {/*                usage?.used ?? "[?]",*/}
        {/*                usage?.subscription ?? "[?]",*/}
        {/*              )*/}
        {/*          : Locale.Settings.Usage.NoAccess*/}
        {/*      }*/}
        {/*    >*/}
        {/*      {!showUsage || loadingUsage ? (*/}
        {/*        <div />*/}
        {/*      ) : (*/}
        {/*        <IconButton*/}
        {/*          icon={<ResetIcon></ResetIcon>}*/}
        {/*          text={Locale.Settings.Usage.Check}*/}
        {/*          onClick={() => checkUsage(true)}*/}
        {/*        />*/}
        {/*      )}*/}
        {/*    </ListItem>*/}
        {/*  ) : null}*/}

        {/*  <ListItem*/}
        {/*    title={Locale.Settings.Access.CustomModel.Title}*/}
        {/*    subTitle={Locale.Settings.Access.CustomModel.SubTitle}*/}
        {/*  >*/}
        {/*    <input*/}
        {/*      type="text"*/}
        {/*      value={config.customModels}*/}
        {/*      placeholder="model1,model2,model3"*/}
        {/*      onChange={(e) =>*/}
        {/*        config.update(*/}
        {/*          (config) => (config.customModels = e.currentTarget.value),*/}
        {/*        )*/}
        {/*      }*/}
        {/*    ></input>*/}
        {/*  </ListItem>*/}
        {/*</List>*/}
=======
        <List id={SlotID.CustomModel}>
          {accessCodeComponent}

          {!accessStore.hideUserApiKey && (
            <>
              {useCustomConfigComponent}

              {accessStore.useCustomConfig && (
                <>
                  <ListItem
                    title={Locale.Settings.Access.Provider.Title}
                    subTitle={Locale.Settings.Access.Provider.SubTitle}
                  >
                    <Select
                      aria-label={Locale.Settings.Access.Provider.Title}
                      value={accessStore.provider}
                      onChange={(e) => {
                        accessStore.update(
                          (access) =>
                            (access.provider = e.target
                              .value as ServiceProvider),
                        );
                      }}
                    >
                      {Object.entries(ServiceProvider).map(([k, v]) => (
                        <option value={v} key={k}>
                          {k}
                        </option>
                      ))}
                    </Select>
                  </ListItem>

                  {openAIConfigComponent}
                  {azureConfigComponent}
                  {googleConfigComponent}
                  {anthropicConfigComponent}
                  {baiduConfigComponent}
                  {byteDanceConfigComponent}
                  {alibabaConfigComponent}
                  {tencentConfigComponent}
                  {moonshotConfigComponent}
                  {stabilityConfigComponent}
                  {lflytekConfigComponent}
                </>
              )}
            </>
          )}

          {!shouldHideBalanceQuery && !clientConfig?.isApp ? (
            <ListItem
              title={Locale.Settings.Usage.Title}
              subTitle={
                showUsage
                  ? loadingUsage
                    ? Locale.Settings.Usage.IsChecking
                    : Locale.Settings.Usage.SubTitle(
                        usage?.used ?? "[?]",
                        usage?.subscription ?? "[?]",
                      )
                  : Locale.Settings.Usage.NoAccess
              }
            >
              {!showUsage || loadingUsage ? (
                <div />
              ) : (
                <IconButton
                  icon={<ResetIcon></ResetIcon>}
                  text={Locale.Settings.Usage.Check}
                  onClick={() => checkUsage(true)}
                />
              )}
            </ListItem>
          ) : null}

          <ListItem
            title={Locale.Settings.Access.CustomModel.Title}
            subTitle={Locale.Settings.Access.CustomModel.SubTitle}
          >
            <input
              aria-label={Locale.Settings.Access.CustomModel.Title}
              type="text"
              value={config.customModels}
              placeholder="model1,model2,model3"
              onChange={(e) =>
                config.update(
                  (config) => (config.customModels = e.currentTarget.value),
                )
              }
            ></input>
          </ListItem>
        </List>
>>>>>>> edb92f7b

        <List>
          <ModelConfigList
            modelConfig={config.modelConfig}
            updateConfig={(updater) => {
              const modelConfig = { ...config.modelConfig };
              updater(modelConfig);
              config.update((config) => (config.modelConfig = modelConfig));
            }}
          />
        </List>

        {shouldShowPromptModal && (
          <UserPromptModal onClose={() => setShowPromptModal(false)} />
        )}

        <DangerItems />
      </div>
    </ErrorBoundary>
  );
}<|MERGE_RESOLUTION|>--- conflicted
+++ resolved
@@ -503,7 +503,6 @@
   return (
     <>
       <List>
-<<<<<<< HEAD
         {/*<ListItem*/}
         {/*  title={Locale.Settings.Sync.CloudState}*/}
         {/*  subTitle={*/}
@@ -516,6 +515,7 @@
         {/*>*/}
         {/*  <div style={{ display: "flex" }}>*/}
         {/*    <IconButton*/}
+        {/*      aria={Locale.Settings.Sync.CloudState + Locale.UI.Config}*/}
         {/*      icon={<ConfigIcon />}*/}
         {/*      text={Locale.UI.Config}*/}
         {/*      onClick={() => {*/}
@@ -539,44 +539,6 @@
         {/*    )}*/}
         {/*  </div>*/}
         {/*</ListItem>*/}
-=======
-        <ListItem
-          title={Locale.Settings.Sync.CloudState}
-          subTitle={
-            syncStore.lastProvider
-              ? `${new Date(syncStore.lastSyncTime).toLocaleString()} [${
-                  syncStore.lastProvider
-                }]`
-              : Locale.Settings.Sync.NotSyncYet
-          }
-        >
-          <div style={{ display: "flex" }}>
-            <IconButton
-              aria={Locale.Settings.Sync.CloudState + Locale.UI.Config}
-              icon={<ConfigIcon />}
-              text={Locale.UI.Config}
-              onClick={() => {
-                setShowSyncConfigModal(true);
-              }}
-            />
-            {couldSync && (
-              <IconButton
-                icon={<ResetIcon />}
-                text={Locale.UI.Sync}
-                onClick={async () => {
-                  try {
-                    await syncStore.sync();
-                    showToast(Locale.Settings.Sync.Success);
-                  } catch (e) {
-                    showToast(Locale.Settings.Sync.Fail);
-                    console.error("[Sync]", e);
-                  }
-                }}
-              />
-            )}
-          </div>
-        </ListItem>
->>>>>>> edb92f7b
 
         <ListItem
           title={Locale.Settings.Sync.LocalState}
@@ -1354,7 +1316,6 @@
             </Popover>
           </ListItem>
 
-<<<<<<< HEAD
           {/*<ListItem*/}
           {/*  title={Locale.Settings.Update.Version(currentVersion ?? "unknown")}*/}
           {/*  subTitle={*/}
@@ -1382,6 +1343,7 @@
 
           {/*<ListItem title={Locale.Settings.SendKey}>*/}
           {/*  <Select*/}
+          {/*    aria-label={Locale.Settings.SendKey}*/}
           {/*    value={config.submitKey}*/}
           {/*    onChange={(e) => {*/}
           {/*      updateConfig(*/}
@@ -1397,51 +1359,6 @@
           {/*    ))}*/}
           {/*  </Select>*/}
           {/*</ListItem>*/}
-=======
-          <ListItem
-            title={Locale.Settings.Update.Version(currentVersion ?? "unknown")}
-            subTitle={
-              checkingUpdate
-                ? Locale.Settings.Update.IsChecking
-                : hasNewVersion
-                ? Locale.Settings.Update.FoundUpdate(remoteId ?? "ERROR")
-                : Locale.Settings.Update.IsLatest
-            }
-          >
-            {checkingUpdate ? (
-              <LoadingIcon />
-            ) : hasNewVersion ? (
-              <Link href={updateUrl} target="_blank" className="link">
-                {Locale.Settings.Update.GoToUpdate}
-              </Link>
-            ) : (
-              <IconButton
-                icon={<ResetIcon></ResetIcon>}
-                text={Locale.Settings.Update.CheckUpdate}
-                onClick={() => checkUpdate(true)}
-              />
-            )}
-          </ListItem>
-
-          <ListItem title={Locale.Settings.SendKey}>
-            <Select
-              aria-label={Locale.Settings.SendKey}
-              value={config.submitKey}
-              onChange={(e) => {
-                updateConfig(
-                  (config) =>
-                    (config.submitKey = e.target.value as any as SubmitKey),
-                );
-              }}
-            >
-              {Object.values(SubmitKey).map((v) => (
-                <option value={v} key={v}>
-                  {v}
-                </option>
-              ))}
-            </Select>
-          </ListItem>
->>>>>>> edb92f7b
 
           <ListItem title={Locale.Settings.Theme}>
             <Select
@@ -1461,9 +1378,9 @@
             </Select>
           </ListItem>
 
-<<<<<<< HEAD
           {/*<ListItem title={Locale.Settings.Lang.Name}>*/}
           {/*  <Select*/}
+          {/*    aria-label={Locale.Settings.Lang.Name}*/}
           {/*    value={getLang()}*/}
           {/*    onChange={(e) => {*/}
           {/*      changeLang(e.target.value as any);*/}
@@ -1476,23 +1393,6 @@
           {/*    ))}*/}
           {/*  </Select>*/}
           {/*</ListItem>*/}
-=======
-          <ListItem title={Locale.Settings.Lang.Name}>
-            <Select
-              aria-label={Locale.Settings.Lang.Name}
-              value={getLang()}
-              onChange={(e) => {
-                changeLang(e.target.value as any);
-              }}
-            >
-              {AllLangs.map((lang) => (
-                <option value={lang} key={lang}>
-                  {ALL_LANG_OPTIONS[lang]}
-                </option>
-              ))}
-            </Select>
-          </ListItem>
->>>>>>> edb92f7b
 
           <ListItem
             title={Locale.Settings.FontSize.Title}
@@ -1531,12 +1431,12 @@
             ></input>
           </ListItem>
 
-<<<<<<< HEAD
           {/*<ListItem*/}
           {/*  title={Locale.Settings.AutoGenerateTitle.Title}*/}
           {/*  subTitle={Locale.Settings.AutoGenerateTitle.SubTitle}*/}
           {/*>*/}
           {/*  <input*/}
+          {/*    aria-label={Locale.Settings.AutoGenerateTitle.Title}*/}
           {/*    type="checkbox"*/}
           {/*    checked={config.enableAutoGenerateTitle}*/}
           {/*    onChange={(e) =>*/}
@@ -1553,6 +1453,7 @@
           {/*  subTitle={Locale.Settings.SendPreviewBubble.SubTitle}*/}
           {/*>*/}
           {/*  <input*/}
+          {/*    aria-label={Locale.Settings.SendPreviewBubble.Title}*/}
           {/*    type="checkbox"*/}
           {/*    checked={config.sendPreviewBubble}*/}
           {/*    onChange={(e) =>*/}
@@ -1563,52 +1464,17 @@
           {/*    }*/}
           {/*  ></input>*/}
           {/*</ListItem>*/}
-=======
-          <ListItem
-            title={Locale.Settings.AutoGenerateTitle.Title}
-            subTitle={Locale.Settings.AutoGenerateTitle.SubTitle}
-          >
-            <input
-              aria-label={Locale.Settings.AutoGenerateTitle.Title}
-              type="checkbox"
-              checked={config.enableAutoGenerateTitle}
-              onChange={(e) =>
-                updateConfig(
-                  (config) =>
-                    (config.enableAutoGenerateTitle = e.currentTarget.checked),
-                )
-              }
-            ></input>
-          </ListItem>
-
-          <ListItem
-            title={Locale.Settings.SendPreviewBubble.Title}
-            subTitle={Locale.Settings.SendPreviewBubble.SubTitle}
-          >
-            <input
-              aria-label={Locale.Settings.SendPreviewBubble.Title}
-              type="checkbox"
-              checked={config.sendPreviewBubble}
-              onChange={(e) =>
-                updateConfig(
-                  (config) =>
-                    (config.sendPreviewBubble = e.currentTarget.checked),
-                )
-              }
-            ></input>
-          </ListItem>
->>>>>>> edb92f7b
         </List>
 
         <SyncItems />
 
-<<<<<<< HEAD
         {/*<List>*/}
         {/*  <ListItem*/}
         {/*    title={Locale.Settings.Mask.Splash.Title}*/}
         {/*    subTitle={Locale.Settings.Mask.Splash.SubTitle}*/}
         {/*  >*/}
         {/*    <input*/}
+        {/*      aria-label={Locale.Settings.Mask.Splash.Title}*/}
         {/*      type="checkbox"*/}
         {/*      checked={!config.dontShowMaskSplashScreen}*/}
         {/*      onChange={(e) =>*/}
@@ -1626,6 +1492,7 @@
         {/*    subTitle={Locale.Settings.Mask.Builtin.SubTitle}*/}
         {/*  >*/}
         {/*    <input*/}
+        {/*      aria-label={Locale.Settings.Mask.Builtin.Title}*/}
         {/*      type="checkbox"*/}
         {/*      checked={config.hideBuiltinMasks}*/}
         {/*      onChange={(e) =>*/}
@@ -1637,44 +1504,6 @@
         {/*    ></input>*/}
         {/*  </ListItem>*/}
         {/*</List>*/}
-=======
-        <List>
-          <ListItem
-            title={Locale.Settings.Mask.Splash.Title}
-            subTitle={Locale.Settings.Mask.Splash.SubTitle}
-          >
-            <input
-              aria-label={Locale.Settings.Mask.Splash.Title}
-              type="checkbox"
-              checked={!config.dontShowMaskSplashScreen}
-              onChange={(e) =>
-                updateConfig(
-                  (config) =>
-                    (config.dontShowMaskSplashScreen =
-                      !e.currentTarget.checked),
-                )
-              }
-            ></input>
-          </ListItem>
-
-          <ListItem
-            title={Locale.Settings.Mask.Builtin.Title}
-            subTitle={Locale.Settings.Mask.Builtin.SubTitle}
-          >
-            <input
-              aria-label={Locale.Settings.Mask.Builtin.Title}
-              type="checkbox"
-              checked={config.hideBuiltinMasks}
-              onChange={(e) =>
-                updateConfig(
-                  (config) =>
-                    (config.hideBuiltinMasks = e.currentTarget.checked),
-                )
-              }
-            ></input>
-          </ListItem>
-        </List>
->>>>>>> edb92f7b
 
         <List>
           <ListItem
@@ -1710,7 +1539,6 @@
           </ListItem>
         </List>
 
-<<<<<<< HEAD
         {/*<List id={SlotID.CustomModel}>*/}
         {/*  {accessCodeComponent}*/}
 
@@ -1718,29 +1546,30 @@
         {/*    <>*/}
         {/*      {useCustomConfigComponent}*/}
 
-        {/*      {accessStore.useCustomConfig && (*/}
-        {/*        <>*/}
-        {/*          <ListItem*/}
-        {/*            title={Locale.Settings.Access.Provider.Title}*/}
-        {/*            subTitle={Locale.Settings.Access.Provider.SubTitle}*/}
-        {/*          >*/}
-        {/*            <Select*/}
-        {/*              value={accessStore.provider}*/}
-        {/*              onChange={(e) => {*/}
-        {/*                accessStore.update(*/}
-        {/*                  (access) =>*/}
-        {/*                    (access.provider = e.target*/}
-        {/*                      .value as ServiceProvider),*/}
-        {/*                );*/}
-        {/*              }}*/}
-        {/*            >*/}
-        {/*              {Object.entries(ServiceProvider).map(([k, v]) => (*/}
-        {/*                <option value={v} key={k}>*/}
-        {/*                  {k}*/}
-        {/*                </option>*/}
-        {/*              ))}*/}
-        {/*            </Select>*/}
-        {/*          </ListItem>*/}
+        {/*{accessStore.useCustomConfig && (*/}
+        {/*  <>*/}
+        {/*    <ListItem*/}
+        {/*      title={Locale.Settings.Access.Provider.Title}*/}
+        {/*      subTitle={Locale.Settings.Access.Provider.SubTitle}*/}
+        {/*    >*/}
+        {/*      <Select*/}
+        {/*        aria-label={Locale.Settings.Access.Provider.Title}*/}
+        {/*        value={accessStore.provider}*/}
+        {/*        onChange={(e) => {*/}
+        {/*          accessStore.update(*/}
+        {/*            (access) =>*/}
+        {/*              (access.provider = e.target*/}
+        {/*                .value as ServiceProvider),*/}
+        {/*          );*/}
+        {/*        }}*/}
+        {/*      >*/}
+        {/*        {Object.entries(ServiceProvider).map(([k, v]) => (*/}
+        {/*          <option value={v} key={k}>*/}
+        {/*            {k}*/}
+        {/*          </option>*/}
+        {/*        ))}*/}
+        {/*      </Select>*/}
+        {/*    </ListItem>*/}
 
         {/*        {openAIConfigComponent}*/}
         {/*        {azureConfigComponent}*/}
@@ -1789,6 +1618,7 @@
         {/*    subTitle={Locale.Settings.Access.CustomModel.SubTitle}*/}
         {/*  >*/}
         {/*    <input*/}
+        {/*      aria-label={Locale.Settings.Access.CustomModel.Title}*/}
         {/*      type="text"*/}
         {/*      value={config.customModels}*/}
         {/*      placeholder="model1,model2,model3"*/}
@@ -1800,99 +1630,6 @@
         {/*    ></input>*/}
         {/*  </ListItem>*/}
         {/*</List>*/}
-=======
-        <List id={SlotID.CustomModel}>
-          {accessCodeComponent}
-
-          {!accessStore.hideUserApiKey && (
-            <>
-              {useCustomConfigComponent}
-
-              {accessStore.useCustomConfig && (
-                <>
-                  <ListItem
-                    title={Locale.Settings.Access.Provider.Title}
-                    subTitle={Locale.Settings.Access.Provider.SubTitle}
-                  >
-                    <Select
-                      aria-label={Locale.Settings.Access.Provider.Title}
-                      value={accessStore.provider}
-                      onChange={(e) => {
-                        accessStore.update(
-                          (access) =>
-                            (access.provider = e.target
-                              .value as ServiceProvider),
-                        );
-                      }}
-                    >
-                      {Object.entries(ServiceProvider).map(([k, v]) => (
-                        <option value={v} key={k}>
-                          {k}
-                        </option>
-                      ))}
-                    </Select>
-                  </ListItem>
-
-                  {openAIConfigComponent}
-                  {azureConfigComponent}
-                  {googleConfigComponent}
-                  {anthropicConfigComponent}
-                  {baiduConfigComponent}
-                  {byteDanceConfigComponent}
-                  {alibabaConfigComponent}
-                  {tencentConfigComponent}
-                  {moonshotConfigComponent}
-                  {stabilityConfigComponent}
-                  {lflytekConfigComponent}
-                </>
-              )}
-            </>
-          )}
-
-          {!shouldHideBalanceQuery && !clientConfig?.isApp ? (
-            <ListItem
-              title={Locale.Settings.Usage.Title}
-              subTitle={
-                showUsage
-                  ? loadingUsage
-                    ? Locale.Settings.Usage.IsChecking
-                    : Locale.Settings.Usage.SubTitle(
-                        usage?.used ?? "[?]",
-                        usage?.subscription ?? "[?]",
-                      )
-                  : Locale.Settings.Usage.NoAccess
-              }
-            >
-              {!showUsage || loadingUsage ? (
-                <div />
-              ) : (
-                <IconButton
-                  icon={<ResetIcon></ResetIcon>}
-                  text={Locale.Settings.Usage.Check}
-                  onClick={() => checkUsage(true)}
-                />
-              )}
-            </ListItem>
-          ) : null}
-
-          <ListItem
-            title={Locale.Settings.Access.CustomModel.Title}
-            subTitle={Locale.Settings.Access.CustomModel.SubTitle}
-          >
-            <input
-              aria-label={Locale.Settings.Access.CustomModel.Title}
-              type="text"
-              value={config.customModels}
-              placeholder="model1,model2,model3"
-              onChange={(e) =>
-                config.update(
-                  (config) => (config.customModels = e.currentTarget.value),
-                )
-              }
-            ></input>
-          </ListItem>
-        </List>
->>>>>>> edb92f7b
 
         <List>
           <ModelConfigList
