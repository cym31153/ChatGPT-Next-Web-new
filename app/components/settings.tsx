import { useState, useEffect, useMemo, HTMLProps } from "react";

import EmojiPicker, { Theme as EmojiTheme } from "emoji-picker-react";

import styles from "./settings.module.scss";

import ResetIcon from "../icons/reload.svg";
import CloseIcon from "../icons/close.svg";
import ClearIcon from "../icons/clear.svg";
import EditIcon from "../icons/edit.svg";
import EyeIcon from "../icons/eye.svg";
import EyeOffIcon from "../icons/eye-off.svg";

import { List, ListItem, Popover, showToast } from "./ui-lib";

import { IconButton } from "./button";
import {
  SubmitKey,
  useChatStore,
  Theme,
  ALL_MODELS,
  useUpdateStore,
  useAccessStore,
  ModalConfigValidator,
} from "../store";
import { Avatar } from "./chat";

import Locale, { AllLangs, changeLang, getLang } from "../locales";
import { getEmojiUrl } from "../utils";
import Link from "next/link";
import { UPDATE_URL } from "../constant";
import { SearchService, usePromptStore } from "../store/prompt";
import { requestUsage } from "../requests";
import { ErrorBoundary } from "./error";
import { InputRange } from "./input-range";

function SettingItem(props: {
  title: string;
  subTitle?: string;
  children: JSX.Element;
}) {
  return (
    <ListItem>
      <div className={styles["settings-title"]}>
        <div>{props.title}</div>
        {props.subTitle && (
          <div className={styles["settings-sub-title"]}>{props.subTitle}</div>
        )}
      </div>
      {props.children}
    </ListItem>
  );
}

function PasswordInput(props: HTMLProps<HTMLInputElement>) {
  const [visible, setVisible] = useState(false);

  function changeVisibility() {
    setVisible(!visible);
  }

  return (
    <div className={styles["password-input-container"]}>
      <IconButton
        icon={visible ? <EyeIcon /> : <EyeOffIcon />}
        onClick={changeVisibility}
        className={styles["password-eye"]}
      />
      <input
        {...props}
        type={visible ? "text" : "password"}
        className={styles["password-input"]}
      />
    </div>
  );
}

export function Settings(props: { closeSettings: () => void }) {
  const [showEmojiPicker, setShowEmojiPicker] = useState(false);
  const [config, updateConfig, resetConfig, clearAllData, clearSessions] =
    useChatStore((state) => [
      state.config,
      state.updateConfig,
      state.resetConfig,
      state.clearAllData,
      state.clearSessions,
    ]);

  const updateStore = useUpdateStore();
  const [checkingUpdate, setCheckingUpdate] = useState(false);
  const currentVersion = updateStore.version;
  const remoteId = updateStore.remoteVersion;
  const hasNewVersion = currentVersion !== remoteId;

  function checkUpdate(force = false) {
    setCheckingUpdate(true);
    updateStore.getLatestVersion(force).then(() => {
      setCheckingUpdate(false);
    });
  }

  const [usage, setUsage] = useState<{
    used?: number;
    subscription?: number;
  }>();
  const [loadingUsage, setLoadingUsage] = useState(false);
  function checkUsage() {
    setLoadingUsage(true);
    requestUsage()
      .then((res) => setUsage(res))
      .finally(() => {
        setLoadingUsage(false);
      });
  }

  const accessStore = useAccessStore();
  const enabledAccessControl = useMemo(
    () => accessStore.enabledAccessControl(),
    // eslint-disable-next-line react-hooks/exhaustive-deps
    [],
  );

  const promptStore = usePromptStore();
  const builtinCount = SearchService.count.builtin;
  const customCount = promptStore.prompts.size ?? 0;

  const showUsage = accessStore.isAuthorized();
  useEffect(() => {
    checkUpdate();
    showUsage && checkUsage();
    // eslint-disable-next-line react-hooks/exhaustive-deps
  }, []);

  useEffect(() => {
    const keydownEvent = (e: KeyboardEvent) => {
      if (e.key === "Escape") {
        props.closeSettings();
      }
    };
    document.addEventListener("keydown", keydownEvent);
    return () => {
      document.removeEventListener("keydown", keydownEvent);
    };
    // eslint-disable-next-line react-hooks/exhaustive-deps
  }, []);

  return (
    <ErrorBoundary>
      <div className={styles["window-header"]}>
        <div className={styles["window-header-title"]}>
          <div className={styles["window-header-main-title"]}>
            {Locale.Settings.Title}
          </div>
          <div className={styles["window-header-sub-title"]}>
            {Locale.Settings.SubTitle}
          </div>
        </div>
        <div className={styles["window-actions"]}>
          <div className={styles["window-action-button"]}>
            <IconButton
              icon={<ClearIcon />}
              onClick={() => {
                const confirmed = window.confirm(
                  `${Locale.Settings.Actions.ConfirmClearAll.Confirm}`,
                );
                if (confirmed) {
                  clearSessions();
                }
              }}
              bordered
              title={Locale.Settings.Actions.ClearAll}
            />
          </div>
          <div className={styles["window-action-button"]}>
            <IconButton
              icon={<ResetIcon />}
              onClick={() => {
                const confirmed = window.confirm(
                  `${Locale.Settings.Actions.ConfirmResetAll.Confirm}`,
                );
                if (confirmed) {
                  resetConfig();
                }
              }}
              bordered
              title={Locale.Settings.Actions.ResetAll}
            />
          </div>
          <div className={styles["window-action-button"]}>
            <IconButton
              icon={<CloseIcon />}
              onClick={props.closeSettings}
              bordered
              title={Locale.Settings.Actions.Close}
            />
          </div>
        </div>
      </div>
      <div className={styles["settings"]}>
        <List>
          <SettingItem title={Locale.Settings.Avatar}>
            <Popover
              onClose={() => setShowEmojiPicker(false)}
              content={
                <EmojiPicker
                  lazyLoadEmojis
                  theme={EmojiTheme.AUTO}
                  getEmojiUrl={getEmojiUrl}
                  onEmojiClick={(e) => {
                    updateConfig((config) => (config.avatar = e.unified));
                    setShowEmojiPicker(false);
                  }}
                />
              }
              open={showEmojiPicker}
            >
              <div
                className={styles.avatar}
                onClick={() => setShowEmojiPicker(true)}
              >
                <Avatar role="user" />
              </div>
            </Popover>
          </SettingItem>

<<<<<<< HEAD
          {/* <SettingItem
            title={Locale.Settings.Update.Version(currentId)}
=======
          <SettingItem
            title={Locale.Settings.Update.Version(currentVersion ?? "unknown")}
>>>>>>> a15bd3ce
            subTitle={
              checkingUpdate
                ? Locale.Settings.Update.IsChecking
                : hasNewVersion
                ? Locale.Settings.Update.FoundUpdate(remoteId ?? "ERROR")
                : Locale.Settings.Update.IsLatest
            }
          >
            {checkingUpdate ? (
              <div />
            ) : hasNewVersion ? (
              <Link href={UPDATE_URL} target="_blank" className="link">
                {Locale.Settings.Update.GoToUpdate}
              </Link>
            ) : (
              <IconButton
                icon={<ResetIcon></ResetIcon>}
                text={Locale.Settings.Update.CheckUpdate}
                onClick={() => checkUpdate(true)}
              />
            )}
          </SettingItem> */}

          <SettingItem title={Locale.Settings.SendKey}>
            <select
              value={config.submitKey}
              onChange={(e) => {
                updateConfig(
                  (config) =>
                    (config.submitKey = e.target.value as any as SubmitKey),
                );
              }}
            >
              {Object.values(SubmitKey).map((v) => (
                <option value={v} key={v}>
                  {v}
                </option>
              ))}
            </select>
          </SettingItem>

          <ListItem>
            <div className={styles["settings-title"]}>
              {Locale.Settings.Theme}
            </div>
            <select
              value={config.theme}
              onChange={(e) => {
                updateConfig(
                  (config) => (config.theme = e.target.value as any as Theme),
                );
              }}
            >
              {Object.values(Theme).map((v) => (
                <option value={v} key={v}>
                  {v}
                </option>
              ))}
            </select>
          </ListItem>

          <SettingItem title={Locale.Settings.Lang.Name}>
            <select
              value={getLang()}
              onChange={(e) => {
                changeLang(e.target.value as any);
              }}
            >
              {AllLangs.map((lang) => (
                <option value={lang} key={lang}>
                  {Locale.Settings.Lang.Options[lang]}
                </option>
              ))}
            </select>
          </SettingItem>

          <SettingItem
            title={Locale.Settings.FontSize.Title}
            subTitle={Locale.Settings.FontSize.SubTitle}
          >
            <InputRange
              title={`${config.fontSize ?? 14}px`}
              value={config.fontSize}
              min="12"
              max="18"
              step="1"
              onChange={(e) =>
                updateConfig(
                  (config) =>
                    (config.fontSize = Number.parseInt(e.currentTarget.value)),
                )
              }
            ></InputRange>
          </SettingItem>

          <SettingItem title={Locale.Settings.TightBorder}>
            <input
              type="checkbox"
              checked={config.tightBorder}
              onChange={(e) =>
                updateConfig(
                  (config) => (config.tightBorder = e.currentTarget.checked),
                )
              }
            ></input>
          </SettingItem>

          <SettingItem title={Locale.Settings.SendPreviewBubble}>
            <input
              type="checkbox"
              checked={config.sendPreviewBubble}
              onChange={(e) =>
                updateConfig(
                  (config) =>
                    (config.sendPreviewBubble = e.currentTarget.checked),
                )
              }
            ></input>
          </SettingItem>
        </List>

        <List>
          {enabledAccessControl ? (
            <SettingItem
              title={Locale.Settings.AccessCode.Title}
              subTitle={Locale.Settings.AccessCode.SubTitle}
            >
              <PasswordInput
                value={accessStore.accessCode}
                type="text"
                placeholder={Locale.Settings.AccessCode.Placeholder}
                onChange={(e) => {
                  accessStore.updateCode(e.currentTarget.value);
                }}
              />
            </SettingItem>
          ) : (
            <></>
          )}

          <SettingItem
            title={Locale.Settings.Token.Title}
            subTitle={Locale.Settings.Token.SubTitle}
          >
            <PasswordInput
              value={accessStore.token}
              type="text"
              placeholder={Locale.Settings.Token.Placeholder}
              onChange={(e) => {
                accessStore.updateToken(e.currentTarget.value);
              }}
            />
          </SettingItem>

          <SettingItem
            title={Locale.Settings.Usage.Title}
            subTitle={
              showUsage
                ? loadingUsage
                  ? Locale.Settings.Usage.IsChecking
                  : Locale.Settings.Usage.SubTitle(
                      usage?.used ?? "[?]",
                      usage?.subscription ?? "[?]",
                    )
                : Locale.Settings.Usage.NoAccess
            }
          >
            {!showUsage || loadingUsage ? (
              <div />
            ) : (
              <IconButton
                icon={<ResetIcon></ResetIcon>}
                text={Locale.Settings.Usage.Check}
                onClick={checkUsage}
              />
            )}
          </SettingItem>

          <SettingItem
            title={Locale.Settings.HistoryCount.Title}
            subTitle={Locale.Settings.HistoryCount.SubTitle}
          >
            <InputRange
              title={config.historyMessageCount.toString()}
              value={config.historyMessageCount}
              min="0"
              max="25"
              step="1"
              onChange={(e) =>
                updateConfig(
                  (config) =>
                    (config.historyMessageCount = e.target.valueAsNumber),
                )
              }
            ></InputRange>
          </SettingItem>

          <SettingItem
            title={Locale.Settings.CompressThreshold.Title}
            subTitle={Locale.Settings.CompressThreshold.SubTitle}
          >
            <input
              type="number"
              min={500}
              max={4000}
              value={config.compressMessageLengthThreshold}
              onChange={(e) =>
                updateConfig(
                  (config) =>
                    (config.compressMessageLengthThreshold =
                      e.currentTarget.valueAsNumber),
                )
              }
            ></input>
          </SettingItem>
        </List>

        <List>
          <SettingItem
            title={Locale.Settings.Prompt.Disable.Title}
            subTitle={Locale.Settings.Prompt.Disable.SubTitle}
          >
            <input
              type="checkbox"
              checked={config.disablePromptHint}
              onChange={(e) =>
                updateConfig(
                  (config) =>
                    (config.disablePromptHint = e.currentTarget.checked),
                )
              }
            ></input>
          </SettingItem>

          <SettingItem
            title={Locale.Settings.Prompt.List}
            subTitle={Locale.Settings.Prompt.ListCount(
              builtinCount,
              customCount,
            )}
          >
            <IconButton
              icon={<EditIcon />}
              text={Locale.Settings.Prompt.Edit}
              onClick={() => showToast(Locale.WIP)}
            />
          </SettingItem>
        </List>

        <List>
          <SettingItem title={Locale.Settings.Model}>
            <select
              value={config.modelConfig.model}
              onChange={(e) => {
                updateConfig(
                  (config) =>
                    (config.modelConfig.model = ModalConfigValidator.model(
                      e.currentTarget.value,
                    )),
                );
              }}
            >
              {ALL_MODELS.map((v) => (
                <option value={v.name} key={v.name} disabled={!v.available}>
                  {v.name}
                </option>
              ))}
            </select>
          </SettingItem>
          <SettingItem
            title={Locale.Settings.Temperature.Title}
            subTitle={Locale.Settings.Temperature.SubTitle}
          >
            <InputRange
              value={config.modelConfig.temperature?.toFixed(1)}
              min="0"
              max="2"
              step="0.1"
              onChange={(e) => {
                updateConfig(
                  (config) =>
                    (config.modelConfig.temperature =
                      ModalConfigValidator.temperature(
                        e.currentTarget.valueAsNumber,
                      )),
                );
              }}
            ></InputRange>
          </SettingItem>
          <SettingItem
            title={Locale.Settings.MaxTokens.Title}
            subTitle={Locale.Settings.MaxTokens.SubTitle}
          >
            <input
              type="number"
              min={100}
              max={32000}
              value={config.modelConfig.max_tokens}
              onChange={(e) =>
                updateConfig(
                  (config) =>
                    (config.modelConfig.max_tokens =
                      ModalConfigValidator.max_tokens(
                        e.currentTarget.valueAsNumber,
                      )),
                )
              }
            ></input>
          </SettingItem>
          <SettingItem
            title={Locale.Settings.PresencePenlty.Title}
            subTitle={Locale.Settings.PresencePenlty.SubTitle}
          >
            <InputRange
              value={config.modelConfig.presence_penalty?.toFixed(1)}
              min="-2"
              max="2"
              step="0.5"
              onChange={(e) => {
                updateConfig(
                  (config) =>
                    (config.modelConfig.presence_penalty =
                      ModalConfigValidator.presence_penalty(
                        e.currentTarget.valueAsNumber,
                      )),
                );
              }}
            ></InputRange>
          </SettingItem>
        </List>
      </div>
    </ErrorBoundary>
  );
}<|MERGE_RESOLUTION|>--- conflicted
+++ resolved
@@ -223,13 +223,9 @@
             </Popover>
           </SettingItem>
 
-<<<<<<< HEAD
           {/* <SettingItem
-            title={Locale.Settings.Update.Version(currentId)}
-=======
-          <SettingItem
             title={Locale.Settings.Update.Version(currentVersion ?? "unknown")}
->>>>>>> a15bd3ce
+
             subTitle={
               checkingUpdate
                 ? Locale.Settings.Update.IsChecking
