--- conflicted
+++ resolved
@@ -34,18 +34,13 @@
   useAppConfig,
 } from "../store";
 
-<<<<<<< HEAD
-import Locale, { AllLangs, changeLang, getLang } from "../locales";
-import { copyToClipboard, downloadAs, readFromFile } from "../utils";
-=======
 import Locale, {
   AllLangs,
   ALL_LANG_OPTIONS,
   changeLang,
   getLang,
 } from "../locales";
-import { copyToClipboard } from "../utils";
->>>>>>> 9aea6c55
+import { copyToClipboard, downloadAs, readFromFile } from "../utils";
 import Link from "next/link";
 import { Path, UPDATE_URL, StoreKey, FileName } from "../constant";
 import { Prompt, SearchService, usePromptStore } from "../store/prompt";
