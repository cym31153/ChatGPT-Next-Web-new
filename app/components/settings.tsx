import { useState, useEffect, useMemo } from "react";

import styles from "./settings.module.scss";

import AddIcon from "../icons/add.svg";
import CloseIcon from "../icons/close.svg";
import CopyIcon from "../icons/copy.svg";
import ClearIcon from "../icons/clear.svg";
import LoadingIcon from "../icons/three-dots.svg";
import EditIcon from "../icons/edit.svg";
import FireIcon from "../icons/fire.svg";
import EyeIcon from "../icons/eye.svg";
import DownloadIcon from "../icons/download.svg";
import UploadIcon from "../icons/upload.svg";
import ConfirmIcon from "../icons/confirm.svg";

import ConnectionIcon from "../icons/connection.svg";
import CloudSuccessIcon from "../icons/cloud-success.svg";
import CloudFailIcon from "../icons/cloud-fail.svg";
import { trackSettingsPageGuideToCPaymentClick } from "../utils/auth-settings-events";
import {
  Input,
  List,
  ListItem,
  Modal,
  PasswordInput,
  Popover,
  Select,
  showConfirm,
} from "./ui-lib";
import { ModelConfigList } from "./model-config";

import { IconButton } from "./button";
import {
  useChatStore,
  Theme,
  useUpdateStore,
  useAccessStore,
  useAppConfig,
} from "../store";

import Locale, {
  AllLangs,
  ALL_LANG_OPTIONS,
  changeLang,
  getLang,
} from "../locales";
import { copyToClipboard } from "../utils";
import {
  Anthropic,
  Azure,
  Baidu,
  Tencent,
  ByteDance,
  Alibaba,
  Moonshot,
  Google,
  GoogleSafetySettingsThreshold,
  OPENAI_BASE_URL,
  Path,
  RELEASE_URL,
  STORAGE_KEY,
  ServiceProvider,
  UPDATE_URL,
  Stability,
  Iflytek,
  SAAS_CHAT_URL,
} from "../constant";
import { Prompt, SearchService, usePromptStore } from "../store/prompt";
import { ErrorBoundary } from "./error";
import { InputRange } from "./input-range";
import { useNavigate } from "react-router-dom";
import { Avatar, AvatarPicker } from "./emoji";
import { getClientConfig } from "../config/client";
import { useSyncStore } from "../store/sync";
import { nanoid } from "nanoid";
import { useMaskStore } from "../store/mask";
import { ProviderType } from "../utils/cloud";
import { TTSConfigList } from "./tts-config";

function EditPromptModal(props: { id: string; onClose: () => void }) {
  const promptStore = usePromptStore();
  const prompt = promptStore.get(props.id);

  return prompt ? (
    <div className="modal-mask">
      <Modal
        title={Locale.Settings.Prompt.EditModal.Title}
        onClose={props.onClose}
        actions={[
          <IconButton
            key=""
            onClick={props.onClose}
            text={Locale.UI.Confirm}
            bordered
          />,
        ]}
      >
        <div className={styles["edit-prompt-modal"]}>
          <input
            type="text"
            value={prompt.title}
            readOnly={!prompt.isUser}
            className={styles["edit-prompt-title"]}
            onInput={(e) =>
              promptStore.updatePrompt(
                props.id,
                (prompt) => (prompt.title = e.currentTarget.value),
              )
            }
          ></input>
          <Input
            value={prompt.content}
            readOnly={!prompt.isUser}
            className={styles["edit-prompt-content"]}
            rows={10}
            onInput={(e) =>
              promptStore.updatePrompt(
                props.id,
                (prompt) => (prompt.content = e.currentTarget.value),
              )
            }
          ></Input>
        </div>
      </Modal>
    </div>
  ) : null;
}

function UserPromptModal(props: { onClose?: () => void }) {
  const promptStore = usePromptStore();
  const userPrompts = promptStore.getUserPrompts();
  const builtinPrompts = SearchService.builtinPrompts;
  const allPrompts = userPrompts.concat(builtinPrompts);
  const [searchInput, setSearchInput] = useState("");
  const [searchPrompts, setSearchPrompts] = useState<Prompt[]>([]);
  const prompts = searchInput.length > 0 ? searchPrompts : allPrompts;

  const [editingPromptId, setEditingPromptId] = useState<string>();

  useEffect(() => {
    if (searchInput.length > 0) {
      const searchResult = SearchService.search(searchInput);
      setSearchPrompts(searchResult);
    } else {
      setSearchPrompts([]);
    }
  }, [searchInput]);

  return (
    <div className="modal-mask">
      <Modal
        title={Locale.Settings.Prompt.Modal.Title}
        onClose={() => props.onClose?.()}
        actions={[
          <IconButton
            key="add"
            onClick={() => {
              const promptId = promptStore.add({
                id: nanoid(),
                createdAt: Date.now(),
                title: "Empty Prompt",
                content: "Empty Prompt Content",
              });
              setEditingPromptId(promptId);
            }}
            icon={<AddIcon />}
            bordered
            text={Locale.Settings.Prompt.Modal.Add}
          />,
        ]}
      >
        <div className={styles["user-prompt-modal"]}>
          <input
            type="text"
            className={styles["user-prompt-search"]}
            placeholder={Locale.Settings.Prompt.Modal.Search}
            value={searchInput}
            onInput={(e) => setSearchInput(e.currentTarget.value)}
          ></input>

          <div className={styles["user-prompt-list"]}>
            {prompts.map((v, _) => (
              <div className={styles["user-prompt-item"]} key={v.id ?? v.title}>
                <div className={styles["user-prompt-header"]}>
                  <div className={styles["user-prompt-title"]}>{v.title}</div>
                  <div className={styles["user-prompt-content"] + " one-line"}>
                    {v.content}
                  </div>
                </div>

                <div className={styles["user-prompt-buttons"]}>
                  {v.isUser && (
                    <IconButton
                      icon={<ClearIcon />}
                      className={styles["user-prompt-button"]}
                      onClick={() => promptStore.remove(v.id!)}
                    />
                  )}
                  {v.isUser ? (
                    <IconButton
                      icon={<EditIcon />}
                      className={styles["user-prompt-button"]}
                      onClick={() => setEditingPromptId(v.id)}
                    />
                  ) : (
                    <IconButton
                      icon={<EyeIcon />}
                      className={styles["user-prompt-button"]}
                      onClick={() => setEditingPromptId(v.id)}
                    />
                  )}
                  <IconButton
                    icon={<CopyIcon />}
                    className={styles["user-prompt-button"]}
                    onClick={() => copyToClipboard(v.content)}
                  />
                </div>
              </div>
            ))}
          </div>
        </div>
      </Modal>

      {editingPromptId !== undefined && (
        <EditPromptModal
          id={editingPromptId!}
          onClose={() => setEditingPromptId(undefined)}
        />
      )}
    </div>
  );
}

function DangerItems() {
  const chatStore = useChatStore();
  const appConfig = useAppConfig();

  return (
    <List>
      <ListItem
        title={Locale.Settings.Danger.Reset.Title}
        subTitle={Locale.Settings.Danger.Reset.SubTitle}
      >
        <IconButton
          aria={Locale.Settings.Danger.Reset.Title}
          text={Locale.Settings.Danger.Reset.Action}
          onClick={async () => {
            if (await showConfirm(Locale.Settings.Danger.Reset.Confirm)) {
              appConfig.reset();
            }
          }}
          type="danger"
        />
      </ListItem>
      <ListItem
        title={Locale.Settings.Danger.Clear.Title}
        subTitle={Locale.Settings.Danger.Clear.SubTitle}
      >
        <IconButton
          aria={Locale.Settings.Danger.Clear.Title}
          text={Locale.Settings.Danger.Clear.Action}
          onClick={async () => {
            if (await showConfirm(Locale.Settings.Danger.Clear.Confirm)) {
              chatStore.clearAllData();
            }
          }}
          type="danger"
        />
      </ListItem>
    </List>
  );
}

function CheckButton() {
  const syncStore = useSyncStore();

  const couldCheck = useMemo(() => {
    return syncStore.cloudSync();
  }, [syncStore]);

  const [checkState, setCheckState] = useState<
    "none" | "checking" | "success" | "failed"
  >("none");

  async function check() {
    setCheckState("checking");
    const valid = await syncStore.check();
    setCheckState(valid ? "success" : "failed");
  }

  if (!couldCheck) return null;

  return (
    <IconButton
      text={Locale.Settings.Sync.Config.Modal.Check}
      bordered
      onClick={check}
      icon={
        checkState === "none" ? (
          <ConnectionIcon />
        ) : checkState === "checking" ? (
          <LoadingIcon />
        ) : checkState === "success" ? (
          <CloudSuccessIcon />
        ) : checkState === "failed" ? (
          <CloudFailIcon />
        ) : (
          <ConnectionIcon />
        )
      }
    ></IconButton>
  );
}

function SyncConfigModal(props: { onClose?: () => void }) {
  const syncStore = useSyncStore();

  return (
    <div className="modal-mask">
      <Modal
        title={Locale.Settings.Sync.Config.Modal.Title}
        onClose={() => props.onClose?.()}
        actions={[
          <CheckButton key="check" />,
          <IconButton
            key="confirm"
            onClick={props.onClose}
            icon={<ConfirmIcon />}
            bordered
            text={Locale.UI.Confirm}
          />,
        ]}
      >
        <List>
          <ListItem
            title={Locale.Settings.Sync.Config.SyncType.Title}
            subTitle={Locale.Settings.Sync.Config.SyncType.SubTitle}
          >
            <select
              value={syncStore.provider}
              onChange={(e) => {
                syncStore.update(
                  (config) =>
                    (config.provider = e.target.value as ProviderType),
                );
              }}
            >
              {Object.entries(ProviderType).map(([k, v]) => (
                <option value={v} key={k}>
                  {k}
                </option>
              ))}
            </select>
          </ListItem>

          <ListItem
            title={Locale.Settings.Sync.Config.Proxy.Title}
            subTitle={Locale.Settings.Sync.Config.Proxy.SubTitle}
          >
            <input
              type="checkbox"
              checked={syncStore.useProxy}
              onChange={(e) => {
                syncStore.update(
                  (config) => (config.useProxy = e.currentTarget.checked),
                );
              }}
            ></input>
          </ListItem>
          {syncStore.useProxy ? (
            <ListItem
              title={Locale.Settings.Sync.Config.ProxyUrl.Title}
              subTitle={Locale.Settings.Sync.Config.ProxyUrl.SubTitle}
            >
              <input
                type="text"
                value={syncStore.proxyUrl}
                onChange={(e) => {
                  syncStore.update(
                    (config) => (config.proxyUrl = e.currentTarget.value),
                  );
                }}
              ></input>
            </ListItem>
          ) : null}
        </List>

        {syncStore.provider === ProviderType.WebDAV && (
          <>
            <List>
              <ListItem title={Locale.Settings.Sync.Config.WebDav.Endpoint}>
                <input
                  type="text"
                  value={syncStore.webdav.endpoint}
                  onChange={(e) => {
                    syncStore.update(
                      (config) =>
                        (config.webdav.endpoint = e.currentTarget.value),
                    );
                  }}
                ></input>
              </ListItem>

              <ListItem title={Locale.Settings.Sync.Config.WebDav.UserName}>
                <input
                  type="text"
                  value={syncStore.webdav.username}
                  onChange={(e) => {
                    syncStore.update(
                      (config) =>
                        (config.webdav.username = e.currentTarget.value),
                    );
                  }}
                ></input>
              </ListItem>
              <ListItem title={Locale.Settings.Sync.Config.WebDav.Password}>
                <PasswordInput
                  value={syncStore.webdav.password}
                  onChange={(e) => {
                    syncStore.update(
                      (config) =>
                        (config.webdav.password = e.currentTarget.value),
                    );
                  }}
                ></PasswordInput>
              </ListItem>
            </List>
          </>
        )}

        {syncStore.provider === ProviderType.UpStash && (
          <List>
            <ListItem title={Locale.Settings.Sync.Config.UpStash.Endpoint}>
              <input
                type="text"
                value={syncStore.upstash.endpoint}
                onChange={(e) => {
                  syncStore.update(
                    (config) =>
                      (config.upstash.endpoint = e.currentTarget.value),
                  );
                }}
              ></input>
            </ListItem>

            <ListItem title={Locale.Settings.Sync.Config.UpStash.UserName}>
              <input
                type="text"
                value={syncStore.upstash.username}
                placeholder={STORAGE_KEY}
                onChange={(e) => {
                  syncStore.update(
                    (config) =>
                      (config.upstash.username = e.currentTarget.value),
                  );
                }}
              ></input>
            </ListItem>
            <ListItem title={Locale.Settings.Sync.Config.UpStash.Password}>
              <PasswordInput
                value={syncStore.upstash.apiKey}
                onChange={(e) => {
                  syncStore.update(
                    (config) => (config.upstash.apiKey = e.currentTarget.value),
                  );
                }}
              ></PasswordInput>
            </ListItem>
          </List>
        )}
      </Modal>
    </div>
  );
}

function SyncItems() {
  const syncStore = useSyncStore();
  const chatStore = useChatStore();
  const promptStore = usePromptStore();
  const maskStore = useMaskStore();
  const couldSync = useMemo(() => {
    return syncStore.cloudSync();
  }, [syncStore]);

  const [showSyncConfigModal, setShowSyncConfigModal] = useState(false);

  const stateOverview = useMemo(() => {
    const sessions = chatStore.sessions;
    const messageCount = sessions.reduce((p, c) => p + c.messages.length, 0);

    return {
      chat: sessions.length,
      message: messageCount,
      prompt: Object.keys(promptStore.prompts).length,
      mask: Object.keys(maskStore.masks).length,
    };
  }, [chatStore.sessions, maskStore.masks, promptStore.prompts]);

  return (
    <>
      <List>
        {/*<ListItem*/}
        {/*  title={Locale.Settings.Sync.CloudState}*/}
        {/*  subTitle={*/}
        {/*    syncStore.lastProvider*/}
        {/*      ? `${new Date(syncStore.lastSyncTime).toLocaleString()} [${*/}
        {/*          syncStore.lastProvider*/}
        {/*        }]`*/}
        {/*      : Locale.Settings.Sync.NotSyncYet*/}
        {/*  }*/}
        {/*>*/}
        {/*  <div style={{ display: "flex" }}>*/}
        {/*    <IconButton*/}
        {/*      aria={Locale.Settings.Sync.CloudState + Locale.UI.Config}*/}
        {/*      icon={<ConfigIcon />}*/}
        {/*      text={Locale.UI.Config}*/}
        {/*      onClick={() => {*/}
        {/*        setShowSyncConfigModal(true);*/}
        {/*      }}*/}
        {/*    />*/}
        {/*    {couldSync && (*/}
        {/*      <IconButton*/}
        {/*        icon={<ResetIcon />}*/}
        {/*        text={Locale.UI.Sync}*/}
        {/*        onClick={async () => {*/}
        {/*          try {*/}
        {/*            await syncStore.sync();*/}
        {/*            showToast(Locale.Settings.Sync.Success);*/}
        {/*          } catch (e) {*/}
        {/*            showToast(Locale.Settings.Sync.Fail);*/}
        {/*            console.error("[Sync]", e);*/}
        {/*          }*/}
        {/*        }}*/}
        {/*      />*/}
        {/*    )}*/}
        {/*  </div>*/}
        {/*</ListItem>*/}

        <ListItem
          title={Locale.Settings.Sync.LocalState}
          subTitle={Locale.Settings.Sync.Overview(stateOverview)}
        >
          <div style={{ display: "flex" }}>
            <IconButton
              aria={Locale.Settings.Sync.LocalState + Locale.UI.Export}
              icon={<UploadIcon />}
              text={Locale.UI.Export}
              onClick={() => {
                syncStore.export();
              }}
            />
            <IconButton
              aria={Locale.Settings.Sync.LocalState + Locale.UI.Import}
              icon={<DownloadIcon />}
              text={Locale.UI.Import}
              onClick={() => {
                syncStore.import();
              }}
            />
          </div>
        </ListItem>
      </List>

      {showSyncConfigModal && (
        <SyncConfigModal onClose={() => setShowSyncConfigModal(false)} />
      )}
    </>
  );
}

export function Settings() {
  const navigate = useNavigate();
  const [showEmojiPicker, setShowEmojiPicker] = useState(false);
  const config = useAppConfig();
  const updateConfig = config.update;

  const updateStore = useUpdateStore();
  const [checkingUpdate, setCheckingUpdate] = useState(false);
  const currentVersion = updateStore.formatVersion(updateStore.version);
  const remoteId = updateStore.formatVersion(updateStore.remoteVersion);
  const hasNewVersion = currentVersion !== remoteId;
  const updateUrl = getClientConfig()?.isApp ? RELEASE_URL : UPDATE_URL;

  function checkUpdate(force = false) {
    setCheckingUpdate(true);
    updateStore.getLatestVersion(force).then(() => {
      setCheckingUpdate(false);
    });

    console.log("[Update] local version ", updateStore.version);
    console.log("[Update] remote version ", updateStore.remoteVersion);
  }

  const accessStore = useAccessStore();
  const shouldHideBalanceQuery = useMemo(() => {
    const isOpenAiUrl = accessStore.openaiUrl.includes(OPENAI_BASE_URL);

    return (
      accessStore.hideBalanceQuery ||
      isOpenAiUrl ||
      accessStore.provider === ServiceProvider.Azure
    );
  }, [
    accessStore.hideBalanceQuery,
    accessStore.openaiUrl,
    accessStore.provider,
  ]);

  const usage = {
    used: updateStore.used,
    subscription: updateStore.subscription,
  };
  const [loadingUsage, setLoadingUsage] = useState(false);
  function checkUsage(force = false) {
    if (shouldHideBalanceQuery) {
      return;
    }

    setLoadingUsage(true);
    updateStore.updateUsage(force).finally(() => {
      setLoadingUsage(false);
    });
  }

  const enabledAccessControl = useMemo(
    () => accessStore.enabledAccessControl(),
    // eslint-disable-next-line react-hooks/exhaustive-deps
    [],
  );

  const promptStore = usePromptStore();
  const builtinCount = SearchService.count.builtin;
  const customCount = promptStore.getUserPrompts().length ?? 0;
  const [shouldShowPromptModal, setShowPromptModal] = useState(false);

  const showUsage = accessStore.isAuthorized();
  useEffect(() => {
    // checks per minutes
    // checkUpdate();
    showUsage && checkUsage();
    // eslint-disable-next-line react-hooks/exhaustive-deps
  }, []);

  useEffect(() => {
    const keydownEvent = (e: KeyboardEvent) => {
      if (e.key === "Escape") {
        navigate(Path.Home);
      }
    };
    if (clientConfig?.isApp) {
      // Force to set custom endpoint to true if it's app
      accessStore.update((state) => {
        state.useCustomConfig = true;
      });
    }
    document.addEventListener("keydown", keydownEvent);
    return () => {
      document.removeEventListener("keydown", keydownEvent);
    };
    // eslint-disable-next-line react-hooks/exhaustive-deps
  }, []);

  const clientConfig = useMemo(() => getClientConfig(), []);
  const showAccessCode = enabledAccessControl && !clientConfig?.isApp;

  const accessCodeComponent = showAccessCode && (
    <ListItem
      title={Locale.Settings.Access.AccessCode.Title}
      subTitle={Locale.Settings.Access.AccessCode.SubTitle}
    >
      <PasswordInput
        value={accessStore.accessCode}
        type="text"
        placeholder={Locale.Settings.Access.AccessCode.Placeholder}
        onChange={(e) => {
          accessStore.update(
            (access) => (access.accessCode = e.currentTarget.value),
          );
        }}
      />
    </ListItem>
  );

  const saasStartComponent = (
    <ListItem
      className={styles["subtitle-button"]}
      title={
        Locale.Settings.Access.SaasStart.Title +
        `${Locale.Settings.Access.SaasStart.Label}`
      }
      subTitle={Locale.Settings.Access.SaasStart.SubTitle}
    >
      <IconButton
        aria={
          Locale.Settings.Access.SaasStart.Title +
          Locale.Settings.Access.SaasStart.ChatNow
        }
        icon={<FireIcon />}
        type={"primary"}
        text={Locale.Settings.Access.SaasStart.ChatNow}
        onClick={() => {
          trackSettingsPageGuideToCPaymentClick();
          window.location.href = SAAS_CHAT_URL;
        }}
      />
    </ListItem>
  );

  const useCustomConfigComponent = // Conditionally render the following ListItem based on clientConfig.isApp
    !clientConfig?.isApp && ( // only show if isApp is false
      <ListItem
        title={Locale.Settings.Access.CustomEndpoint.Title}
        subTitle={Locale.Settings.Access.CustomEndpoint.SubTitle}
      >
        <input
          aria-label={Locale.Settings.Access.CustomEndpoint.Title}
          type="checkbox"
          checked={accessStore.useCustomConfig}
          onChange={(e) =>
            accessStore.update(
              (access) => (access.useCustomConfig = e.currentTarget.checked),
            )
          }
        ></input>
      </ListItem>
    );

  const openAIConfigComponent = accessStore.provider ===
    ServiceProvider.OpenAI && (
    <>
      <ListItem
        title={Locale.Settings.Access.OpenAI.Endpoint.Title}
        subTitle={Locale.Settings.Access.OpenAI.Endpoint.SubTitle}
      >
        <input
          aria-label={Locale.Settings.Access.OpenAI.Endpoint.Title}
          type="text"
          value={accessStore.openaiUrl}
          placeholder={OPENAI_BASE_URL}
          onChange={(e) =>
            accessStore.update(
              (access) => (access.openaiUrl = e.currentTarget.value),
            )
          }
        ></input>
      </ListItem>
      <ListItem
        title={Locale.Settings.Access.OpenAI.ApiKey.Title}
        subTitle={Locale.Settings.Access.OpenAI.ApiKey.SubTitle}
      >
        <PasswordInput
          aria={Locale.Settings.ShowPassword}
          aria-label={Locale.Settings.Access.OpenAI.ApiKey.Title}
          value={accessStore.openaiApiKey}
          type="text"
          placeholder={Locale.Settings.Access.OpenAI.ApiKey.Placeholder}
          onChange={(e) => {
            accessStore.update(
              (access) => (access.openaiApiKey = e.currentTarget.value),
            );
          }}
        />
      </ListItem>
    </>
  );

  const azureConfigComponent = accessStore.provider ===
    ServiceProvider.Azure && (
    <>
      <ListItem
        title={Locale.Settings.Access.Azure.Endpoint.Title}
        subTitle={
          Locale.Settings.Access.Azure.Endpoint.SubTitle + Azure.ExampleEndpoint
        }
      >
        <input
          aria-label={Locale.Settings.Access.Azure.Endpoint.Title}
          type="text"
          value={accessStore.azureUrl}
          placeholder={Azure.ExampleEndpoint}
          onChange={(e) =>
            accessStore.update(
              (access) => (access.azureUrl = e.currentTarget.value),
            )
          }
        ></input>
      </ListItem>
      <ListItem
        title={Locale.Settings.Access.Azure.ApiKey.Title}
        subTitle={Locale.Settings.Access.Azure.ApiKey.SubTitle}
      >
        <PasswordInput
          aria-label={Locale.Settings.Access.Azure.ApiKey.Title}
          value={accessStore.azureApiKey}
          type="text"
          placeholder={Locale.Settings.Access.Azure.ApiKey.Placeholder}
          onChange={(e) => {
            accessStore.update(
              (access) => (access.azureApiKey = e.currentTarget.value),
            );
          }}
        />
      </ListItem>
      <ListItem
        title={Locale.Settings.Access.Azure.ApiVerion.Title}
        subTitle={Locale.Settings.Access.Azure.ApiVerion.SubTitle}
      >
        <input
          aria-label={Locale.Settings.Access.Azure.ApiVerion.Title}
          type="text"
          value={accessStore.azureApiVersion}
          placeholder="2023-08-01-preview"
          onChange={(e) =>
            accessStore.update(
              (access) => (access.azureApiVersion = e.currentTarget.value),
            )
          }
        ></input>
      </ListItem>
    </>
  );

  const googleConfigComponent = accessStore.provider ===
    ServiceProvider.Google && (
    <>
      <ListItem
        title={Locale.Settings.Access.Google.Endpoint.Title}
        subTitle={
          Locale.Settings.Access.Google.Endpoint.SubTitle +
          Google.ExampleEndpoint
        }
      >
        <input
          aria-label={Locale.Settings.Access.Google.Endpoint.Title}
          type="text"
          value={accessStore.googleUrl}
          placeholder={Google.ExampleEndpoint}
          onChange={(e) =>
            accessStore.update(
              (access) => (access.googleUrl = e.currentTarget.value),
            )
          }
        ></input>
      </ListItem>
      <ListItem
        title={Locale.Settings.Access.Google.ApiKey.Title}
        subTitle={Locale.Settings.Access.Google.ApiKey.SubTitle}
      >
        <PasswordInput
          aria-label={Locale.Settings.Access.Google.ApiKey.Title}
          value={accessStore.googleApiKey}
          type="text"
          placeholder={Locale.Settings.Access.Google.ApiKey.Placeholder}
          onChange={(e) => {
            accessStore.update(
              (access) => (access.googleApiKey = e.currentTarget.value),
            );
          }}
        />
      </ListItem>
      <ListItem
        title={Locale.Settings.Access.Google.ApiVersion.Title}
        subTitle={Locale.Settings.Access.Google.ApiVersion.SubTitle}
      >
        <input
          aria-label={Locale.Settings.Access.Google.ApiVersion.Title}
          type="text"
          value={accessStore.googleApiVersion}
          placeholder="2023-08-01-preview"
          onChange={(e) =>
            accessStore.update(
              (access) => (access.googleApiVersion = e.currentTarget.value),
            )
          }
        ></input>
      </ListItem>
      <ListItem
        title={Locale.Settings.Access.Google.GoogleSafetySettings.Title}
        subTitle={Locale.Settings.Access.Google.GoogleSafetySettings.SubTitle}
      >
        <Select
          aria-label={Locale.Settings.Access.Google.GoogleSafetySettings.Title}
          value={accessStore.googleSafetySettings}
          onChange={(e) => {
            accessStore.update(
              (access) =>
                (access.googleSafetySettings = e.target
                  .value as GoogleSafetySettingsThreshold),
            );
          }}
        >
          {Object.entries(GoogleSafetySettingsThreshold).map(([k, v]) => (
            <option value={v} key={k}>
              {k}
            </option>
          ))}
        </Select>
      </ListItem>
    </>
  );

  const anthropicConfigComponent = accessStore.provider ===
    ServiceProvider.Anthropic && (
    <>
      <ListItem
        title={Locale.Settings.Access.Anthropic.Endpoint.Title}
        subTitle={
          Locale.Settings.Access.Anthropic.Endpoint.SubTitle +
          Anthropic.ExampleEndpoint
        }
      >
        <input
          aria-label={Locale.Settings.Access.Anthropic.Endpoint.Title}
          type="text"
          value={accessStore.anthropicUrl}
          placeholder={Anthropic.ExampleEndpoint}
          onChange={(e) =>
            accessStore.update(
              (access) => (access.anthropicUrl = e.currentTarget.value),
            )
          }
        ></input>
      </ListItem>
      <ListItem
        title={Locale.Settings.Access.Anthropic.ApiKey.Title}
        subTitle={Locale.Settings.Access.Anthropic.ApiKey.SubTitle}
      >
        <PasswordInput
          aria-label={Locale.Settings.Access.Anthropic.ApiKey.Title}
          value={accessStore.anthropicApiKey}
          type="text"
          placeholder={Locale.Settings.Access.Anthropic.ApiKey.Placeholder}
          onChange={(e) => {
            accessStore.update(
              (access) => (access.anthropicApiKey = e.currentTarget.value),
            );
          }}
        />
      </ListItem>
      <ListItem
        title={Locale.Settings.Access.Anthropic.ApiVerion.Title}
        subTitle={Locale.Settings.Access.Anthropic.ApiVerion.SubTitle}
      >
        <input
          aria-label={Locale.Settings.Access.Anthropic.ApiVerion.Title}
          type="text"
          value={accessStore.anthropicApiVersion}
          placeholder={Anthropic.Vision}
          onChange={(e) =>
            accessStore.update(
              (access) => (access.anthropicApiVersion = e.currentTarget.value),
            )
          }
        ></input>
      </ListItem>
    </>
  );

  const baiduConfigComponent = accessStore.provider ===
    ServiceProvider.Baidu && (
    <>
      <ListItem
        title={Locale.Settings.Access.Baidu.Endpoint.Title}
        subTitle={Locale.Settings.Access.Baidu.Endpoint.SubTitle}
      >
        <input
          aria-label={Locale.Settings.Access.Baidu.Endpoint.Title}
          type="text"
          value={accessStore.baiduUrl}
          placeholder={Baidu.ExampleEndpoint}
          onChange={(e) =>
            accessStore.update(
              (access) => (access.baiduUrl = e.currentTarget.value),
            )
          }
        ></input>
      </ListItem>
      <ListItem
        title={Locale.Settings.Access.Baidu.ApiKey.Title}
        subTitle={Locale.Settings.Access.Baidu.ApiKey.SubTitle}
      >
        <PasswordInput
          aria-label={Locale.Settings.Access.Baidu.ApiKey.Title}
          value={accessStore.baiduApiKey}
          type="text"
          placeholder={Locale.Settings.Access.Baidu.ApiKey.Placeholder}
          onChange={(e) => {
            accessStore.update(
              (access) => (access.baiduApiKey = e.currentTarget.value),
            );
          }}
        />
      </ListItem>
      <ListItem
        title={Locale.Settings.Access.Baidu.SecretKey.Title}
        subTitle={Locale.Settings.Access.Baidu.SecretKey.SubTitle}
      >
        <PasswordInput
          aria-label={Locale.Settings.Access.Baidu.SecretKey.Title}
          value={accessStore.baiduSecretKey}
          type="text"
          placeholder={Locale.Settings.Access.Baidu.SecretKey.Placeholder}
          onChange={(e) => {
            accessStore.update(
              (access) => (access.baiduSecretKey = e.currentTarget.value),
            );
          }}
        />
      </ListItem>
    </>
  );

  const tencentConfigComponent = accessStore.provider ===
    ServiceProvider.Tencent && (
    <>
      <ListItem
        title={Locale.Settings.Access.Tencent.Endpoint.Title}
        subTitle={Locale.Settings.Access.Tencent.Endpoint.SubTitle}
      >
        <input
          aria-label={Locale.Settings.Access.Tencent.Endpoint.Title}
          type="text"
          value={accessStore.tencentUrl}
          placeholder={Tencent.ExampleEndpoint}
          onChange={(e) =>
            accessStore.update(
              (access) => (access.tencentUrl = e.currentTarget.value),
            )
          }
        ></input>
      </ListItem>
      <ListItem
        title={Locale.Settings.Access.Tencent.ApiKey.Title}
        subTitle={Locale.Settings.Access.Tencent.ApiKey.SubTitle}
      >
        <PasswordInput
          aria-label={Locale.Settings.Access.Tencent.ApiKey.Title}
          value={accessStore.tencentSecretId}
          type="text"
          placeholder={Locale.Settings.Access.Tencent.ApiKey.Placeholder}
          onChange={(e) => {
            accessStore.update(
              (access) => (access.tencentSecretId = e.currentTarget.value),
            );
          }}
        />
      </ListItem>
      <ListItem
        title={Locale.Settings.Access.Tencent.SecretKey.Title}
        subTitle={Locale.Settings.Access.Tencent.SecretKey.SubTitle}
      >
        <PasswordInput
          aria-label={Locale.Settings.Access.Tencent.SecretKey.Title}
          value={accessStore.tencentSecretKey}
          type="text"
          placeholder={Locale.Settings.Access.Tencent.SecretKey.Placeholder}
          onChange={(e) => {
            accessStore.update(
              (access) => (access.tencentSecretKey = e.currentTarget.value),
            );
          }}
        />
      </ListItem>
    </>
  );

  const byteDanceConfigComponent = accessStore.provider ===
    ServiceProvider.ByteDance && (
    <>
      <ListItem
        title={Locale.Settings.Access.ByteDance.Endpoint.Title}
        subTitle={
          Locale.Settings.Access.ByteDance.Endpoint.SubTitle +
          ByteDance.ExampleEndpoint
        }
      >
        <input
          aria-label={Locale.Settings.Access.ByteDance.Endpoint.Title}
          type="text"
          value={accessStore.bytedanceUrl}
          placeholder={ByteDance.ExampleEndpoint}
          onChange={(e) =>
            accessStore.update(
              (access) => (access.bytedanceUrl = e.currentTarget.value),
            )
          }
        ></input>
      </ListItem>
      <ListItem
        title={Locale.Settings.Access.ByteDance.ApiKey.Title}
        subTitle={Locale.Settings.Access.ByteDance.ApiKey.SubTitle}
      >
        <PasswordInput
          aria-label={Locale.Settings.Access.ByteDance.ApiKey.Title}
          value={accessStore.bytedanceApiKey}
          type="text"
          placeholder={Locale.Settings.Access.ByteDance.ApiKey.Placeholder}
          onChange={(e) => {
            accessStore.update(
              (access) => (access.bytedanceApiKey = e.currentTarget.value),
            );
          }}
        />
      </ListItem>
    </>
  );

  const alibabaConfigComponent = accessStore.provider ===
    ServiceProvider.Alibaba && (
    <>
      <ListItem
        title={Locale.Settings.Access.Alibaba.Endpoint.Title}
        subTitle={
          Locale.Settings.Access.Alibaba.Endpoint.SubTitle +
          Alibaba.ExampleEndpoint
        }
      >
        <input
          aria-label={Locale.Settings.Access.Alibaba.Endpoint.Title}
          type="text"
          value={accessStore.alibabaUrl}
          placeholder={Alibaba.ExampleEndpoint}
          onChange={(e) =>
            accessStore.update(
              (access) => (access.alibabaUrl = e.currentTarget.value),
            )
          }
        ></input>
      </ListItem>
      <ListItem
        title={Locale.Settings.Access.Alibaba.ApiKey.Title}
        subTitle={Locale.Settings.Access.Alibaba.ApiKey.SubTitle}
      >
        <PasswordInput
          aria-label={Locale.Settings.Access.Alibaba.ApiKey.Title}
          value={accessStore.alibabaApiKey}
          type="text"
          placeholder={Locale.Settings.Access.Alibaba.ApiKey.Placeholder}
          onChange={(e) => {
            accessStore.update(
              (access) => (access.alibabaApiKey = e.currentTarget.value),
            );
          }}
        />
      </ListItem>
    </>
  );

  const moonshotConfigComponent = accessStore.provider ===
    ServiceProvider.Moonshot && (
    <>
      <ListItem
        title={Locale.Settings.Access.Moonshot.Endpoint.Title}
        subTitle={
          Locale.Settings.Access.Moonshot.Endpoint.SubTitle +
          Moonshot.ExampleEndpoint
        }
      >
        <input
          aria-label={Locale.Settings.Access.Moonshot.Endpoint.Title}
          type="text"
          value={accessStore.moonshotUrl}
          placeholder={Moonshot.ExampleEndpoint}
          onChange={(e) =>
            accessStore.update(
              (access) => (access.moonshotUrl = e.currentTarget.value),
            )
          }
        ></input>
      </ListItem>
      <ListItem
        title={Locale.Settings.Access.Moonshot.ApiKey.Title}
        subTitle={Locale.Settings.Access.Moonshot.ApiKey.SubTitle}
      >
        <PasswordInput
          aria-label={Locale.Settings.Access.Moonshot.ApiKey.Title}
          value={accessStore.moonshotApiKey}
          type="text"
          placeholder={Locale.Settings.Access.Moonshot.ApiKey.Placeholder}
          onChange={(e) => {
            accessStore.update(
              (access) => (access.moonshotApiKey = e.currentTarget.value),
            );
          }}
        />
      </ListItem>
    </>
  );

  const stabilityConfigComponent = accessStore.provider ===
    ServiceProvider.Stability && (
    <>
      <ListItem
        title={Locale.Settings.Access.Stability.Endpoint.Title}
        subTitle={
          Locale.Settings.Access.Stability.Endpoint.SubTitle +
          Stability.ExampleEndpoint
        }
      >
        <input
          aria-label={Locale.Settings.Access.Stability.Endpoint.Title}
          type="text"
          value={accessStore.stabilityUrl}
          placeholder={Stability.ExampleEndpoint}
          onChange={(e) =>
            accessStore.update(
              (access) => (access.stabilityUrl = e.currentTarget.value),
            )
          }
        ></input>
      </ListItem>
      <ListItem
        title={Locale.Settings.Access.Stability.ApiKey.Title}
        subTitle={Locale.Settings.Access.Stability.ApiKey.SubTitle}
      >
        <PasswordInput
          aria-label={Locale.Settings.Access.Stability.ApiKey.Title}
          value={accessStore.stabilityApiKey}
          type="text"
          placeholder={Locale.Settings.Access.Stability.ApiKey.Placeholder}
          onChange={(e) => {
            accessStore.update(
              (access) => (access.stabilityApiKey = e.currentTarget.value),
            );
          }}
        />
      </ListItem>
    </>
  );
  const lflytekConfigComponent = accessStore.provider ===
    ServiceProvider.Iflytek && (
    <>
      <ListItem
        title={Locale.Settings.Access.Iflytek.Endpoint.Title}
        subTitle={
          Locale.Settings.Access.Iflytek.Endpoint.SubTitle +
          Iflytek.ExampleEndpoint
        }
      >
        <input
          aria-label={Locale.Settings.Access.Iflytek.Endpoint.Title}
          type="text"
          value={accessStore.iflytekUrl}
          placeholder={Iflytek.ExampleEndpoint}
          onChange={(e) =>
            accessStore.update(
              (access) => (access.iflytekUrl = e.currentTarget.value),
            )
          }
        ></input>
      </ListItem>
      <ListItem
        title={Locale.Settings.Access.Iflytek.ApiKey.Title}
        subTitle={Locale.Settings.Access.Iflytek.ApiKey.SubTitle}
      >
        <PasswordInput
          aria-label={Locale.Settings.Access.Iflytek.ApiKey.Title}
          value={accessStore.iflytekApiKey}
          type="text"
          placeholder={Locale.Settings.Access.Iflytek.ApiKey.Placeholder}
          onChange={(e) => {
            accessStore.update(
              (access) => (access.iflytekApiKey = e.currentTarget.value),
            );
          }}
        />
      </ListItem>

      <ListItem
        title={Locale.Settings.Access.Iflytek.ApiSecret.Title}
        subTitle={Locale.Settings.Access.Iflytek.ApiSecret.SubTitle}
      >
        <PasswordInput
          aria-label={Locale.Settings.Access.Iflytek.ApiSecret.Title}
          value={accessStore.iflytekApiSecret}
          type="text"
          placeholder={Locale.Settings.Access.Iflytek.ApiSecret.Placeholder}
          onChange={(e) => {
            accessStore.update(
              (access) => (access.iflytekApiSecret = e.currentTarget.value),
            );
          }}
        />
      </ListItem>
    </>
  );

  return (
    <ErrorBoundary>
      <div className="window-header" data-tauri-drag-region>
        <div className="window-header-title">
          <div className="window-header-main-title">
            {Locale.Settings.Title}
          </div>
          <div className="window-header-sub-title">
            {Locale.Settings.SubTitle}
          </div>
        </div>
        <div className="window-actions">
          <div className="window-action-button"></div>
          <div className="window-action-button"></div>
          <div className="window-action-button">
            <IconButton
              aria={Locale.UI.Close}
              icon={<CloseIcon />}
              onClick={() => navigate(Path.Home)}
              bordered
            />
          </div>
        </div>
      </div>
      <div className={styles["settings"]} id="user-settings">
        <List>
          <ListItem title={Locale.Settings.Avatar}>
            <Popover
              onClose={() => setShowEmojiPicker(false)}
              content={
                <AvatarPicker
                  onEmojiClick={(avatar: string) => {
                    updateConfig((config) => (config.avatar = avatar));
                    setShowEmojiPicker(false);
                  }}
                />
              }
              open={showEmojiPicker}
            >
              <div
                aria-label={Locale.Settings.Avatar}
                tabIndex={0}
                className={styles.avatar}
                onClick={() => {
                  setShowEmojiPicker(!showEmojiPicker);
                }}
              >
                <Avatar avatar={config.avatar} />
              </div>
            </Popover>
          </ListItem>

          {/*<ListItem*/}
          {/*  title={Locale.Settings.Update.Version(currentVersion ?? "unknown")}*/}
          {/*  subTitle={*/}
          {/*    checkingUpdate*/}
          {/*      ? Locale.Settings.Update.IsChecking*/}
          {/*      : hasNewVersion*/}
          {/*      ? Locale.Settings.Update.FoundUpdate(remoteId ?? "ERROR")*/}
          {/*      : Locale.Settings.Update.IsLatest*/}
          {/*  }*/}
          {/*>*/}
          {/*  {checkingUpdate ? (*/}
          {/*    <LoadingIcon />*/}
          {/*  ) : hasNewVersion ? (*/}
          {/*    <Link href={updateUrl} target="_blank" className="link">*/}
          {/*      {Locale.Settings.Update.GoToUpdate}*/}
          {/*    </Link>*/}
          {/*  ) : (*/}
          {/*    <IconButton*/}
          {/*      icon={<ResetIcon></ResetIcon>}*/}
          {/*      text={Locale.Settings.Update.CheckUpdate}*/}
          {/*      onClick={() => checkUpdate(true)}*/}
          {/*    />*/}
          {/*  )}*/}
          {/*</ListItem>*/}

          {/*<ListItem title={Locale.Settings.SendKey}>*/}
          {/*  <Select*/}
          {/*    aria-label={Locale.Settings.SendKey}*/}
          {/*    value={config.submitKey}*/}
          {/*    onChange={(e) => {*/}
          {/*      updateConfig(*/}
          {/*        (config) =>*/}
          {/*          (config.submitKey = e.target.value as any as SubmitKey),*/}
          {/*      );*/}
          {/*    }}*/}
          {/*  >*/}
          {/*    {Object.values(SubmitKey).map((v) => (*/}
          {/*      <option value={v} key={v}>*/}
          {/*        {v}*/}
          {/*      </option>*/}
          {/*    ))}*/}
          {/*  </Select>*/}
          {/*</ListItem>*/}

          <ListItem title={Locale.Settings.Theme}>
            <Select
              aria-label={Locale.Settings.Theme}
              value={config.theme}
              onChange={(e) => {
                updateConfig(
                  (config) => (config.theme = e.target.value as any as Theme),
                );
              }}
            >
              {Object.values(Theme).map((v) => (
                <option value={v} key={v}>
                  {v}
                </option>
              ))}
            </Select>
          </ListItem>

          <ListItem title={Locale.Settings.Lang.Name}>
            <Select
              aria-label={Locale.Settings.Lang.Name}
              value={getLang()}
              onChange={(e) => {
                changeLang(e.target.value as any);
              }}
            >
              {AllLangs.map((lang) => (
                <option value={lang} key={lang}>
                  {ALL_LANG_OPTIONS[lang]}
                </option>
              ))}
            </Select>
          </ListItem>

          <ListItem
            title={Locale.Settings.FontSize.Title}
            subTitle={Locale.Settings.FontSize.SubTitle}
          >
            <InputRange
              aria={Locale.Settings.FontSize.Title}
              title={`${config.fontSize ?? 14}px`}
              value={config.fontSize}
              min="12"
              max="40"
              step="1"
              onChange={(e) =>
                updateConfig(
                  (config) =>
                    (config.fontSize = Number.parseInt(e.currentTarget.value)),
                )
              }
            ></InputRange>
          </ListItem>

          <ListItem
            title={Locale.Settings.FontFamily.Title}
            subTitle={Locale.Settings.FontFamily.SubTitle}
          >
            <input
              aria-label={Locale.Settings.FontFamily.Title}
              type="text"
              value={config.fontFamily}
              placeholder={Locale.Settings.FontFamily.Placeholder}
              onChange={(e) =>
                updateConfig(
                  (config) => (config.fontFamily = e.currentTarget.value),
                )
              }
            ></input>
          </ListItem>

          {/*<ListItem*/}
          {/*  title={Locale.Settings.AutoGenerateTitle.Title}*/}
          {/*  subTitle={Locale.Settings.AutoGenerateTitle.SubTitle}*/}
          {/*>*/}
          {/*  <input*/}
          {/*    aria-label={Locale.Settings.AutoGenerateTitle.Title}*/}
          {/*    type="checkbox"*/}
          {/*    checked={config.enableAutoGenerateTitle}*/}
          {/*    onChange={(e) =>*/}
          {/*      updateConfig(*/}
          {/*        (config) =>*/}
          {/*          (config.enableAutoGenerateTitle = e.currentTarget.checked),*/}
          {/*      )*/}
          {/*    }*/}
          {/*  ></input>*/}
          {/*</ListItem>*/}

          {/*<ListItem*/}
          {/*  title={Locale.Settings.SendPreviewBubble.Title}*/}
          {/*  subTitle={Locale.Settings.SendPreviewBubble.SubTitle}*/}
          {/*>*/}
          {/*  <input*/}
          {/*    aria-label={Locale.Settings.SendPreviewBubble.Title}*/}
          {/*    type="checkbox"*/}
          {/*    checked={config.sendPreviewBubble}*/}
          {/*    onChange={(e) =>*/}
          {/*      updateConfig(*/}
          {/*        (config) =>*/}
          {/*          (config.sendPreviewBubble = e.currentTarget.checked),*/}
          {/*      )*/}
          {/*    }*/}
          {/*  ></input>*/}
          {/*</ListItem>*/}

          {/*<ListItem*/}
          {/*  title={Locale.Mask.Config.Artifacts.Title}*/}
          {/*  subTitle={Locale.Mask.Config.Artifacts.SubTitle}*/}
          {/*>*/}
          {/*  <input*/}
          {/*    aria-label={Locale.Mask.Config.Artifacts.Title}*/}
          {/*    type="checkbox"*/}
          {/*    checked={config.enableArtifacts}*/}
          {/*    onChange={(e) =>*/}
          {/*      updateConfig(*/}
          {/*        (config) =>*/}
          {/*          (config.enableArtifacts = e.currentTarget.checked),*/}
          {/*      )*/}
          {/*    }*/}
          {/*  ></input>*/}
          {/*</ListItem>*/}
        </List>

        <SyncItems />

        {/*<List>*/}
        {/*  <ListItem*/}
        {/*    title={Locale.Settings.Mask.Splash.Title}*/}
        {/*    subTitle={Locale.Settings.Mask.Splash.SubTitle}*/}
        {/*  >*/}
        {/*    <input*/}
        {/*      aria-label={Locale.Settings.Mask.Splash.Title}*/}
        {/*      type="checkbox"*/}
        {/*      checked={!config.dontShowMaskSplashScreen}*/}
        {/*      onChange={(e) =>*/}
        {/*        updateConfig(*/}
        {/*          (config) =>*/}
        {/*            (config.dontShowMaskSplashScreen =*/}
        {/*              !e.currentTarget.checked),*/}
        {/*        )*/}
        {/*      }*/}
        {/*    ></input>*/}
        {/*  </ListItem>*/}

        {/*  <ListItem*/}
        {/*    title={Locale.Settings.Mask.Builtin.Title}*/}
        {/*    subTitle={Locale.Settings.Mask.Builtin.SubTitle}*/}
        {/*  >*/}
        {/*    <input*/}
        {/*      aria-label={Locale.Settings.Mask.Builtin.Title}*/}
        {/*      type="checkbox"*/}
        {/*      checked={config.hideBuiltinMasks}*/}
        {/*      onChange={(e) =>*/}
        {/*        updateConfig(*/}
        {/*          (config) =>*/}
        {/*            (config.hideBuiltinMasks = e.currentTarget.checked),*/}
        {/*        )*/}
        {/*      }*/}
        {/*    ></input>*/}
        {/*  </ListItem>*/}
        {/*</List>*/}

        <List>
          <ListItem
            title={Locale.Settings.Prompt.Disable.Title}
            subTitle={Locale.Settings.Prompt.Disable.SubTitle}
          >
            <input
              aria-label={Locale.Settings.Prompt.Disable.Title}
              type="checkbox"
              checked={config.disablePromptHint}
              onChange={(e) =>
                updateConfig(
                  (config) =>
                    (config.disablePromptHint = e.currentTarget.checked),
                )
              }
            ></input>
          </ListItem>

          <ListItem
            title={Locale.Settings.Prompt.List}
            subTitle={Locale.Settings.Prompt.ListCount(
              builtinCount,
              customCount,
            )}
          >
            <IconButton
              aria={Locale.Settings.Prompt.List + Locale.Settings.Prompt.Edit}
              icon={<EditIcon />}
              text={Locale.Settings.Prompt.Edit}
              onClick={() => setShowPromptModal(true)}
            />
          </ListItem>
        </List>

<<<<<<< HEAD
        {/*<List id={SlotID.CustomModel}>*/}
        {/*  {accessCodeComponent}*/}

        {/*  {!accessStore.hideUserApiKey && (*/}
        {/*    <>*/}
        {/*      {useCustomConfigComponent}*/}

        {/*{accessStore.useCustomConfig && (*/}
        {/*  <>*/}
        {/*    <ListItem*/}
        {/*      title={Locale.Settings.Access.Provider.Title}*/}
        {/*      subTitle={Locale.Settings.Access.Provider.SubTitle}*/}
        {/*    >*/}
        {/*      <Select*/}
        {/*        aria-label={Locale.Settings.Access.Provider.Title}*/}
        {/*        value={accessStore.provider}*/}
        {/*        onChange={(e) => {*/}
        {/*          accessStore.update(*/}
        {/*            (access) =>*/}
        {/*              (access.provider = e.target*/}
        {/*                .value as ServiceProvider),*/}
        {/*          );*/}
        {/*        }}*/}
        {/*      >*/}
        {/*        {Object.entries(ServiceProvider).map(([k, v]) => (*/}
        {/*          <option value={v} key={k}>*/}
        {/*            {k}*/}
        {/*          </option>*/}
        {/*        ))}*/}
        {/*      </Select>*/}
        {/*    </ListItem>*/}

        {/*        {openAIConfigComponent}*/}
        {/*        {azureConfigComponent}*/}
        {/*        {googleConfigComponent}*/}
        {/*        {anthropicConfigComponent}*/}
        {/*        {baiduConfigComponent}*/}
        {/*        {byteDanceConfigComponent}*/}
        {/*        {alibabaConfigComponent}*/}
        {/*        {tencentConfigComponent}*/}
        {/*        {moonshotConfigComponent}*/}
        {/*        {stabilityConfigComponent}*/}
        {/*        {lflytekConfigComponent}*/}
        {/*      </>*/}
        {/*    )}*/}
        {/*  </>*/}
        {/*)}*/}

        {/*  {!shouldHideBalanceQuery && !clientConfig?.isApp ? (*/}
        {/*    <ListItem*/}
        {/*      title={Locale.Settings.Usage.Title}*/}
        {/*      subTitle={*/}
        {/*        showUsage*/}
        {/*          ? loadingUsage*/}
        {/*            ? Locale.Settings.Usage.IsChecking*/}
        {/*            : Locale.Settings.Usage.SubTitle(*/}
        {/*                usage?.used ?? "[?]",*/}
        {/*                usage?.subscription ?? "[?]",*/}
        {/*              )*/}
        {/*          : Locale.Settings.Usage.NoAccess*/}
        {/*      }*/}
        {/*    >*/}
        {/*      {!showUsage || loadingUsage ? (*/}
        {/*        <div />*/}
        {/*      ) : (*/}
        {/*        <IconButton*/}
        {/*          icon={<ResetIcon></ResetIcon>}*/}
        {/*          text={Locale.Settings.Usage.Check}*/}
        {/*          onClick={() => checkUsage(true)}*/}
        {/*        />*/}
        {/*      )}*/}
        {/*    </ListItem>*/}
        {/*  ) : null}*/}

        {/*  <ListItem*/}
        {/*    title={Locale.Settings.Access.CustomModel.Title}*/}
        {/*    subTitle={Locale.Settings.Access.CustomModel.SubTitle}*/}
        {/*  >*/}
        {/*    <input*/}
        {/*      aria-label={Locale.Settings.Access.CustomModel.Title}*/}
        {/*      type="text"*/}
        {/*      value={config.customModels}*/}
        {/*      placeholder="model1,model2,model3"*/}
        {/*      onChange={(e) =>*/}
        {/*        config.update(*/}
        {/*          (config) => (config.customModels = e.currentTarget.value),*/}
        {/*        )*/}
        {/*      }*/}
        {/*    ></input>*/}
        {/*  </ListItem>*/}
        {/*</List>*/}
=======
        <List id={SlotID.CustomModel}>
          {saasStartComponent}
          {accessCodeComponent}

          {!accessStore.hideUserApiKey && (
            <>
              {useCustomConfigComponent}

              {accessStore.useCustomConfig && (
                <>
                  <ListItem
                    title={Locale.Settings.Access.Provider.Title}
                    subTitle={Locale.Settings.Access.Provider.SubTitle}
                  >
                    <Select
                      aria-label={Locale.Settings.Access.Provider.Title}
                      value={accessStore.provider}
                      onChange={(e) => {
                        accessStore.update(
                          (access) =>
                            (access.provider = e.target
                              .value as ServiceProvider),
                        );
                      }}
                    >
                      {Object.entries(ServiceProvider).map(([k, v]) => (
                        <option value={v} key={k}>
                          {k}
                        </option>
                      ))}
                    </Select>
                  </ListItem>

                  {openAIConfigComponent}
                  {azureConfigComponent}
                  {googleConfigComponent}
                  {anthropicConfigComponent}
                  {baiduConfigComponent}
                  {byteDanceConfigComponent}
                  {alibabaConfigComponent}
                  {tencentConfigComponent}
                  {moonshotConfigComponent}
                  {stabilityConfigComponent}
                  {lflytekConfigComponent}
                </>
              )}
            </>
          )}

          {!shouldHideBalanceQuery && !clientConfig?.isApp ? (
            <ListItem
              title={Locale.Settings.Usage.Title}
              subTitle={
                showUsage
                  ? loadingUsage
                    ? Locale.Settings.Usage.IsChecking
                    : Locale.Settings.Usage.SubTitle(
                        usage?.used ?? "[?]",
                        usage?.subscription ?? "[?]",
                      )
                  : Locale.Settings.Usage.NoAccess
              }
            >
              {!showUsage || loadingUsage ? (
                <div />
              ) : (
                <IconButton
                  icon={<ResetIcon></ResetIcon>}
                  text={Locale.Settings.Usage.Check}
                  onClick={() => checkUsage(true)}
                />
              )}
            </ListItem>
          ) : null}

          <ListItem
            title={Locale.Settings.Access.CustomModel.Title}
            subTitle={Locale.Settings.Access.CustomModel.SubTitle}
          >
            <input
              aria-label={Locale.Settings.Access.CustomModel.Title}
              type="text"
              value={config.customModels}
              placeholder="model1,model2,model3"
              onChange={(e) =>
                config.update(
                  (config) => (config.customModels = e.currentTarget.value),
                )
              }
            ></input>
          </ListItem>
        </List>
>>>>>>> 93ff7d26

        <List>
          <ModelConfigList
            modelConfig={config.modelConfig}
            updateConfig={(updater) => {
              const modelConfig = { ...config.modelConfig };
              updater(modelConfig);
              config.update((config) => (config.modelConfig = modelConfig));
            }}
          />
        </List>

        {shouldShowPromptModal && (
          <UserPromptModal onClose={() => setShowPromptModal(false)} />
        )}

        <List>
          <TTSConfigList
            ttsConfig={config.ttsConfig}
            updateConfig={(updater) => {
              const ttsConfig = { ...config.ttsConfig };
              updater(ttsConfig);
              config.update((config) => (config.ttsConfig = ttsConfig));
            }}
          />
        </List>

        <DangerItems />
      </div>
    </ErrorBoundary>
  );
}<|MERGE_RESOLUTION|>--- conflicted
+++ resolved
@@ -1578,8 +1578,8 @@
           </ListItem>
         </List>
 
-<<<<<<< HEAD
         {/*<List id={SlotID.CustomModel}>*/}
+        {/*  {saasStartComponent}*/}
         {/*  {accessCodeComponent}*/}
 
         {/*  {!accessStore.hideUserApiKey && (*/}
@@ -1670,100 +1670,6 @@
         {/*    ></input>*/}
         {/*  </ListItem>*/}
         {/*</List>*/}
-=======
-        <List id={SlotID.CustomModel}>
-          {saasStartComponent}
-          {accessCodeComponent}
-
-          {!accessStore.hideUserApiKey && (
-            <>
-              {useCustomConfigComponent}
-
-              {accessStore.useCustomConfig && (
-                <>
-                  <ListItem
-                    title={Locale.Settings.Access.Provider.Title}
-                    subTitle={Locale.Settings.Access.Provider.SubTitle}
-                  >
-                    <Select
-                      aria-label={Locale.Settings.Access.Provider.Title}
-                      value={accessStore.provider}
-                      onChange={(e) => {
-                        accessStore.update(
-                          (access) =>
-                            (access.provider = e.target
-                              .value as ServiceProvider),
-                        );
-                      }}
-                    >
-                      {Object.entries(ServiceProvider).map(([k, v]) => (
-                        <option value={v} key={k}>
-                          {k}
-                        </option>
-                      ))}
-                    </Select>
-                  </ListItem>
-
-                  {openAIConfigComponent}
-                  {azureConfigComponent}
-                  {googleConfigComponent}
-                  {anthropicConfigComponent}
-                  {baiduConfigComponent}
-                  {byteDanceConfigComponent}
-                  {alibabaConfigComponent}
-                  {tencentConfigComponent}
-                  {moonshotConfigComponent}
-                  {stabilityConfigComponent}
-                  {lflytekConfigComponent}
-                </>
-              )}
-            </>
-          )}
-
-          {!shouldHideBalanceQuery && !clientConfig?.isApp ? (
-            <ListItem
-              title={Locale.Settings.Usage.Title}
-              subTitle={
-                showUsage
-                  ? loadingUsage
-                    ? Locale.Settings.Usage.IsChecking
-                    : Locale.Settings.Usage.SubTitle(
-                        usage?.used ?? "[?]",
-                        usage?.subscription ?? "[?]",
-                      )
-                  : Locale.Settings.Usage.NoAccess
-              }
-            >
-              {!showUsage || loadingUsage ? (
-                <div />
-              ) : (
-                <IconButton
-                  icon={<ResetIcon></ResetIcon>}
-                  text={Locale.Settings.Usage.Check}
-                  onClick={() => checkUsage(true)}
-                />
-              )}
-            </ListItem>
-          ) : null}
-
-          <ListItem
-            title={Locale.Settings.Access.CustomModel.Title}
-            subTitle={Locale.Settings.Access.CustomModel.SubTitle}
-          >
-            <input
-              aria-label={Locale.Settings.Access.CustomModel.Title}
-              type="text"
-              value={config.customModels}
-              placeholder="model1,model2,model3"
-              onChange={(e) =>
-                config.update(
-                  (config) => (config.customModels = e.currentTarget.value),
-                )
-              }
-            ></input>
-          </ListItem>
-        </List>
->>>>>>> 93ff7d26
 
         <List>
           <ModelConfigList
