"use client";

require("../polyfill");
<<<<<<< HEAD
import { useState, useEffect } from "react";
=======

import {
  useState,
  useEffect,
  useRef,
  useCallback,
  MouseEventHandler,
} from "react";
>>>>>>> 150735b0

import { IconButton } from "./button";
import styles from "./home.module.scss";

import SettingsIcon from "../icons/settings.svg";
import GithubIcon from "../icons/github.svg";
import ChatGptIcon from "../icons/chatgpt.svg";
import BotIcon from "../icons/bot.svg";
import AddIcon from "../icons/add.svg";
import LoadingIcon from "../icons/three-dots.svg";
import CloseIcon from "../icons/close.svg";
import LeftIcon from "../icons/left.svg";
import RightIcon from "../icons/right.svg";

import { Message, SubmitKey, useChatStore } from "../store";
import { isMobileScreen } from "../utils";
import Locale from "../locales";
import { Chat } from "./chat";

import dynamic from "next/dynamic";
import { REPO_URL } from "../constant";
import { ErrorBoundary } from "./error";
import { useDebounce } from "use-debounce";

import type { Prompt } from "../store/prompt";

export function Loading(props: { noLogo?: boolean }) {
  return (
    <div className={styles["loading-content"]}>
      {!props.noLogo && <BotIcon />}
      <LoadingIcon />
    </div>
  );
}

const Settings = dynamic(async () => (await import("./settings")).Settings, {
  loading: () => <Loading noLogo />,
});

const ChatList = dynamic(async () => (await import("./chat-list")).ChatList, {
  loading: () => <Loading noLogo />,
});

function useSwitchTheme() {
  const config = useChatStore((state) => state.config);

  useEffect(() => {
    document.body.classList.remove("light");
    document.body.classList.remove("dark");

    if (config.theme === "dark") {
      document.body.classList.add("dark");
    } else if (config.theme === "light") {
      document.body.classList.add("light");
    }

    const metaDescriptionDark = document.querySelector(
      'meta[name="theme-color"][media]',
    );
    const metaDescriptionLight = document.querySelector(
      'meta[name="theme-color"]:not([media])',
    );

    if (config.theme === "auto") {
      metaDescriptionDark?.setAttribute("content", "#151515");
      metaDescriptionLight?.setAttribute("content", "#fafafa");
    } else {
      const themeColor = getComputedStyle(document.body)
        .getPropertyValue("--theme-color")
        .trim();
      metaDescriptionDark?.setAttribute("content", themeColor);
      metaDescriptionLight?.setAttribute("content", themeColor);
    }
  }, [config.theme]);
}

function useDragSideBar() {
  const limit = (x: number) => Math.min(500, Math.max(220, x));

  const chatStore = useChatStore();
  const startX = useRef(0);
  const startDragWidth = useRef(chatStore.config.sidebarWidth ?? 300);
  const lastUpdateTime = useRef(Date.now());

  const handleMouseMove = useRef((e: MouseEvent) => {
    if (Date.now() < lastUpdateTime.current + 100) {
      return;
    }
    lastUpdateTime.current = Date.now();
    const d = e.clientX - startX.current;
    const nextWidth = limit(startDragWidth.current + d);
    chatStore.updateConfig((config) => (config.sidebarWidth = nextWidth));
  });

  const handleMouseUp = useRef(() => {
    startDragWidth.current = chatStore.config.sidebarWidth ?? 300;
    window.removeEventListener("mousemove", handleMouseMove.current);
    window.removeEventListener("mouseup", handleMouseUp.current);
  });

  const onDragMouseDown = (e: MouseEvent) => {
    startX.current = e.clientX;

    window.addEventListener("mousemove", handleMouseMove.current);
    window.addEventListener("mouseup", handleMouseUp.current);
  };

  useEffect(() => {
    if (isMobileScreen()) {
      return;
    }

    document.documentElement.style.setProperty(
      "--sidebar-width",
      `${limit(chatStore.config.sidebarWidth ?? 300)}px`,
    );
  }, [chatStore.config.sidebarWidth]);

  return {
    onDragMouseDown,
  };
}

const useHasHydrated = () => {
  const [hasHydrated, setHasHydrated] = useState<boolean>(false);

  useEffect(() => {
    setHasHydrated(true);
  }, []);

  return hasHydrated;
};

function _Home() {
  const [createNewSession, currentIndex, removeSession] = useChatStore(
    (state) => [
      state.newSession,
      state.currentSessionIndex,
      state.removeSession,
    ],
  );
  const chatStore = useChatStore();
  const loading = !useHasHydrated();
  const [sidebarCollapse, setSideBarCollapse] = useChatStore((state) => [
    state.sidebarCollapse,
    state.setSidebarCollapse,
  ]);

  // setting
  const [openSettings, setOpenSettings] = useState(false);
  const config = useChatStore((state) => state.config);

  // drag side bar
  const { onDragMouseDown } = useDragSideBar();

  useSwitchTheme();

  if (loading) {
    return <Loading />;
  }

  return (
    <div
      className={`${
        config.tightBorder && !isMobileScreen()
          ? styles["tight-container"]
          : styles.container
      }`}
    >
      <div
        className={
          sidebarCollapse ? styles["sidebar-collapse"] : styles["sidebar"]
        }
      >
        <div
          className={
            sidebarCollapse
              ? styles["sidebar-header-collapse"]
              : styles["sidebar-header"]
          }
        >
          {sidebarCollapse ? null : (
            <>
              <div className={styles["sidebar-title"]}>ChatGPT Next</div>
              <div className={styles["sidebar-sub-title"]}>
                Build your own AI assistant.
              </div>
            </>
          )}
          {sidebarCollapse ? (
            <div className={styles["sidebar-logo-collapse"]}>
              <ChatGptIcon />
            </div>
          ) : (
            <div className={styles["sidebar-logo"]}>
              <ChatGptIcon />
            </div>
          )}
        </div>

        <div
          className={styles["sidebar-body"]}
          onClick={() => {
            setOpenSettings(false);
            if (window.innerWidth < 768) {
              setSideBarCollapse(true);
            }
          }}
          onDoubleClick={() => {
            createNewSession();
          }}
        >
          <ChatList />
        </div>

        <div
          className={
            sidebarCollapse
              ? styles["sidebar-tail-collapse"]
              : styles["sidebar-tail"]
          }
        >
          <div
            className={
              sidebarCollapse
                ? styles["sidebar-actions-collapse"]
                : styles["sidebar-actions"]
            }
          >
            <div
              className={
                sidebarCollapse
                  ? styles["sidebar-action-collapse"]
                  : styles["sidebar-action"]
              }
            >
              {sidebarCollapse ? (
                <IconButton
                  icon={<RightIcon />}
                  onClick={() => {
                    setSideBarCollapse(false);
                  }}
                />
              ) : (
                <IconButton
                  icon={<LeftIcon />}
                  onClick={() => {
                    setSideBarCollapse(true);
                  }}
                />
              )}
            </div>
            <div
              className={
                sidebarCollapse
                  ? styles["sidebar-action-collapse"]
                  : styles["sidebar-action"] + " " + styles.mobile
              }
            >
              <IconButton
                icon={<CloseIcon />}
                onClick={chatStore.deleteSession}
              />
            </div>

            <div
              className={
                sidebarCollapse
                  ? styles["sidebar-action-collapse"]
                  : styles["sidebar-action"]
              }
            >
              <IconButton
                icon={<SettingsIcon />}
                onClick={() => {
                  setOpenSettings(true);
                  setSideBarCollapse(true);
                }}
                shadow
              />
            </div>
            <div
              className={
                sidebarCollapse
                  ? styles["sidebar-action-collapse"]
                  : styles["sidebar-action"]
              }
            >
              <a href={REPO_URL} target="_blank">
                <IconButton icon={<GithubIcon />} shadow />
              </a>
            </div>
          </div>
          <div
            className={
              sidebarCollapse ? styles["sidebar-action-collapse"] : undefined
            }
          >
            <IconButton
              icon={<AddIcon />}
              text={sidebarCollapse ? undefined : Locale.Home.NewChat}
              onClick={() => {
                createNewSession();
                setSideBarCollapse(true);
              }}
              shadow
            />
          </div>
        </div>

        <div
          className={styles["sidebar-drag"]}
          onMouseDown={(e) => onDragMouseDown(e as any)}
        ></div>
      </div>

      <div
        className={
          sidebarCollapse
            ? styles["window-content-collapse"]
            : styles["window-content"]
        }
      >
        {openSettings ? (
          <Settings
            closeSettings={() => {
              setOpenSettings(false);
              setSideBarCollapse(false);
            }}
          />
        ) : (
          <Chat key="chat" />
        )}
      </div>
    </div>
  );
}

export function Home() {
  return (
    <ErrorBoundary>
      <_Home></_Home>
    </ErrorBoundary>
  );
}<|MERGE_RESOLUTION|>--- conflicted
+++ resolved
@@ -1,9 +1,6 @@
 "use client";
 
 require("../polyfill");
-<<<<<<< HEAD
-import { useState, useEffect } from "react";
-=======
 
 import {
   useState,
@@ -12,7 +9,6 @@
   useCallback,
   MouseEventHandler,
 } from "react";
->>>>>>> 150735b0
 
 import { IconButton } from "./button";
 import styles from "./home.module.scss";
