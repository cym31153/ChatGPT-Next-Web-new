--- conflicted
+++ resolved
@@ -17,21 +17,14 @@
 import LeftIcon from "../icons/left.svg";
 import RightIcon from "../icons/right.svg";
 
-<<<<<<< HEAD
-import { Message, SubmitKey, useChatStore } from "../store";
-import { isMobileScreen } from "../utils";
-=======
 import { useChatStore } from "../store";
 import { getCSSVar, isMobileScreen } from "../utils";
->>>>>>> 86fb3616
 import Locale from "../locales";
 import { Chat } from "./chat";
 
 import dynamic from "next/dynamic";
 import { REPO_URL } from "../constant";
 import { ErrorBoundary } from "./error";
-
-import type { Prompt } from "../store/prompt";
 
 export function Loading(props: { noLogo?: boolean }) {
   return (
