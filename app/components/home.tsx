"use client";
require("../polyfill");
import { useState, useEffect } from "react";
import styles from "./home.module.scss";
import BotIcon from "../icons/bot.svg";
import LoadingIcon from "../icons/three-dots.svg";
import { getCSSVar, useMobileScreen } from "../utils";
import dynamic from "next/dynamic";
import { Path, SlotID } from "../constant";
import { ErrorBoundary } from "./error";
<<<<<<< HEAD
import { getLang } from "../locales";
=======

import { getISOLang, getLang } from "../locales";

>>>>>>> b589f48a
import {
  HashRouter as Router,
  Routes,
  Route,
  useLocation,
} from "react-router-dom";
import { SideBar } from "./sidebar";
import { useAppConfig } from "../store/config";
import { AuthPage } from "./auth";
import { getClientConfig } from "../config/client";
import { api } from "../client/api";
import { useAccessStore } from "../store";

export function Loading(props: { noLogo?: boolean }) {
  return (
    <div className={styles["loading-content"] + " no-dark"}>
      {!props.noLogo && <BotIcon />}
      <LoadingIcon />
    </div>
  );
}

const Settings = dynamic(async () => (await import("./settings")).Settings, {
  loading: () => <Loading noLogo />,
});

const Chat = dynamic(async () => (await import("./chat")).Chat, {
  loading: () => <Loading noLogo />,
});

const NewChat = dynamic(async () => (await import("./new-chat")).NewChat, {
  loading: () => <Loading noLogo />,
});

const MaskPage = dynamic(async () => (await import("./mask")).MaskPage, {
  loading: () => <Loading noLogo />,
});

export function useSwitchTheme() {
  const config = useAppConfig();

  useEffect(() => {
    document.body.classList.remove("light");
    document.body.classList.remove("dark");

    if (config.theme === "dark") {
      document.body.classList.add("dark");
    } else if (config.theme === "light") {
      document.body.classList.add("light");
    }

    const metaDescriptionDark = document.querySelector(
      'meta[name="theme-color"][media*="dark"]',
    );
    const metaDescriptionLight = document.querySelector(
      'meta[name="theme-color"][media*="light"]',
    );

    if (config.theme === "auto") {
      metaDescriptionDark?.setAttribute("content", "#151515");
      metaDescriptionLight?.setAttribute("content", "#fafafa");
    } else {
      const themeColor = getCSSVar("--theme-color");
      metaDescriptionDark?.setAttribute("content", themeColor);
      metaDescriptionLight?.setAttribute("content", themeColor);
    }
  }, [config.theme]);
}

function useHtmlLang() {
  useEffect(() => {
    const lang = getISOLang();
    const htmlLang = document.documentElement.lang;

    if (lang !== htmlLang) {
      document.documentElement.lang = lang;
    }
  }, []);
}

const useHasHydrated = () => {
  const [hasHydrated, setHasHydrated] = useState<boolean>(false);

  useEffect(() => {
    setHasHydrated(true);
  }, []);

  return hasHydrated;
};

const loadAsyncGoogleFont = () => {
  const linkEl = document.createElement("link");
  const proxyFontUrl = "/google-fonts";
  const remoteFontUrl = "https://fonts.googleapis.com";
  const googleFontUrl =
    getClientConfig()?.buildMode === "export" ? remoteFontUrl : proxyFontUrl;
  linkEl.rel = "stylesheet";
  linkEl.href =
    googleFontUrl + "/css2?family=Noto+Sans:wght@300;400;700;900&display=swap";
  document.head.appendChild(linkEl);
};

function Screen() {
  const config = useAppConfig();
  const location = useLocation();
  const isHome = location.pathname === Path.Home;
  const isAuth = location.pathname === Path.Auth;
  const isMobileScreen = useMobileScreen();

  useEffect(() => {
    loadAsyncGoogleFont();
  }, []);

  return (
    <div
      className={
        styles.container +
        ` ${
          config.tightBorder && !isMobileScreen
            ? styles["tight-container"]
            : styles.container
        } ${getLang() === "ar" ? styles["rtl-screen"] : ""}`
      }
    >
      {isAuth ? (
        <>
          <AuthPage />
        </>
      ) : (
        <>
          <SideBar className={isHome ? styles["sidebar-show"] : ""} />

          <div className={styles["window-content"]} id={SlotID.AppBody}>
            <Routes>
              <Route path={Path.Home} element={<Chat />} />
              <Route path={Path.NewChat} element={<NewChat />} />
              <Route path={Path.Masks} element={<MaskPage />} />
              <Route path={Path.Chat} element={<Chat />} />
              <Route path={Path.Settings} element={<Settings />} />
            </Routes>
          </div>
        </>
      )}
    </div>
  );
}

export function useLoadData() {
  const config = useAppConfig();

  useEffect(() => {
    (async () => {
      const models = await api.llm.models();
      config.mergeModels(models);
    })();
    // eslint-disable-next-line react-hooks/exhaustive-deps
  }, []);
}

export function Home() {
  useSwitchTheme();
  useLoadData();
  useHtmlLang();

  useEffect(() => {
    console.log("[Config] got config from build time", getClientConfig());
    useAccessStore.getState().fetch();
  }, []);

  if (!useHasHydrated()) {
    return <Loading />;
  }

  return (
    <ErrorBoundary>
      <Router>
        <Screen />
      </Router>
    </ErrorBoundary>
  );
}<|MERGE_RESOLUTION|>--- conflicted
+++ resolved
@@ -1,20 +1,22 @@
 "use client";
+
 require("../polyfill");
+
 import { useState, useEffect } from "react";
+
 import styles from "./home.module.scss";
+
 import BotIcon from "../icons/bot.svg";
 import LoadingIcon from "../icons/three-dots.svg";
+
 import { getCSSVar, useMobileScreen } from "../utils";
+
 import dynamic from "next/dynamic";
 import { Path, SlotID } from "../constant";
 import { ErrorBoundary } from "./error";
-<<<<<<< HEAD
-import { getLang } from "../locales";
-=======
 
 import { getISOLang, getLang } from "../locales";
 
->>>>>>> b589f48a
 import {
   HashRouter as Router,
   Routes,
