"use client";

<<<<<<< HEAD
=======
require("../polyfill");

>>>>>>> 7d7f3716
import { useState, useEffect } from "react";

import { IconButton } from "./button";
import styles from "./home.module.scss";

import SettingsIcon from "../icons/settings.svg";
import GithubIcon from "../icons/github.svg";
import ChatGptIcon from "../icons/chatgpt.svg";
import DeleteIcon from "../icons/delete.svg";
import BotIcon from "../icons/bot.svg";
import AddIcon from "../icons/add.svg";
import LoadingIcon from "../icons/three-dots.svg";
import CloseIcon from "../icons/close.svg";
import LeftIcon from "../icons/left.svg";
import RightIcon from "../icons/right.svg";

<<<<<<< HEAD
import { Message, SubmitKey, useChatStore } from "../store";
=======
import { useChatStore } from "../store";
>>>>>>> 7d7f3716
import { isMobileScreen } from "../utils";
import Locale from "../locales";
import { ChatList } from "./chat-list";
import { Chat } from "./chat";

import dynamic from "next/dynamic";
import { REPO_URL } from "../constant";
import { ErrorBoundary } from "./error";

import type { Prompt } from "../store/prompt";

export function Loading(props: { noLogo?: boolean }) {
  return (
    <div className={styles["loading-content"]}>
      {!props.noLogo && <BotIcon />}
      <LoadingIcon />
    </div>
  );
}

const Settings = dynamic(async () => (await import("./settings")).Settings, {
  loading: () => <Loading noLogo />,
});

const Emoji = dynamic(async () => (await import("emoji-picker-react")).Emoji, {
  loading: () => <LoadingIcon />,
});

export function Avatar(props: { role: Message["role"] }) {
  const config = useChatStore((state) => state.config);

  if (props.role === "assistant") {
    return <BotIcon className={styles["user-avtar"]} />;
  }

  return (
    <div className={styles["user-avtar"]}>
      <Emoji unified={config.avatar} size={18} />
    </div>
  );
}

function useSubmitHandler() {
  const config = useChatStore((state) => state.config);
  const submitKey = config.submitKey;

  const shouldSubmit = (e: React.KeyboardEvent<HTMLTextAreaElement>) => {
    if (e.key !== "Enter") return false;
    if (e.key === "Enter" && e.nativeEvent.isComposing) return false;
    return (
      (config.submitKey === SubmitKey.AltEnter && e.altKey) ||
      (config.submitKey === SubmitKey.CtrlEnter && e.ctrlKey) ||
      (config.submitKey === SubmitKey.ShiftEnter && e.shiftKey) ||
      (config.submitKey === SubmitKey.MetaEnter && e.metaKey) ||
      (config.submitKey === SubmitKey.Enter &&
        !e.altKey &&
        !e.ctrlKey &&
        !e.shiftKey &&
        !e.metaKey)
    );
  };

  return {
    submitKey,
    shouldSubmit,
  };
}

export function PromptHints(props: {
  prompts: Prompt[];
  onPromptSelect: (prompt: Prompt) => void;
}) {
  if (props.prompts.length === 0) return null;

  return (
    <div className={styles["prompt-hints"]}>
      {props.prompts.map((prompt, i) => (
        <div
          className={styles["prompt-hint"]}
          key={prompt.title + i.toString()}
          onClick={() => props.onPromptSelect(prompt)}
        >
          <div className={styles["hint-title"]}>{prompt.title}</div>
          <div className={styles["hint-content"]}>{prompt.content}</div>
        </div>
      ))}
    </div>
  );
}

function useSwitchTheme() {
  const config = useChatStore((state) => state.config);

  useEffect(() => {
    document.body.classList.remove("light");
    document.body.classList.remove("dark");

    if (config.theme === "dark") {
      document.body.classList.add("dark");
    } else if (config.theme === "light") {
      document.body.classList.add("light");
    }

    const themeColor = getComputedStyle(document.body)
      .getPropertyValue("--theme-color")
      .trim();
    const metaDescription = document.querySelector('meta[name="theme-color"]');
    metaDescription?.setAttribute("content", themeColor);
  }, [config.theme]);
}

const useHasHydrated = () => {
  const [hasHydrated, setHasHydrated] = useState<boolean>(false);

  useEffect(() => {
    setHasHydrated(true);
  }, []);

  return hasHydrated;
};

function _Home() {
  const [createNewSession, currentIndex, removeSession] = useChatStore(
    (state) => [
      state.newSession,
      state.currentSessionIndex,
      state.removeSession,
    ],
  );
  const loading = !useHasHydrated();
  const [sidebarCollapse, setSideBarCollapse] = useChatStore((state) => [
    state.sidebarCollapse,
    state.setSidebarCollapse,
  ]);

  // setting
  const [openSettings, setOpenSettings] = useState(false);
  const config = useChatStore((state) => state.config);

  useSwitchTheme();

  if (loading) {
    return <Loading />;
  }

  return (
    <div
      className={`${
        config.tightBorder && !isMobileScreen()
          ? styles["tight-container"]
          : styles.container
      }`}
    >
      <div
        className={
          sidebarCollapse ? styles["sidebar-collapse"] : styles["sidebar"]
        }
      >
        <div
          className={
            sidebarCollapse
              ? styles["sidebar-header-collapse"]
              : styles["sidebar-header"]
          }
        >
          {sidebarCollapse ? null : (
            <>
              <div className={styles["sidebar-title"]}>ChatGPT Next</div>
              <div className={styles["sidebar-sub-title"]}>
                Build your own AI assistant.
              </div>
            </>
          )}
          {sidebarCollapse ? (
            <div className={styles["sidebar-logo-collapse"]}>
              <ChatGptIcon />
            </div>
          ) : (
            <div className={styles["sidebar-logo"]}>
              <ChatGptIcon />
            </div>
          )}
        </div>

        <div
          className={styles["sidebar-body"]}
          onClick={() => {
            setOpenSettings(false);
            if (window.innerWidth < 768) {
              setSideBarCollapse(true);
            }
          }}
        >
          <ChatList />
        </div>

        <div
          className={
            sidebarCollapse
              ? styles["sidebar-tail-collapse"]
              : styles["sidebar-tail"]
          }
        >
          <div
            className={
              sidebarCollapse
                ? styles["sidebar-actions-collapse"]
                : styles["sidebar-actions"]
            }
          >
            <div
              className={
                sidebarCollapse
                  ? styles["sidebar-action-collapse"]
                  : styles["sidebar-action"]
              }
            >
              {sidebarCollapse ? (
                <IconButton
                  icon={<RightIcon />}
                  onClick={() => {
                    setSideBarCollapse(false);
                  }}
                />
              ) : (
                <IconButton
                  icon={<LeftIcon />}
                  onClick={() => {
                    setSideBarCollapse(true);
                  }}
                />
              )}
            </div>
            <div
              className={
                sidebarCollapse
                  ? styles["sidebar-action-collapse"]
                  : styles["sidebar-action"] + " " + styles.mobile
              }
            >
              <IconButton
                icon={<CloseIcon />}
                onClick={() => {
                  if (confirm(Locale.Home.DeleteChat)) {
                    removeSession(currentIndex);
                  }
                }}
              />
            </div>

            <div
              className={
                sidebarCollapse
                  ? styles["sidebar-action-collapse"]
                  : styles["sidebar-action"]
              }
            >
              <IconButton
                icon={<SettingsIcon />}
                onClick={() => {
                  setOpenSettings(true);
                  setSideBarCollapse(true);
                }}
                shadow
              />
            </div>
            <div
              className={
                sidebarCollapse
                  ? styles["sidebar-action-collapse"]
                  : styles["sidebar-action"]
              }
            >
              <a href={REPO_URL} target="_blank">
                <IconButton icon={<GithubIcon />} shadow />
              </a>
            </div>
          </div>
          <div
            className={
              sidebarCollapse ? styles["sidebar-action-collapse"] : undefined
            }
          >
            <IconButton
              icon={<AddIcon />}
              text={sidebarCollapse ? undefined : Locale.Home.NewChat}
              onClick={() => {
                createNewSession();
                setSideBarCollapse(true);
              }}
              shadow
            />
          </div>
        </div>
      </div>

      <div
        className={
          sidebarCollapse
            ? styles["window-content-collapse"]
            : styles["window-content"]
        }
      >
        {openSettings ? (
          <Settings
            closeSettings={() => {
              setOpenSettings(false);
              setSideBarCollapse(false);
            }}
          />
        ) : (
          <Chat key="chat" />
        )}
      </div>
    </div>
  );
}

export function Home() {
  return (
    <ErrorBoundary>
      <_Home></_Home>
    </ErrorBoundary>
  );
}<|MERGE_RESOLUTION|>--- conflicted
+++ resolved
@@ -1,10 +1,6 @@
 "use client";
 
-<<<<<<< HEAD
-=======
 require("../polyfill");
-
->>>>>>> 7d7f3716
 import { useState, useEffect } from "react";
 
 import { IconButton } from "./button";
@@ -13,7 +9,6 @@
 import SettingsIcon from "../icons/settings.svg";
 import GithubIcon from "../icons/github.svg";
 import ChatGptIcon from "../icons/chatgpt.svg";
-import DeleteIcon from "../icons/delete.svg";
 import BotIcon from "../icons/bot.svg";
 import AddIcon from "../icons/add.svg";
 import LoadingIcon from "../icons/three-dots.svg";
@@ -21,11 +16,7 @@
 import LeftIcon from "../icons/left.svg";
 import RightIcon from "../icons/right.svg";
 
-<<<<<<< HEAD
 import { Message, SubmitKey, useChatStore } from "../store";
-=======
-import { useChatStore } from "../store";
->>>>>>> 7d7f3716
 import { isMobileScreen } from "../utils";
 import Locale from "../locales";
 import { ChatList } from "./chat-list";
