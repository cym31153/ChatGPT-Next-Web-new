--- conflicted
+++ resolved
@@ -250,12 +250,8 @@
         ],
       ]}
       components={{
-<<<<<<< HEAD
-        pre: PreCode as any,
-=======
         pre: PreCode,
         code: CustomCode,
->>>>>>> 495b321d
         p: (pProps) => <p {...pProps} dir="auto" />,
         a: (aProps) => {
           const href = aProps.href || "";
