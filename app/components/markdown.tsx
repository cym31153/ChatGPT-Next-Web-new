--- conflicted
+++ resolved
@@ -194,24 +194,12 @@
         }}
       >
         {props.children}
-<<<<<<< HEAD
-        {showToggle && collapsed && (
-          <div
-            className={`show-hide-button ${
-              collapsed ? "collapsed" : "expanded"
-            }`}
-          >
-            <button onClick={toggleCollapsed}>{Locale.NewChat.More}</button>
-          </div>
-        )}
-=======
->>>>>>> ffe32694
       </code>
       {showToggle && collapsed && (
         <div
           className={`show-hide-button ${collapsed ? "collapsed" : "expanded"}`}
         >
-          <button onClick={toggleCollapsed}>查看全部</button>
+          <button onClick={toggleCollapsed}>{Locale.NewChat.More}</button>
         </div>
       )}
     </>
