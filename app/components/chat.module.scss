--- conflicted
+++ resolved
@@ -433,7 +433,6 @@
   transition: all ease 0.3s;
 }
 
-<<<<<<< HEAD
 .chat-model-mj{
   img{
     width: 280px;
@@ -464,7 +463,9 @@
     margin: 0 5px;
     border-radius: 10px;
     border:1px dashed var(--color-border-muted);
-=======
+  }
+}
+
 .chat-message-item-image {
   width: 100%;
   margin-top: 10px;
@@ -501,7 +502,7 @@
     width: $calc-image-width;
     height: $calc-image-width;
   }
-  
+
   .chat-message-item-image {
     max-width: calc(100vw/3*2);
   }
@@ -520,9 +521,9 @@
 
   .chat-message-item-image {
     max-width: calc(calc(1200px - var(--sidebar-width))/3*2);
->>>>>>> e756506c
-  }
-}
+  }
+}
+
 
 .chat-message-action-date {
   font-size: 12px;
