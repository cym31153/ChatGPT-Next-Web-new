import { useDebouncedCallback } from "use-debounce";
import React, {
  useState,
  useRef,
  useEffect,
  useMemo,
  useCallback,
  Fragment,
  RefObject,
} from "react";

import SendWhiteIcon from "../icons/send-white.svg";
import BrainIcon from "../icons/brain.svg";
import RenameIcon from "../icons/rename.svg";
import ExportIcon from "../icons/share.svg";
import ReturnIcon from "../icons/return.svg";
import CopyIcon from "../icons/copy.svg";
import LoadingIcon from "../icons/three-dots.svg";
import LoadingButtonIcon from "../icons/loading.svg";
import PromptIcon from "../icons/prompt.svg";
import MaskIcon from "../icons/mask.svg";
import MaxIcon from "../icons/max.svg";
import MinIcon from "../icons/min.svg";
import ResetIcon from "../icons/reload.svg";
import BreakIcon from "../icons/break.svg";
import SettingsIcon from "../icons/chat-settings.svg";
import DeleteIcon from "../icons/clear.svg";
import PinIcon from "../icons/pin.svg";
import EditIcon from "../icons/rename.svg";
import ConfirmIcon from "../icons/confirm.svg";
import CloseIcon from "../icons/close.svg";
import CancelIcon from "../icons/cancel.svg";
import ImageIcon from "../icons/image.svg";

import LightIcon from "../icons/light.svg";
import DarkIcon from "../icons/dark.svg";
import AutoIcon from "../icons/auto.svg";
import BottomIcon from "../icons/bottom.svg";
import StopIcon from "../icons/pause.svg";
import RobotIcon from "../icons/robot.svg";
import SizeIcon from "../icons/size.svg";
import QualityIcon from "../icons/hd.svg";
import StyleIcon from "../icons/palette.svg";
import PluginIcon from "../icons/plugin.svg";
<<<<<<< HEAD
import FileUploadIcon from "../icons/file-upload.svg";
=======
import ShortcutkeyIcon from "../icons/shortcutkey.svg";
>>>>>>> b32d82e6

import {
  ChatMessage,
  SubmitKey,
  useChatStore,
  BOT_HELLO,
  createMessage,
  useAccessStore,
  Theme,
  useAppConfig,
  DEFAULT_TOPIC,
  ModelType,
  usePluginStore,
} from "../store";

import {
  copyToClipboard,
  selectOrCopy,
  autoGrowTextArea,
  useMobileScreen,
  getMessageTextContent,
  getMessageImages,
  isVisionModel,
  isDalle3,
  showPlugins,
  safeLocalStorage,
} from "../utils";

import { uploadImage as uploadImageRemote } from "@/app/utils/chat";

import dynamic from "next/dynamic";

import { ChatControllerPool } from "../client/controller";
import { DalleSize, DalleQuality, DalleStyle } from "../typing";
import { Prompt, usePromptStore } from "../store/prompt";
import Locale from "../locales";

import { IconButton } from "./button";
import styles from "./chat.module.scss";

import {
  List,
  ListItem,
  Modal,
  Selector,
  showConfirm,
  showPrompt,
  showToast,
} from "./ui-lib";
import { useNavigate } from "react-router-dom";
import {
  CHAT_PAGE_SIZE,
  LAST_INPUT_KEY,
  Path,
  REQUEST_TIMEOUT_MS,
  UNFINISHED_INPUT,
  ServiceProvider,
} from "../constant";
import { Avatar } from "./emoji";
import { ContextPrompts, MaskAvatar, MaskConfig } from "./mask";
import { useMaskStore } from "../store/mask";
import { ChatCommandPrefix, useChatCommand, useCommand } from "../command";
import { prettyObject } from "../utils/format";
import { ExportMessageModal } from "./exporter";
import { getClientConfig } from "../config/client";
import { useAllModels } from "../utils/hooks";
import { MultimodalContent } from "../client/api";

const localStorage = safeLocalStorage();

const Markdown = dynamic(async () => (await import("./markdown")).Markdown, {
  loading: () => <LoadingIcon />,
});

export function SessionConfigModel(props: { onClose: () => void }) {
  const chatStore = useChatStore();
  const session = chatStore.currentSession();
  const maskStore = useMaskStore();
  const navigate = useNavigate();

  return (
    <div className="modal-mask">
      <Modal
        title={Locale.Context.Edit}
        onClose={() => props.onClose()}
        actions={[
          <IconButton
            key="reset"
            icon={<ResetIcon />}
            bordered
            text={Locale.Chat.Config.Reset}
            onClick={async () => {
              if (await showConfirm(Locale.Memory.ResetConfirm)) {
                chatStore.updateCurrentSession(
                  (session) => (session.memoryPrompt = ""),
                );
              }
            }}
          />,
          <IconButton
            key="copy"
            icon={<CopyIcon />}
            bordered
            text={Locale.Chat.Config.SaveAs}
            onClick={() => {
              navigate(Path.Masks);
              setTimeout(() => {
                maskStore.create(session.mask);
              }, 500);
            }}
          />,
        ]}
      >
        <MaskConfig
          mask={session.mask}
          updateMask={(updater) => {
            const mask = { ...session.mask };
            updater(mask);
            chatStore.updateCurrentSession((session) => (session.mask = mask));
          }}
          shouldSyncFromGlobal
          extraListItems={
            session.mask.modelConfig.sendMemory ? (
              <ListItem
                className="copyable"
                title={`${Locale.Memory.Title} (${session.lastSummarizeIndex} of ${session.messages.length})`}
                subTitle={session.memoryPrompt || Locale.Memory.EmptyContent}
              ></ListItem>
            ) : (
              <></>
            )
          }
        ></MaskConfig>
      </Modal>
    </div>
  );
}

function PromptToast(props: {
  showToast?: boolean;
  showModal?: boolean;
  setShowModal: (_: boolean) => void;
}) {
  const chatStore = useChatStore();
  const session = chatStore.currentSession();
  const context = session.mask.context;

  return (
    <div className={styles["prompt-toast"]} key="prompt-toast">
      {props.showToast && context.length > 0 && (
        <div
          className={styles["prompt-toast-inner"] + " clickable"}
          role="button"
          onClick={() => props.setShowModal(true)}
        >
          <BrainIcon />
          <span className={styles["prompt-toast-content"]}>
            {Locale.Context.Toast(context.length)}
          </span>
        </div>
      )}
      {props.showModal && (
        <SessionConfigModel onClose={() => props.setShowModal(false)} />
      )}
    </div>
  );
}

function useSubmitHandler() {
  const config = useAppConfig();
  const submitKey = config.submitKey;
  const isComposing = useRef(false);

  useEffect(() => {
    const onCompositionStart = () => {
      isComposing.current = true;
    };
    const onCompositionEnd = () => {
      isComposing.current = false;
    };

    window.addEventListener("compositionstart", onCompositionStart);
    window.addEventListener("compositionend", onCompositionEnd);

    return () => {
      window.removeEventListener("compositionstart", onCompositionStart);
      window.removeEventListener("compositionend", onCompositionEnd);
    };
  }, []);

  const shouldSubmit = (e: React.KeyboardEvent<HTMLTextAreaElement>) => {
    // Fix Chinese input method "Enter" on Safari
    if (e.keyCode == 229) return false;
    if (e.key !== "Enter") return false;
    if (e.key === "Enter" && (e.nativeEvent.isComposing || isComposing.current))
      return false;
    return (
      (config.submitKey === SubmitKey.AltEnter && e.altKey) ||
      (config.submitKey === SubmitKey.CtrlEnter && e.ctrlKey) ||
      (config.submitKey === SubmitKey.ShiftEnter && e.shiftKey) ||
      (config.submitKey === SubmitKey.MetaEnter && e.metaKey) ||
      (config.submitKey === SubmitKey.Enter &&
        !e.altKey &&
        !e.ctrlKey &&
        !e.shiftKey &&
        !e.metaKey)
    );
  };

  return {
    submitKey,
    shouldSubmit,
  };
}

export type RenderPrompt = Pick<Prompt, "title" | "content">;

export function PromptHints(props: {
  prompts: RenderPrompt[];
  onPromptSelect: (prompt: RenderPrompt) => void;
}) {
  const noPrompts = props.prompts.length === 0;
  const [selectIndex, setSelectIndex] = useState(0);
  const selectedRef = useRef<HTMLDivElement>(null);

  useEffect(() => {
    setSelectIndex(0);
  }, [props.prompts.length]);

  useEffect(() => {
    const onKeyDown = (e: KeyboardEvent) => {
      if (noPrompts || e.metaKey || e.altKey || e.ctrlKey) {
        return;
      }
      // arrow up / down to select prompt
      const changeIndex = (delta: number) => {
        e.stopPropagation();
        e.preventDefault();
        const nextIndex = Math.max(
          0,
          Math.min(props.prompts.length - 1, selectIndex + delta),
        );
        setSelectIndex(nextIndex);
        selectedRef.current?.scrollIntoView({
          block: "center",
        });
      };

      if (e.key === "ArrowUp") {
        changeIndex(1);
      } else if (e.key === "ArrowDown") {
        changeIndex(-1);
      } else if (e.key === "Enter") {
        const selectedPrompt = props.prompts.at(selectIndex);
        if (selectedPrompt) {
          props.onPromptSelect(selectedPrompt);
        }
      }
    };

    window.addEventListener("keydown", onKeyDown);

    return () => window.removeEventListener("keydown", onKeyDown);
    // eslint-disable-next-line react-hooks/exhaustive-deps
  }, [props.prompts.length, selectIndex]);

  if (noPrompts) return null;
  return (
    <div className={styles["prompt-hints"]}>
      {props.prompts.map((prompt, i) => (
        <div
          ref={i === selectIndex ? selectedRef : null}
          className={
            styles["prompt-hint"] +
            ` ${i === selectIndex ? styles["prompt-hint-selected"] : ""}`
          }
          key={prompt.title + i.toString()}
          onClick={() => props.onPromptSelect(prompt)}
          onMouseEnter={() => setSelectIndex(i)}
        >
          <div className={styles["hint-title"]}>{prompt.title}</div>
          <div className={styles["hint-content"]}>{prompt.content}</div>
        </div>
      ))}
    </div>
  );
}

function ClearContextDivider() {
  const chatStore = useChatStore();

  return (
    <div
      className={styles["clear-context"]}
      onClick={() =>
        chatStore.updateCurrentSession(
          (session) => (session.clearContextIndex = undefined),
        )
      }
    >
      <div className={styles["clear-context-tips"]}>{Locale.Context.Clear}</div>
      <div className={styles["clear-context-revert-btn"]}>
        {Locale.Context.Revert}
      </div>
    </div>
  );
}

export function ChatAction(props: {
  text: string;
  icon: JSX.Element;
  onClick: () => void;
}) {
  const iconRef = useRef<HTMLDivElement>(null);
  const textRef = useRef<HTMLDivElement>(null);
  const [width, setWidth] = useState({
    full: 16,
    icon: 16,
  });

  function updateWidth() {
    if (!iconRef.current || !textRef.current) return;
    const getWidth = (dom: HTMLDivElement) => dom.getBoundingClientRect().width;
    const textWidth = getWidth(textRef.current);
    const iconWidth = getWidth(iconRef.current);
    setWidth({
      full: textWidth + iconWidth,
      icon: iconWidth,
    });
  }

  return (
    <div
      className={`${styles["chat-input-action"]} clickable`}
      onClick={() => {
        props.onClick();
        setTimeout(updateWidth, 1);
      }}
      onMouseEnter={updateWidth}
      onTouchStart={updateWidth}
      style={
        {
          "--icon-width": `${width.icon}px`,
          "--full-width": `${width.full}px`,
        } as React.CSSProperties
      }
    >
      <div ref={iconRef} className={styles["icon"]}>
        {props.icon}
      </div>
      <div className={styles["text"]} ref={textRef}>
        {props.text}
      </div>
    </div>
  );
}

function useScrollToBottom(
  scrollRef: RefObject<HTMLDivElement>,
  detach: boolean = false,
) {
  // for auto-scroll

  const [autoScroll, setAutoScroll] = useState(true);
  function scrollDomToBottom() {
    const dom = scrollRef.current;
    if (dom) {
      requestAnimationFrame(() => {
        setAutoScroll(true);
        dom.scrollTo(0, dom.scrollHeight);
      });
    }
  }

  // auto scroll
  useEffect(() => {
    if (autoScroll && !detach) {
      scrollDomToBottom();
    }
  });

  return {
    scrollRef,
    autoScroll,
    setAutoScroll,
    scrollDomToBottom,
  };
}

export function ChatActions(props: {
  uploadImage: () => void;
  setAttachImages: (images: string[]) => void;
  setUploading: (uploading: boolean) => void;
  showPromptModal: () => void;
  scrollToBottom: () => void;
  showPromptHints: () => void;
  hitBottom: boolean;
  uploading: boolean;
  setShowShortcutKeyModal: React.Dispatch<React.SetStateAction<boolean>>;
}) {
  const config = useAppConfig();
  const navigate = useNavigate();
  const chatStore = useChatStore();
  const pluginStore = usePluginStore();

  // switch themes
  const theme = config.theme;
  function nextTheme() {
    const themes = [Theme.Auto, Theme.Light, Theme.Dark];
    const themeIndex = themes.indexOf(theme);
    const nextIndex = (themeIndex + 1) % themes.length;
    const nextTheme = themes[nextIndex];
    config.update((config) => (config.theme = nextTheme));
  }

  // stop all responses
  const couldStop = ChatControllerPool.hasPending();
  const stopAll = () => ChatControllerPool.stopAll();

  // switch model
  const currentModel = chatStore.currentSession().mask.modelConfig.model;
  const currentProviderName =
    chatStore.currentSession().mask.modelConfig?.providerName ||
    ServiceProvider.OpenAI;
  const allModels = useAllModels();
  const models = useMemo(() => {
    const filteredModels = allModels.filter((m) => m.available);
    const defaultModel = filteredModels.find((m) => m.isDefault);

    if (defaultModel) {
      const arr = [
        defaultModel,
        ...filteredModels.filter((m) => m !== defaultModel),
      ];
      return arr;
    } else {
      return filteredModels;
    }
  }, [allModels]);
  const currentModelName = useMemo(() => {
    const model = models.find(
      (m) =>
        m.name == currentModel &&
        m?.provider?.providerName == currentProviderName,
    );
    return model?.displayName ?? "";
  }, [models, currentModel, currentProviderName]);
  const [showModelSelector, setShowModelSelector] = useState(false);
  const [showPluginSelector, setShowPluginSelector] = useState(false);
  const [showUploadImage, setShowUploadImage] = useState(false);

  const [showSizeSelector, setShowSizeSelector] = useState(false);
  const [showQualitySelector, setShowQualitySelector] = useState(false);
  const [showStyleSelector, setShowStyleSelector] = useState(false);
  const dalle3Sizes: DalleSize[] = ["1024x1024", "1792x1024", "1024x1792"];
  const dalle3Qualitys: DalleQuality[] = ["standard", "hd"];
  const dalle3Styles: DalleStyle[] = ["vivid", "natural"];
  const currentSize =
    chatStore.currentSession().mask.modelConfig?.size ?? "1024x1024";
  const currentQuality =
    chatStore.currentSession().mask.modelConfig?.quality ?? "standard";
  const currentStyle =
    chatStore.currentSession().mask.modelConfig?.style ?? "vivid";

  const isMobileScreen = useMobileScreen();

  useEffect(() => {
    const show = isVisionModel(currentModel);
    setShowUploadImage(show);
    if (!show) {
      props.setAttachImages([]);
      props.setUploading(false);
    }

    // if current model is not available
    // switch to first available model
    const isUnavaliableModel = !models.some((m) => m.name === currentModel);
    if (isUnavaliableModel && models.length > 0) {
      // show next model to default model if exist
      let nextModel = models.find((model) => model.isDefault) || models[0];
      chatStore.updateCurrentSession((session) => {
        session.mask.modelConfig.model = nextModel.name;
        session.mask.modelConfig.providerName = nextModel?.provider
          ?.providerName as ServiceProvider;
      });
      showToast(
        nextModel?.provider?.providerName == "ByteDance"
          ? nextModel.displayName
          : nextModel.name,
      );
    }
  }, [chatStore, currentModel, models]);

  return (
    <div className={styles["chat-input-actions"]}>
      {couldStop && (
        <ChatAction
          onClick={stopAll}
          text={Locale.Chat.InputActions.Stop}
          icon={<StopIcon />}
        />
      )}
      {!props.hitBottom && (
        <ChatAction
          onClick={props.scrollToBottom}
          text={Locale.Chat.InputActions.ToBottom}
          icon={<BottomIcon />}
        />
      )}
      {props.hitBottom && (
        <ChatAction
          onClick={props.showPromptModal}
          text={Locale.Chat.InputActions.Settings}
          icon={<SettingsIcon />}
        />
      )}

      {showUploadImage && (
        <ChatAction
          onClick={props.uploadImage}
          text={Locale.Chat.InputActions.UploadImage}
          icon={props.uploading ? <LoadingButtonIcon /> : <ImageIcon />}
        />
      )}
      <ChatAction
        onClick={nextTheme}
        text={Locale.Chat.InputActions.Theme[theme]}
        icon={
          <>
            {theme === Theme.Auto ? (
              <AutoIcon />
            ) : theme === Theme.Light ? (
              <LightIcon />
            ) : theme === Theme.Dark ? (
              <DarkIcon />
            ) : null}
          </>
        }
      />

      <ChatAction
        onClick={props.showPromptHints}
        text={Locale.Chat.InputActions.Prompt}
        icon={<PromptIcon />}
      />

      <ChatAction
        onClick={() => {
          navigate(Path.Masks);
        }}
        text={Locale.Chat.InputActions.Masks}
        icon={<MaskIcon />}
      />

      <ChatAction
        text={Locale.Chat.InputActions.Clear}
        icon={<BreakIcon />}
        onClick={() => {
          chatStore.updateCurrentSession((session) => {
            if (session.clearContextIndex === session.messages.length) {
              session.clearContextIndex = undefined;
            } else {
              session.clearContextIndex = session.messages.length;
              session.memoryPrompt = ""; // will clear memory
            }
          });
        }}
      />

      <ChatAction
        onClick={() => setShowModelSelector(true)}
        text={currentModelName}
        icon={<RobotIcon />}
      />

      {showModelSelector && (
        <Selector
          defaultSelectedValue={`${currentModel}@${currentProviderName}`}
          items={models.map((m) => ({
            title: `${m.displayName}${
              m?.provider?.providerName
                ? " (" + m?.provider?.providerName + ")"
                : ""
            }`,
            value: `${m.name}@${m?.provider?.providerName}`,
          }))}
          onClose={() => setShowModelSelector(false)}
          onSelection={(s) => {
            if (s.length === 0) return;
            const [model, providerName] = s[0].split("@");
            chatStore.updateCurrentSession((session) => {
              session.mask.modelConfig.model = model as ModelType;
              session.mask.modelConfig.providerName =
                providerName as ServiceProvider;
              session.mask.syncGlobalConfig = false;
            });
            if (providerName == "ByteDance") {
              const selectedModel = models.find(
                (m) =>
                  m.name == model && m?.provider?.providerName == providerName,
              );
              showToast(selectedModel?.displayName ?? "");
            } else {
              showToast(model);
            }
          }}
        />
      )}

      {isDalle3(currentModel) && (
        <ChatAction
          onClick={() => setShowSizeSelector(true)}
          text={currentSize}
          icon={<SizeIcon />}
        />
      )}

      {showSizeSelector && (
        <Selector
          defaultSelectedValue={currentSize}
          items={dalle3Sizes.map((m) => ({
            title: m,
            value: m,
          }))}
          onClose={() => setShowSizeSelector(false)}
          onSelection={(s) => {
            if (s.length === 0) return;
            const size = s[0];
            chatStore.updateCurrentSession((session) => {
              session.mask.modelConfig.size = size;
            });
            showToast(size);
          }}
        />
      )}

      {isDalle3(currentModel) && (
        <ChatAction
          onClick={() => setShowQualitySelector(true)}
          text={currentQuality}
          icon={<QualityIcon />}
        />
      )}

      {showQualitySelector && (
        <Selector
          defaultSelectedValue={currentQuality}
          items={dalle3Qualitys.map((m) => ({
            title: m,
            value: m,
          }))}
          onClose={() => setShowQualitySelector(false)}
          onSelection={(q) => {
            if (q.length === 0) return;
            const quality = q[0];
            chatStore.updateCurrentSession((session) => {
              session.mask.modelConfig.quality = quality;
            });
            showToast(quality);
          }}
        />
      )}

      {isDalle3(currentModel) && (
        <ChatAction
          onClick={() => setShowStyleSelector(true)}
          text={currentStyle}
          icon={<StyleIcon />}
        />
      )}

      {showStyleSelector && (
        <Selector
          defaultSelectedValue={currentStyle}
          items={dalle3Styles.map((m) => ({
            title: m,
            value: m,
          }))}
          onClose={() => setShowStyleSelector(false)}
          onSelection={(s) => {
            if (s.length === 0) return;
            const style = s[0];
            chatStore.updateCurrentSession((session) => {
              session.mask.modelConfig.style = style;
            });
            showToast(style);
          }}
        />
      )}

      {showPlugins(currentProviderName, currentModel) && (
        <ChatAction
          onClick={() => {
            if (pluginStore.getAll().length == 0) {
              navigate(Path.Plugins);
            } else {
              setShowPluginSelector(true);
            }
          }}
          text={Locale.Plugin.Name}
          icon={<PluginIcon />}
        />
      )}
      {showPluginSelector && (
        <Selector
          multiple
          defaultSelectedValue={chatStore.currentSession().mask?.plugin}
          items={pluginStore.getAll().map((item) => ({
            title: `${item?.title}@${item?.version}`,
            value: item?.id,
          }))}
          onClose={() => setShowPluginSelector(false)}
          onSelection={(s) => {
            chatStore.updateCurrentSession((session) => {
              session.mask.plugin = s as string[];
            });
          }}
        />
      )}

      {!isMobileScreen && (
        <ChatAction
          onClick={() => props.setShowShortcutKeyModal(true)}
          text={Locale.Chat.ShortcutKey.Title}
          icon={<ShortcutkeyIcon />}
        />
      )}
    </div>
  );
}

export function EditMessageModal(props: { onClose: () => void }) {
  const chatStore = useChatStore();
  const session = chatStore.currentSession();
  const [messages, setMessages] = useState(session.messages.slice());

  return (
    <div className="modal-mask">
      <Modal
        title={Locale.Chat.EditMessage.Title}
        onClose={props.onClose}
        actions={[
          <IconButton
            text={Locale.UI.Cancel}
            icon={<CancelIcon />}
            key="cancel"
            onClick={() => {
              props.onClose();
            }}
          />,
          <IconButton
            type="primary"
            text={Locale.UI.Confirm}
            icon={<ConfirmIcon />}
            key="ok"
            onClick={() => {
              chatStore.updateCurrentSession(
                (session) => (session.messages = messages),
              );
              props.onClose();
            }}
          />,
        ]}
      >
        <List>
          <ListItem
            title={Locale.Chat.EditMessage.Topic.Title}
            subTitle={Locale.Chat.EditMessage.Topic.SubTitle}
          >
            <input
              type="text"
              value={session.topic}
              onInput={(e) =>
                chatStore.updateCurrentSession(
                  (session) => (session.topic = e.currentTarget.value),
                )
              }
            ></input>
          </ListItem>
        </List>
        <ContextPrompts
          context={messages}
          updateContext={(updater) => {
            const newMessages = messages.slice();
            updater(newMessages);
            setMessages(newMessages);
          }}
        />
      </Modal>
    </div>
  );
}

export function DeleteImageButton(props: { deleteImage: () => void }) {
  return (
    <div className={styles["delete-image"]} onClick={props.deleteImage}>
      <DeleteIcon />
    </div>
  );
}

export function ShortcutKeyModal(props: { onClose: () => void }) {
  const isMac = navigator.platform.toUpperCase().indexOf("MAC") >= 0;
  const shortcuts = [
    {
      title: Locale.Chat.ShortcutKey.newChat,
      keys: isMac ? ["⌘", "Shift", "O"] : ["Ctrl", "Shift", "O"],
    },
    { title: Locale.Chat.ShortcutKey.focusInput, keys: ["Shift", "Esc"] },
    {
      title: Locale.Chat.ShortcutKey.copyLastCode,
      keys: isMac ? ["⌘", "Shift", ";"] : ["Ctrl", "Shift", ";"],
    },
    {
      title: Locale.Chat.ShortcutKey.copyLastMessage,
      keys: isMac ? ["⌘", "Shift", "C"] : ["Ctrl", "Shift", "C"],
    },
    {
      title: Locale.Chat.ShortcutKey.showShortcutKey,
      keys: isMac ? ["⌘", "/"] : ["Ctrl", "/"],
    },
  ];
  return (
    <div className="modal-mask">
      <Modal
        title={Locale.Chat.ShortcutKey.Title}
        onClose={props.onClose}
        actions={[
          <IconButton
            type="primary"
            text={Locale.UI.Confirm}
            icon={<ConfirmIcon />}
            key="ok"
            onClick={() => {
              props.onClose();
            }}
          />,
        ]}
      >
        <div className={styles["shortcut-key-container"]}>
          <div className={styles["shortcut-key-grid"]}>
            {shortcuts.map((shortcut, index) => (
              <div key={index} className={styles["shortcut-key-item"]}>
                <div className={styles["shortcut-key-title"]}>
                  {shortcut.title}
                </div>
                <div className={styles["shortcut-key-keys"]}>
                  {shortcut.keys.map((key, i) => (
                    <div key={i} className={styles["shortcut-key"]}>
                      <span>{key}</span>
                    </div>
                  ))}
                </div>
              </div>
            ))}
          </div>
        </div>
      </Modal>
    </div>
  );
}

function _Chat() {
  type RenderMessage = ChatMessage & { preview?: boolean };

  const chatStore = useChatStore();
  const session = chatStore.currentSession();
  const config = useAppConfig();
  const fontSize = config.fontSize;
  const fontFamily = config.fontFamily;

  const [showExport, setShowExport] = useState(false);

  const inputRef = useRef<HTMLTextAreaElement>(null);
  const [userInput, setUserInput] = useState("");
  const [isLoading, setIsLoading] = useState(false);
  const { submitKey, shouldSubmit } = useSubmitHandler();
  const scrollRef = useRef<HTMLDivElement>(null);
  const isScrolledToBottom = scrollRef?.current
    ? Math.abs(
        scrollRef.current.scrollHeight -
          (scrollRef.current.scrollTop + scrollRef.current.clientHeight),
      ) <= 1
    : false;
  const { setAutoScroll, scrollDomToBottom } = useScrollToBottom(
    scrollRef,
    isScrolledToBottom,
  );
  const [hitBottom, setHitBottom] = useState(true);
  const isMobileScreen = useMobileScreen();
  const navigate = useNavigate();
  const [attachImages, setAttachImages] = useState<string[]>([]);
  const [uploading, setUploading] = useState(false);

  // prompt hints
  const promptStore = usePromptStore();
  const [promptHints, setPromptHints] = useState<RenderPrompt[]>([]);
  const onSearch = useDebouncedCallback(
    (text: string) => {
      const matchedPrompts = promptStore.search(text);
      setPromptHints(matchedPrompts);
    },
    100,
    { leading: true, trailing: true },
  );

  // auto grow input
  const [inputRows, setInputRows] = useState(2);
  const measure = useDebouncedCallback(
    () => {
      const rows = inputRef.current ? autoGrowTextArea(inputRef.current) : 1;
      const inputRows = Math.min(
        20,
        Math.max(2 + Number(!isMobileScreen), rows),
      );
      setInputRows(inputRows);
    },
    100,
    {
      leading: true,
      trailing: true,
    },
  );

  // eslint-disable-next-line react-hooks/exhaustive-deps
  useEffect(measure, [userInput]);

  // chat commands shortcuts
  const chatCommands = useChatCommand({
    new: () => chatStore.newSession(),
    newm: () => navigate(Path.NewChat),
    prev: () => chatStore.nextSession(-1),
    next: () => chatStore.nextSession(1),
    clear: () =>
      chatStore.updateCurrentSession(
        (session) => (session.clearContextIndex = session.messages.length),
      ),
    del: () => chatStore.deleteSession(chatStore.currentSessionIndex),
  });

  // only search prompts when user input is short
  const SEARCH_TEXT_LIMIT = 30;
  const onInput = (text: string) => {
    setUserInput(text);
    const n = text.trim().length;

    // clear search results
    if (n === 0) {
      setPromptHints([]);
    } else if (text.match(ChatCommandPrefix)) {
      setPromptHints(chatCommands.search(text));
    } else if (!config.disablePromptHint && n < SEARCH_TEXT_LIMIT) {
      // check if need to trigger auto completion
      if (text.startsWith("/")) {
        let searchText = text.slice(1);
        onSearch(searchText);
      }
    }
  };

  const doSubmit = (userInput: string) => {
    if (userInput.trim() === "") return;
    const matchCommand = chatCommands.match(userInput);
    if (matchCommand.matched) {
      setUserInput("");
      setPromptHints([]);
      matchCommand.invoke();
      return;
    }
    setIsLoading(true);
    chatStore
      .onUserInput(userInput, attachImages)
      .then(() => setIsLoading(false));
    setAttachImages([]);
    chatStore.setLastInput(userInput);
    setUserInput("");
    setPromptHints([]);
    if (!isMobileScreen) inputRef.current?.focus();
    setAutoScroll(true);
  };

  const onPromptSelect = (prompt: RenderPrompt) => {
    setTimeout(() => {
      setPromptHints([]);

      const matchedChatCommand = chatCommands.match(prompt.content);
      if (matchedChatCommand.matched) {
        // if user is selecting a chat command, just trigger it
        matchedChatCommand.invoke();
        setUserInput("");
      } else {
        // or fill the prompt
        setUserInput(prompt.content);
      }
      inputRef.current?.focus();
    }, 30);
  };

  // stop response
  const onUserStop = (messageId: string) => {
    ChatControllerPool.stop(session.id, messageId);
  };

  useEffect(() => {
    chatStore.updateCurrentSession((session) => {
      const stopTiming = Date.now() - REQUEST_TIMEOUT_MS;
      session.messages.forEach((m) => {
        // check if should stop all stale messages
        if (m.isError || new Date(m.date).getTime() < stopTiming) {
          if (m.streaming) {
            m.streaming = false;
          }

          if (m.content.length === 0) {
            m.isError = true;
            m.content = prettyObject({
              error: true,
              message: "empty response",
            });
          }
        }
      });

      // auto sync mask config from global config
      if (session.mask.syncGlobalConfig) {
        console.log("[Mask] syncing from global, name = ", session.mask.name);
        session.mask.modelConfig = { ...config.modelConfig };
      }
    });
    // eslint-disable-next-line react-hooks/exhaustive-deps
  }, []);

  // check if should send message
  const onInputKeyDown = (e: React.KeyboardEvent<HTMLTextAreaElement>) => {
    // if ArrowUp and no userInput, fill with last input
    if (
      e.key === "ArrowUp" &&
      userInput.length <= 0 &&
      !(e.metaKey || e.altKey || e.ctrlKey)
    ) {
      setUserInput(chatStore.lastInput ?? "");
      e.preventDefault();
      return;
    }
    if (shouldSubmit(e) && promptHints.length === 0) {
      doSubmit(userInput);
      e.preventDefault();
    }
  };
  const onRightClick = (e: any, message: ChatMessage) => {
    // copy to clipboard
    if (selectOrCopy(e.currentTarget, getMessageTextContent(message))) {
      if (userInput.length === 0) {
        setUserInput(getMessageTextContent(message));
      }

      e.preventDefault();
    }
  };

  const deleteMessage = (msgId?: string) => {
    chatStore.updateCurrentSession(
      (session) =>
        (session.messages = session.messages.filter((m) => m.id !== msgId)),
    );
  };

  const onDelete = (msgId: string) => {
    deleteMessage(msgId);
  };

  const onResend = (message: ChatMessage) => {
    // when it is resending a message
    // 1. for a user's message, find the next bot response
    // 2. for a bot's message, find the last user's input
    // 3. delete original user input and bot's message
    // 4. resend the user's input

    const resendingIndex = session.messages.findIndex(
      (m) => m.id === message.id,
    );

    if (resendingIndex < 0 || resendingIndex >= session.messages.length) {
      console.error("[Chat] failed to find resending message", message);
      return;
    }

    let userMessage: ChatMessage | undefined;
    let botMessage: ChatMessage | undefined;

    if (message.role === "assistant") {
      // if it is resending a bot's message, find the user input for it
      botMessage = message;
      for (let i = resendingIndex; i >= 0; i -= 1) {
        if (session.messages[i].role === "user") {
          userMessage = session.messages[i];
          break;
        }
      }
    } else if (message.role === "user") {
      // if it is resending a user's input, find the bot's response
      userMessage = message;
      for (let i = resendingIndex; i < session.messages.length; i += 1) {
        if (session.messages[i].role === "assistant") {
          botMessage = session.messages[i];
          break;
        }
      }
    }

    if (userMessage === undefined) {
      console.error("[Chat] failed to resend", message);
      return;
    }

    // delete the original messages
    deleteMessage(userMessage.id);
    deleteMessage(botMessage?.id);

    // resend the message
    setIsLoading(true);
    const textContent = getMessageTextContent(userMessage);
    const images = getMessageImages(userMessage);
    chatStore.onUserInput(textContent, images).then(() => setIsLoading(false));
    inputRef.current?.focus();
  };

  const onPinMessage = (message: ChatMessage) => {
    chatStore.updateCurrentSession((session) =>
      session.mask.context.push(message),
    );

    showToast(Locale.Chat.Actions.PinToastContent, {
      text: Locale.Chat.Actions.PinToastAction,
      onClick: () => {
        setShowPromptModal(true);
      },
    });
  };

  const context: RenderMessage[] = useMemo(() => {
    return session.mask.hideContext ? [] : session.mask.context.slice();
  }, [session.mask.context, session.mask.hideContext]);
  const accessStore = useAccessStore();

  if (
    context.length === 0 &&
    session.messages.at(0)?.content !== BOT_HELLO.content
  ) {
    const copiedHello = Object.assign({}, BOT_HELLO);
    if (!accessStore.isAuthorized()) {
      copiedHello.content = Locale.Error.Unauthorized;
    }
    context.push(copiedHello);
  }

  // preview messages
  const renderMessages = useMemo(() => {
    return context
      .concat(session.messages as RenderMessage[])
      .concat(
        isLoading
          ? [
              {
                ...createMessage({
                  role: "assistant",
                  content: "……",
                }),
                preview: true,
              },
            ]
          : [],
      )
      .concat(
        userInput.length > 0 && config.sendPreviewBubble
          ? [
              {
                ...createMessage({
                  role: "user",
                  content: userInput,
                }),
                preview: true,
              },
            ]
          : [],
      );
  }, [
    config.sendPreviewBubble,
    context,
    isLoading,
    session.messages,
    userInput,
  ]);

  const [msgRenderIndex, _setMsgRenderIndex] = useState(
    Math.max(0, renderMessages.length - CHAT_PAGE_SIZE),
  );
  function setMsgRenderIndex(newIndex: number) {
    newIndex = Math.min(renderMessages.length - CHAT_PAGE_SIZE, newIndex);
    newIndex = Math.max(0, newIndex);
    _setMsgRenderIndex(newIndex);
  }

  const messages = useMemo(() => {
    const endRenderIndex = Math.min(
      msgRenderIndex + 3 * CHAT_PAGE_SIZE,
      renderMessages.length,
    );
    return renderMessages.slice(msgRenderIndex, endRenderIndex);
  }, [msgRenderIndex, renderMessages]);

  const onChatBodyScroll = (e: HTMLElement) => {
    const bottomHeight = e.scrollTop + e.clientHeight;
    const edgeThreshold = e.clientHeight;

    const isTouchTopEdge = e.scrollTop <= edgeThreshold;
    const isTouchBottomEdge = bottomHeight >= e.scrollHeight - edgeThreshold;
    const isHitBottom =
      bottomHeight >= e.scrollHeight - (isMobileScreen ? 4 : 10);

    const prevPageMsgIndex = msgRenderIndex - CHAT_PAGE_SIZE;
    const nextPageMsgIndex = msgRenderIndex + CHAT_PAGE_SIZE;

    if (isTouchTopEdge && !isTouchBottomEdge) {
      setMsgRenderIndex(prevPageMsgIndex);
    } else if (isTouchBottomEdge) {
      setMsgRenderIndex(nextPageMsgIndex);
    }

    setHitBottom(isHitBottom);
    setAutoScroll(isHitBottom);
  };
  function scrollToBottom() {
    setMsgRenderIndex(renderMessages.length - CHAT_PAGE_SIZE);
    scrollDomToBottom();
  }

  // clear context index = context length + index in messages
  const clearContextIndex =
    (session.clearContextIndex ?? -1) >= 0
      ? session.clearContextIndex! + context.length - msgRenderIndex
      : -1;

  const [showPromptModal, setShowPromptModal] = useState(false);

  const clientConfig = useMemo(() => getClientConfig(), []);

  const autoFocus = !isMobileScreen; // wont auto focus on mobile screen
  const showMaxIcon = !isMobileScreen && !clientConfig?.isApp;

  useCommand({
    fill: setUserInput,
    submit: (text) => {
      doSubmit(text);
    },
    code: (text) => {
      if (accessStore.disableFastLink) return;
      console.log("[Command] got code from url: ", text);
      showConfirm(Locale.URLCommand.Code + `code = ${text}`).then((res) => {
        if (res) {
          accessStore.update((access) => (access.accessCode = text));
        }
      });
    },
    settings: (text) => {
      if (accessStore.disableFastLink) return;

      try {
        const payload = JSON.parse(text) as {
          key?: string;
          url?: string;
        };

        console.log("[Command] got settings from url: ", payload);

        if (payload.key || payload.url) {
          showConfirm(
            Locale.URLCommand.Settings +
              `\n${JSON.stringify(payload, null, 4)}`,
          ).then((res) => {
            if (!res) return;
            if (payload.key) {
              accessStore.update(
                (access) => (access.openaiApiKey = payload.key!),
              );
            }
            if (payload.url) {
              accessStore.update((access) => (access.openaiUrl = payload.url!));
            }
            accessStore.update((access) => (access.useCustomConfig = true));
          });
        }
      } catch {
        console.error("[Command] failed to get settings from url: ", text);
      }
    },
  });

  // edit / insert message modal
  const [isEditingMessage, setIsEditingMessage] = useState(false);

  // remember unfinished input
  useEffect(() => {
    // try to load from local storage
    const key = UNFINISHED_INPUT(session.id);
    const mayBeUnfinishedInput = localStorage.getItem(key);
    if (mayBeUnfinishedInput && userInput.length === 0) {
      setUserInput(mayBeUnfinishedInput);
      localStorage.removeItem(key);
    }

    const dom = inputRef.current;
    return () => {
      localStorage.setItem(key, dom?.value ?? "");
    };
    // eslint-disable-next-line react-hooks/exhaustive-deps
  }, []);

  const handlePaste = useCallback(
    async (event: React.ClipboardEvent<HTMLTextAreaElement>) => {
      const currentModel = chatStore.currentSession().mask.modelConfig.model;
      if (!isVisionModel(currentModel)) {
        return;
      }
      const items = (event.clipboardData || window.clipboardData).items;
      for (const item of items) {
        if (item.kind === "file" && item.type.startsWith("image/")) {
          event.preventDefault();
          const file = item.getAsFile();
          if (file) {
            const images: string[] = [];
            images.push(...attachImages);
            images.push(
              ...(await new Promise<string[]>((res, rej) => {
                setUploading(true);
                const imagesData: string[] = [];
                uploadImageRemote(file)
                  .then((dataUrl) => {
                    imagesData.push(dataUrl);
                    setUploading(false);
                    res(imagesData);
                  })
                  .catch((e) => {
                    setUploading(false);
                    rej(e);
                  });
              })),
            );
            const imagesLength = images.length;

            if (imagesLength > 3) {
              images.splice(3, imagesLength - 3);
            }
            setAttachImages(images);
          }
        }
      }
    },
    [attachImages, chatStore],
  );

  async function uploadImage() {
    const images: string[] = [];
    images.push(...attachImages);

    images.push(
      ...(await new Promise<string[]>((res, rej) => {
        const fileInput = document.createElement("input");
        fileInput.type = "file";
        fileInput.accept =
          "image/png, image/jpeg, image/webp, image/heic, image/heif";
        fileInput.multiple = true;
        fileInput.onchange = (event: any) => {
          setUploading(true);
          const files = event.target.files;
          const imagesData: string[] = [];
          for (let i = 0; i < files.length; i++) {
            const file = event.target.files[i];
            uploadImageRemote(file)
              .then((dataUrl) => {
                imagesData.push(dataUrl);
                if (
                  imagesData.length === 3 ||
                  imagesData.length === files.length
                ) {
                  setUploading(false);
                  res(imagesData);
                }
              })
              .catch((e) => {
                setUploading(false);
                rej(e);
              });
          }
        };
        fileInput.click();
      })),
    );

    const imagesLength = images.length;
    if (imagesLength > 3) {
      images.splice(3, imagesLength - 3);
    }
    setAttachImages(images);
  }

<<<<<<< HEAD
  const [showDragOverlay, setShowDragOverlay] = useState(false);

  const handleDragOver = (e: React.DragEvent<HTMLDivElement>) => {
    e.preventDefault();
    setShowDragOverlay(true);
  };

  const handleDragEnter = (e: React.DragEvent<HTMLDivElement>) => {
    setShowDragOverlay(true);
  };

  const handleDragLeave = (e: React.DragEvent<HTMLDivElement>) => {
    if (!e.currentTarget.contains(e.relatedTarget as Node)) {
      setShowDragOverlay(false);
    }
  };

  const handleDrop = async (e: React.DragEvent<HTMLDivElement>) => {
    e.preventDefault();
    setShowDragOverlay(false);

    const files = e.dataTransfer?.files;
    if (files && files.length > 0) {
      const imagesData: string[] = [];
      setUploading(true);

      for (let i = 0; i < files.length; i++) {
        const file = files[i];
        try {
          const dataUrl = await uploadImageRemote(file); // 上传文件
          imagesData.push(dataUrl);
        } catch (error) {
          console.error("上传文件失败", error);
        }
      }

      setAttachImages(imagesData);
      setUploading(false);
    }
  };
=======
  // 快捷键 shortcut keys
  const [showShortcutKeyModal, setShowShortcutKeyModal] = useState(false);

  useEffect(() => {
    const handleKeyDown = (event: any) => {
      // 打开新聊天 command + shift + o
      if (
        (event.metaKey || event.ctrlKey) &&
        event.shiftKey &&
        event.key.toLowerCase() === "o"
      ) {
        event.preventDefault();
        setTimeout(() => {
          chatStore.newSession();
          navigate(Path.Chat);
        }, 10);
      }
      // 聚焦聊天输入 shift + esc
      else if (event.shiftKey && event.key.toLowerCase() === "escape") {
        event.preventDefault();
        inputRef.current?.focus();
      }
      // 复制最后一个代码块 command + shift + ;
      else if (
        (event.metaKey || event.ctrlKey) &&
        event.shiftKey &&
        event.code === "Semicolon"
      ) {
        event.preventDefault();
        const copyCodeButton =
          document.querySelectorAll<HTMLElement>(".copy-code-button");
        if (copyCodeButton.length > 0) {
          copyCodeButton[copyCodeButton.length - 1].click();
        }
      }
      // 复制最后一个回复 command + shift + c
      else if (
        (event.metaKey || event.ctrlKey) &&
        event.shiftKey &&
        event.key.toLowerCase() === "c"
      ) {
        event.preventDefault();
        const lastNonUserMessage = messages
          .filter((message) => message.role !== "user")
          .pop();
        if (lastNonUserMessage) {
          const lastMessageContent = getMessageTextContent(lastNonUserMessage);
          copyToClipboard(lastMessageContent);
        }
      }
      // 展示快捷键 command + /
      else if ((event.metaKey || event.ctrlKey) && event.key === "/") {
        event.preventDefault();
        setShowShortcutKeyModal(true);
      }
    };

    window.addEventListener("keydown", handleKeyDown);

    return () => {
      window.removeEventListener("keydown", handleKeyDown);
    };
  }, [messages, chatStore, navigate]);
>>>>>>> b32d82e6

  return (
    <div
      className={styles.chat}
      key={session.id}
      onDragOver={handleDragOver}
      onDragLeave={handleDragLeave}
      onDrop={handleDrop}
    >
      <div
        id="drag-overlay"
        className={
          showDragOverlay ? styles["drag-overlay-show"] : styles["drag-overlay"]
        }
      >
        <span>
          <FileUploadIcon />
        </span>
        <p>{Locale.Chat.Actions.Addanything}</p>
        <span>{Locale.Chat.Actions.AddanythingSub}</span>
      </div>
      <div className="window-header" data-tauri-drag-region>
        {isMobileScreen && (
          <div className="window-actions">
            <div className={"window-action-button"}>
              <IconButton
                icon={<ReturnIcon />}
                bordered
                title={Locale.Chat.Actions.ChatList}
                onClick={() => navigate(Path.Home)}
              />
            </div>
          </div>
        )}

        <div className={`window-header-title ${styles["chat-body-title"]}`}>
          <div
            className={`window-header-main-title ${styles["chat-body-main-title"]}`}
            onClickCapture={() => setIsEditingMessage(true)}
          >
            {!session.topic ? DEFAULT_TOPIC : session.topic}
          </div>
          <div className="window-header-sub-title">
            {Locale.Chat.SubTitle(session.messages.length)}
          </div>
        </div>
        <div className="window-actions">
          {!isMobileScreen && (
            <div className="window-action-button">
              <IconButton
                icon={<RenameIcon />}
                bordered
                title={Locale.Chat.EditMessage.Title}
                aria={Locale.Chat.EditMessage.Title}
                onClick={() => setIsEditingMessage(true)}
              />
            </div>
          )}
          <div className="window-action-button">
            <IconButton
              icon={<ExportIcon />}
              bordered
              title={Locale.Chat.Actions.Export}
              onClick={() => {
                setShowExport(true);
              }}
            />
          </div>
          {showMaxIcon && (
            <div className="window-action-button">
              <IconButton
                icon={config.tightBorder ? <MinIcon /> : <MaxIcon />}
                bordered
                title={Locale.Chat.Actions.FullScreen}
                aria={Locale.Chat.Actions.FullScreen}
                onClick={() => {
                  config.update(
                    (config) => (config.tightBorder = !config.tightBorder),
                  );
                }}
              />
            </div>
          )}
        </div>

        <PromptToast
          showToast={!hitBottom}
          showModal={showPromptModal}
          setShowModal={setShowPromptModal}
        />
      </div>

      <div
        className={styles["chat-body"]}
        ref={scrollRef}
        onScroll={(e) => onChatBodyScroll(e.currentTarget)}
        onMouseDown={() => inputRef.current?.blur()}
        onTouchStart={() => {
          inputRef.current?.blur();
          setAutoScroll(false);
        }}
      >
        {messages.map((message, i) => {
          const isUser = message.role === "user";
          const isContext = i < context.length;
          const showActions =
            i > 0 &&
            !(message.preview || message.content.length === 0) &&
            !isContext;
          const showTyping = message.preview || message.streaming;

          const shouldShowClearContextDivider = i === clearContextIndex - 1;

          return (
            <Fragment key={message.id}>
              <div
                className={
                  isUser ? styles["chat-message-user"] : styles["chat-message"]
                }
              >
                <div className={styles["chat-message-container"]}>
                  <div className={styles["chat-message-header"]}>
                    <div className={styles["chat-message-avatar"]}>
                      <div className={styles["chat-message-edit"]}>
                        <IconButton
                          icon={<EditIcon />}
                          aria={Locale.Chat.Actions.Edit}
                          onClick={async () => {
                            const newMessage = await showPrompt(
                              Locale.Chat.Actions.Edit,
                              getMessageTextContent(message),
                              10,
                            );
                            let newContent: string | MultimodalContent[] =
                              newMessage;
                            const images = getMessageImages(message);
                            if (images.length > 0) {
                              newContent = [{ type: "text", text: newMessage }];
                              for (let i = 0; i < images.length; i++) {
                                newContent.push({
                                  type: "image_url",
                                  image_url: {
                                    url: images[i],
                                  },
                                });
                              }
                            }
                            chatStore.updateCurrentSession((session) => {
                              const m = session.mask.context
                                .concat(session.messages)
                                .find((m) => m.id === message.id);
                              if (m) {
                                m.content = newContent;
                              }
                            });
                          }}
                        ></IconButton>
                      </div>
                      {isUser ? (
                        <Avatar avatar={config.avatar} />
                      ) : (
                        <>
                          {["system"].includes(message.role) ? (
                            <Avatar avatar="2699-fe0f" />
                          ) : (
                            <MaskAvatar
                              avatar={session.mask.avatar}
                              model={
                                message.model || session.mask.modelConfig.model
                              }
                            />
                          )}
                        </>
                      )}
                    </div>
                    {!isUser && (
                      <div className={styles["chat-model-name"]}>
                        {message.model}
                      </div>
                    )}

                    {showActions && (
                      <div className={styles["chat-message-actions"]}>
                        <div className={styles["chat-input-actions"]}>
                          {message.streaming ? (
                            <ChatAction
                              text={Locale.Chat.Actions.Stop}
                              icon={<StopIcon />}
                              onClick={() => onUserStop(message.id ?? i)}
                            />
                          ) : (
                            <>
                              <ChatAction
                                text={Locale.Chat.Actions.Retry}
                                icon={<ResetIcon />}
                                onClick={() => onResend(message)}
                              />

                              <ChatAction
                                text={Locale.Chat.Actions.Delete}
                                icon={<DeleteIcon />}
                                onClick={() => onDelete(message.id ?? i)}
                              />

                              <ChatAction
                                text={Locale.Chat.Actions.Pin}
                                icon={<PinIcon />}
                                onClick={() => onPinMessage(message)}
                              />
                              <ChatAction
                                text={Locale.Chat.Actions.Copy}
                                icon={<CopyIcon />}
                                onClick={() =>
                                  copyToClipboard(
                                    getMessageTextContent(message),
                                  )
                                }
                              />
                            </>
                          )}
                        </div>
                      </div>
                    )}
                  </div>
                  {message?.tools?.length == 0 && showTyping && (
                    <div className={styles["chat-message-status"]}>
                      {Locale.Chat.Typing}
                    </div>
                  )}
                  {/*@ts-ignore*/}
                  {message?.tools?.length > 0 && (
                    <div className={styles["chat-message-tools"]}>
                      {message?.tools?.map((tool) => (
                        <div
                          key={tool.id}
                          className={styles["chat-message-tool"]}
                        >
                          {tool.isError === false ? (
                            <ConfirmIcon />
                          ) : tool.isError === true ? (
                            <CloseIcon />
                          ) : (
                            <LoadingButtonIcon />
                          )}
                          <span>{tool?.function?.name}</span>
                        </div>
                      ))}
                    </div>
                  )}
                  <div className={styles["chat-message-item"]}>
                    <Markdown
                      key={message.streaming ? "loading" : "done"}
                      content={getMessageTextContent(message)}
                      loading={
                        (message.preview || message.streaming) &&
                        message.content.length === 0 &&
                        !isUser
                      }
                      //   onContextMenu={(e) => onRightClick(e, message)} // hard to use
                      onDoubleClickCapture={() => {
                        if (!isMobileScreen) return;
                        setUserInput(getMessageTextContent(message));
                      }}
                      fontSize={fontSize}
                      fontFamily={fontFamily}
                      parentRef={scrollRef}
                      defaultShow={i >= messages.length - 6}
                    />
                    {getMessageImages(message).length == 1 && (
                      <img
                        className={styles["chat-message-item-image"]}
                        src={getMessageImages(message)[0]}
                        alt=""
                      />
                    )}
                    {getMessageImages(message).length > 1 && (
                      <div
                        className={styles["chat-message-item-images"]}
                        style={
                          {
                            "--image-count": getMessageImages(message).length,
                          } as React.CSSProperties
                        }
                      >
                        {getMessageImages(message).map((image, index) => {
                          return (
                            <img
                              className={
                                styles["chat-message-item-image-multi"]
                              }
                              key={index}
                              src={image}
                              alt=""
                            />
                          );
                        })}
                      </div>
                    )}
                  </div>

                  <div className={styles["chat-message-action-date"]}>
                    {isContext
                      ? Locale.Chat.IsContext
                      : message.date.toLocaleString()}
                  </div>
                </div>
              </div>
              {shouldShowClearContextDivider && <ClearContextDivider />}
            </Fragment>
          );
        })}
      </div>

      <div className={styles["chat-input-panel"]}>
        <PromptHints prompts={promptHints} onPromptSelect={onPromptSelect} />

        <ChatActions
          uploadImage={uploadImage}
          setAttachImages={setAttachImages}
          setUploading={setUploading}
          showPromptModal={() => setShowPromptModal(true)}
          scrollToBottom={scrollToBottom}
          hitBottom={hitBottom}
          uploading={uploading}
          showPromptHints={() => {
            // Click again to close
            if (promptHints.length > 0) {
              setPromptHints([]);
              return;
            }

            inputRef.current?.focus();
            setUserInput("/");
            onSearch("");
          }}
          setShowShortcutKeyModal={setShowShortcutKeyModal}
        />
        <label
          className={`${styles["chat-input-panel-inner"]} ${
            attachImages.length != 0
              ? styles["chat-input-panel-inner-attach"]
              : ""
          }`}
          htmlFor="chat-input"
        >
          <textarea
            id="chat-input"
            ref={inputRef}
            className={styles["chat-input"]}
            placeholder={Locale.Chat.Input(submitKey)}
            onInput={(e) => onInput(e.currentTarget.value)}
            value={userInput}
            onKeyDown={onInputKeyDown}
            onFocus={scrollToBottom}
            onClick={scrollToBottom}
            onPaste={handlePaste}
            rows={inputRows}
            autoFocus={autoFocus}
            style={{
              fontSize: config.fontSize,
              fontFamily: config.fontFamily,
            }}
          />
          {attachImages.length != 0 && (
            <div className={styles["attach-images"]}>
              {attachImages.map((image, index) => {
                return (
                  <div
                    key={index}
                    className={styles["attach-image"]}
                    style={{ backgroundImage: `url("${image}")` }}
                  >
                    <div className={styles["attach-image-mask"]}>
                      <DeleteImageButton
                        deleteImage={() => {
                          setAttachImages(
                            attachImages.filter((_, i) => i !== index),
                          );
                        }}
                      />
                    </div>
                  </div>
                );
              })}
            </div>
          )}
          <IconButton
            icon={<SendWhiteIcon />}
            text={Locale.Chat.Send}
            className={styles["chat-input-send"]}
            type="primary"
            onClick={() => doSubmit(userInput)}
          />
        </label>
      </div>

      {showExport && (
        <ExportMessageModal onClose={() => setShowExport(false)} />
      )}

      {isEditingMessage && (
        <EditMessageModal
          onClose={() => {
            setIsEditingMessage(false);
          }}
        />
      )}

      {showShortcutKeyModal && (
        <ShortcutKeyModal onClose={() => setShowShortcutKeyModal(false)} />
      )}
    </div>
  );
}

export function Chat() {
  const chatStore = useChatStore();
  const sessionIndex = chatStore.currentSessionIndex;
  return <_Chat key={sessionIndex}></_Chat>;
}<|MERGE_RESOLUTION|>--- conflicted
+++ resolved
@@ -42,11 +42,8 @@
 import QualityIcon from "../icons/hd.svg";
 import StyleIcon from "../icons/palette.svg";
 import PluginIcon from "../icons/plugin.svg";
-<<<<<<< HEAD
+import ShortcutkeyIcon from "../icons/shortcutkey.svg";
 import FileUploadIcon from "../icons/file-upload.svg";
-=======
-import ShortcutkeyIcon from "../icons/shortcutkey.svg";
->>>>>>> b32d82e6
 
 import {
   ChatMessage,
@@ -1453,48 +1450,6 @@
     setAttachImages(images);
   }
 
-<<<<<<< HEAD
-  const [showDragOverlay, setShowDragOverlay] = useState(false);
-
-  const handleDragOver = (e: React.DragEvent<HTMLDivElement>) => {
-    e.preventDefault();
-    setShowDragOverlay(true);
-  };
-
-  const handleDragEnter = (e: React.DragEvent<HTMLDivElement>) => {
-    setShowDragOverlay(true);
-  };
-
-  const handleDragLeave = (e: React.DragEvent<HTMLDivElement>) => {
-    if (!e.currentTarget.contains(e.relatedTarget as Node)) {
-      setShowDragOverlay(false);
-    }
-  };
-
-  const handleDrop = async (e: React.DragEvent<HTMLDivElement>) => {
-    e.preventDefault();
-    setShowDragOverlay(false);
-
-    const files = e.dataTransfer?.files;
-    if (files && files.length > 0) {
-      const imagesData: string[] = [];
-      setUploading(true);
-
-      for (let i = 0; i < files.length; i++) {
-        const file = files[i];
-        try {
-          const dataUrl = await uploadImageRemote(file); // 上传文件
-          imagesData.push(dataUrl);
-        } catch (error) {
-          console.error("上传文件失败", error);
-        }
-      }
-
-      setAttachImages(imagesData);
-      setUploading(false);
-    }
-  };
-=======
   // 快捷键 shortcut keys
   const [showShortcutKeyModal, setShowShortcutKeyModal] = useState(false);
 
@@ -1558,7 +1513,47 @@
       window.removeEventListener("keydown", handleKeyDown);
     };
   }, [messages, chatStore, navigate]);
->>>>>>> b32d82e6
+
+  const [showDragOverlay, setShowDragOverlay] = useState(false);
+
+  const handleDragOver = (e: React.DragEvent<HTMLDivElement>) => {
+    e.preventDefault();
+    setShowDragOverlay(true);
+  };
+
+  const handleDragEnter = (e: React.DragEvent<HTMLDivElement>) => {
+    setShowDragOverlay(true);
+  };
+
+  const handleDragLeave = (e: React.DragEvent<HTMLDivElement>) => {
+    if (!e.currentTarget.contains(e.relatedTarget as Node)) {
+      setShowDragOverlay(false);
+    }
+  };
+
+  const handleDrop = async (e: React.DragEvent<HTMLDivElement>) => {
+    e.preventDefault();
+    setShowDragOverlay(false);
+
+    const files = e.dataTransfer?.files;
+    if (files && files.length > 0) {
+      const imagesData: string[] = [];
+      setUploading(true);
+
+      for (let i = 0; i < files.length; i++) {
+        const file = files[i];
+        try {
+          const dataUrl = await uploadImageRemote(file); // 上传文件
+          imagesData.push(dataUrl);
+        } catch (error) {
+          console.error("上传文件失败", error);
+        }
+      }
+
+      setAttachImages(imagesData);
+      setUploading(false);
+    }
+  };
 
   return (
     <div
