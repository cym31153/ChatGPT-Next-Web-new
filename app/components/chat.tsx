import { useDebouncedCallback } from "use-debounce";
import React, {
  useState,
  useRef,
  useEffect,
  useMemo,
  useCallback,
  Fragment,
  RefObject,
} from "react";

import OSS from "ali-oss";

import SendWhiteIcon from "../icons/send-white.svg";
import BrainIcon from "../icons/brain.svg";
import RenameIcon from "../icons/rename.svg";
import ExportIcon from "../icons/share.svg";
import ReturnIcon from "../icons/return.svg";
import CopyIcon from "../icons/copy.svg";
import LoadingIcon from "../icons/three-dots.svg";
import LoadingButtonIcon from "../icons/loading.svg";
import PromptIcon from "../icons/prompt.svg";
import MaskIcon from "../icons/mask.svg";
import MaxIcon from "../icons/max.svg";
import MinIcon from "../icons/min.svg";
import ResetIcon from "../icons/reload.svg";
import BreakIcon from "../icons/break.svg";
import SettingsIcon from "../icons/chat-settings.svg";
import DeleteIcon from "../icons/clear.svg";
import PinIcon from "../icons/pin.svg";
import EditIcon from "../icons/rename.svg";
import ConfirmIcon from "../icons/confirm.svg";
import CancelIcon from "../icons/cancel.svg";
import ImageIcon from "../icons/image.svg";

import LightIcon from "../icons/light.svg";
import DarkIcon from "../icons/dark.svg";
import AutoIcon from "../icons/auto.svg";
import BottomIcon from "../icons/bottom.svg";
import StopIcon from "../icons/pause.svg";
import RobotIcon from "../icons/robot.svg";
import PdfIcon from "../icons/pdfIcon.svg";
import UploadFileIcon from "../icons/upload.svg";

import {
  ChatMessage,
  SubmitKey,
  useChatStore,
  BOT_HELLO,
  createMessage,
  useAccessStore,
  Theme,
  useAppConfig,
  DEFAULT_TOPIC,
  ModelType,
} from "../store";

import {
  copyToClipboard,
  selectOrCopy,
  autoGrowTextArea,
  useMobileScreen,
  getMessageTextContent,
  getMessageImages,
  isVisionModel,
<<<<<<< HEAD
  compressImage,
  getMessageFiles,
  extractFilenameFromUrl,
  isKimiModel,
=======
>>>>>>> f55f04ab
} from "../utils";

import { compressImage } from "@/app/utils/chat";

import dynamic from "next/dynamic";

import { ChatControllerPool } from "../client/controller";
import { Prompt, usePromptStore } from "../store/prompt";
import Locale from "../locales";

import { IconButton } from "./button";
import styles from "./chat.module.scss";

import {
  List,
  ListItem,
  Modal,
  Selector,
  showConfirm,
  showPrompt,
  showToast,
} from "./ui-lib";
import { useNavigate } from "react-router-dom";
import {
  CHAT_PAGE_SIZE,
  LAST_INPUT_KEY,
  Path,
  REQUEST_TIMEOUT_MS,
  UNFINISHED_INPUT,
  CloudServiceProvider,
} from "../constant";
import { Avatar } from "./emoji";
import { ContextPrompts, MaskAvatar, MaskConfig } from "./mask";
import { useMaskStore } from "../store/mask";
import { ChatCommandPrefix, useChatCommand, useCommand } from "../command";
import { prettyObject } from "../utils/format";
import { ExportMessageModal } from "./exporter";
import { getClientConfig } from "../config/client";
import { useAllModels } from "../utils/hooks";
import { MultimodalContent } from "../client/api";

const Markdown = dynamic(async () => (await import("./markdown")).Markdown, {
  loading: () => <LoadingIcon />,
});

export function SessionConfigModel(props: { onClose: () => void }) {
  const chatStore = useChatStore();
  const session = chatStore.currentSession();
  const maskStore = useMaskStore();
  const navigate = useNavigate();

  return (
    <div className="modal-mask">
      <Modal
        title={Locale.Context.Edit}
        onClose={() => props.onClose()}
        actions={[
          <IconButton
            key="reset"
            icon={<ResetIcon />}
            bordered
            text={Locale.Chat.Config.Reset}
            onClick={async () => {
              if (await showConfirm(Locale.Memory.ResetConfirm)) {
                chatStore.updateCurrentSession(
                  (session) => (session.memoryPrompt = ""),
                );
              }
            }}
          />,
          <IconButton
            key="copy"
            icon={<CopyIcon />}
            bordered
            text={Locale.Chat.Config.SaveAs}
            onClick={() => {
              navigate(Path.Masks);
              setTimeout(() => {
                maskStore.create(session.mask);
              }, 500);
            }}
          />,
        ]}
      >
        <MaskConfig
          mask={session.mask}
          updateMask={(updater) => {
            const mask = { ...session.mask };
            updater(mask);
            chatStore.updateCurrentSession((session) => (session.mask = mask));
          }}
          shouldSyncFromGlobal
          extraListItems={
            session.mask.modelConfig.sendMemory ? (
              <ListItem
                className="copyable"
                title={`${Locale.Memory.Title} (${session.lastSummarizeIndex} of ${session.messages.length})`}
                subTitle={session.memoryPrompt || Locale.Memory.EmptyContent}
              ></ListItem>
            ) : (
              <></>
            )
          }
        ></MaskConfig>
      </Modal>
    </div>
  );
}

function PromptToast(props: {
  showToast?: boolean;
  showModal?: boolean;
  setShowModal: (_: boolean) => void;
}) {
  const chatStore = useChatStore();
  const session = chatStore.currentSession();
  const context = session.mask.context;

  return (
    <div className={styles["prompt-toast"]} key="prompt-toast">
      {props.showToast && (
        <div
          className={styles["prompt-toast-inner"] + " clickable"}
          role="button"
          onClick={() => props.setShowModal(true)}
        >
          <BrainIcon />
          <span className={styles["prompt-toast-content"]}>
            {Locale.Context.Toast(context.length)}
          </span>
        </div>
      )}
      {props.showModal && (
        <SessionConfigModel onClose={() => props.setShowModal(false)} />
      )}
    </div>
  );
}

function useSubmitHandler() {
  const config = useAppConfig();
  const submitKey = config.submitKey;
  const isComposing = useRef(false);

  useEffect(() => {
    const onCompositionStart = () => {
      isComposing.current = true;
    };
    const onCompositionEnd = () => {
      isComposing.current = false;
    };

    window.addEventListener("compositionstart", onCompositionStart);
    window.addEventListener("compositionend", onCompositionEnd);

    return () => {
      window.removeEventListener("compositionstart", onCompositionStart);
      window.removeEventListener("compositionend", onCompositionEnd);
    };
  }, []);

  const shouldSubmit = (e: React.KeyboardEvent<HTMLTextAreaElement>) => {
    // Fix Chinese input method "Enter" on Safari
    if (e.keyCode == 229) return false;
    if (e.key !== "Enter") return false;
    if (e.key === "Enter" && (e.nativeEvent.isComposing || isComposing.current))
      return false;
    return (
      (config.submitKey === SubmitKey.AltEnter && e.altKey) ||
      (config.submitKey === SubmitKey.CtrlEnter && e.ctrlKey) ||
      (config.submitKey === SubmitKey.ShiftEnter && e.shiftKey) ||
      (config.submitKey === SubmitKey.MetaEnter && e.metaKey) ||
      (config.submitKey === SubmitKey.Enter &&
        !e.altKey &&
        !e.ctrlKey &&
        !e.shiftKey &&
        !e.metaKey)
    );
  };

  return {
    submitKey,
    shouldSubmit,
  };
}

export type RenderPompt = Pick<Prompt, "title" | "content">;

export function PromptHints(props: {
  prompts: RenderPompt[];
  onPromptSelect: (prompt: RenderPompt) => void;
}) {
  const noPrompts = props.prompts.length === 0;
  const [selectIndex, setSelectIndex] = useState(0);
  const selectedRef = useRef<HTMLDivElement>(null);

  useEffect(() => {
    setSelectIndex(0);
  }, [props.prompts.length]);

  useEffect(() => {
    const onKeyDown = (e: KeyboardEvent) => {
      if (noPrompts || e.metaKey || e.altKey || e.ctrlKey) {
        return;
      }
      // arrow up / down to select prompt
      const changeIndex = (delta: number) => {
        e.stopPropagation();
        e.preventDefault();
        const nextIndex = Math.max(
          0,
          Math.min(props.prompts.length - 1, selectIndex + delta),
        );
        setSelectIndex(nextIndex);
        selectedRef.current?.scrollIntoView({
          block: "center",
        });
      };

      if (e.key === "ArrowUp") {
        changeIndex(1);
      } else if (e.key === "ArrowDown") {
        changeIndex(-1);
      } else if (e.key === "Enter") {
        const selectedPrompt = props.prompts.at(selectIndex);
        if (selectedPrompt) {
          props.onPromptSelect(selectedPrompt);
        }
      }
    };

    window.addEventListener("keydown", onKeyDown);

    return () => window.removeEventListener("keydown", onKeyDown);
    // eslint-disable-next-line react-hooks/exhaustive-deps
  }, [props.prompts.length, selectIndex]);

  if (noPrompts) return null;
  return (
    <div className={styles["prompt-hints"]}>
      {props.prompts.map((prompt, i) => (
        <div
          ref={i === selectIndex ? selectedRef : null}
          className={
            styles["prompt-hint"] +
            ` ${i === selectIndex ? styles["prompt-hint-selected"] : ""}`
          }
          key={prompt.title + i.toString()}
          onClick={() => props.onPromptSelect(prompt)}
          onMouseEnter={() => setSelectIndex(i)}
        >
          <div className={styles["hint-title"]}>{prompt.title}</div>
          <div className={styles["hint-content"]}>{prompt.content}</div>
        </div>
      ))}
    </div>
  );
}

function ClearContextDivider() {
  const chatStore = useChatStore();

  return (
    <div
      className={styles["clear-context"]}
      onClick={() =>
        chatStore.updateCurrentSession(
          (session) => (session.clearContextIndex = undefined),
        )
      }
    >
      <div className={styles["clear-context-tips"]}>{Locale.Context.Clear}</div>
      <div className={styles["clear-context-revert-btn"]}>
        {Locale.Context.Revert}
      </div>
    </div>
  );
}

function ChatAction(props: {
  text: string;
  icon: JSX.Element;
  onClick: () => void;
}) {
  const iconRef = useRef<HTMLDivElement>(null);
  const textRef = useRef<HTMLDivElement>(null);
  const [width, setWidth] = useState({
    full: 16,
    icon: 16,
  });

  function updateWidth() {
    if (!iconRef.current || !textRef.current) return;
    const getWidth = (dom: HTMLDivElement) => dom.getBoundingClientRect().width;
    const textWidth = getWidth(textRef.current);
    const iconWidth = getWidth(iconRef.current);
    setWidth({
      full: textWidth + iconWidth,
      icon: iconWidth,
    });
  }

  return (
    <div
      className={`${styles["chat-input-action"]} clickable`}
      onClick={() => {
        props.onClick();
        setTimeout(updateWidth, 1);
      }}
      onMouseEnter={updateWidth}
      onTouchStart={updateWidth}
      style={
        {
          "--icon-width": `${width.icon}px`,
          "--full-width": `${width.full}px`,
        } as React.CSSProperties
      }
    >
      <div ref={iconRef} className={styles["icon"]}>
        {props.icon}
      </div>
      <div className={styles["text"]} ref={textRef}>
        {props.text}
      </div>
    </div>
  );
}

function useScrollToBottom(
  scrollRef: RefObject<HTMLDivElement>,
  detach: boolean = false,
) {
  // for auto-scroll

  const [autoScroll, setAutoScroll] = useState(true);
  function scrollDomToBottom() {
    const dom = scrollRef.current;
    if (dom) {
      requestAnimationFrame(() => {
        setAutoScroll(true);
        dom.scrollTo(0, dom.scrollHeight);
      });
    }
  }

  // auto scroll
  useEffect(() => {
    if (autoScroll && !detach) {
      scrollDomToBottom();
    }
  });

  return {
    scrollRef,
    autoScroll,
    setAutoScroll,
    scrollDomToBottom,
  };
}

export function ChatActions(props: {
  uploadImage: () => void;
  setAttachImages: (images: string[]) => void;
  setUploading: (uploading: boolean) => void;
  showPromptModal: () => void;
  scrollToBottom: () => void;
  showPromptHints: () => void;
  hitBottom: boolean;
  uploading: boolean;
  uploadFile: () => void;
  fileUploading: boolean;
  setFileUploading: (uploading: boolean) => void;
  setAttachFiles: (url: string[]) => void;
}) {
  const config = useAppConfig();
  const navigate = useNavigate();
  const chatStore = useChatStore();

  // switch themes
  const theme = config.theme;
  function nextTheme() {
    const themes = [Theme.Auto, Theme.Light, Theme.Dark];
    const themeIndex = themes.indexOf(theme);
    const nextIndex = (themeIndex + 1) % themes.length;
    const nextTheme = themes[nextIndex];
    config.update((config) => (config.theme = nextTheme));
  }

  // stop all responses
  const couldStop = ChatControllerPool.hasPending();
  const stopAll = () => ChatControllerPool.stopAll();

  // switch model
  const currentModel = chatStore.currentSession().mask.modelConfig.model;
  const allModels = useAllModels();
  const models = useMemo(() => {
    const filteredModels = allModels.filter((m) => m.available);
    const defaultModel = filteredModels.find((m) => m.isDefault);

    if (defaultModel) {
      const arr = [
        defaultModel,
        ...filteredModels.filter((m) => m !== defaultModel),
      ];
      return arr;
    } else {
      return filteredModels;
    }
  }, [allModels]);
  const [showModelSelector, setShowModelSelector] = useState(false);
  const [showUploadImage, setShowUploadImage] = useState(false);
  const [showUploadFile, setShowUploadFile] = useState(false);

  useEffect(() => {
    const show = isVisionModel(currentModel);
    setShowUploadImage(show);
    if (!show) {
      props.setAttachImages([]);
      props.setUploading(false);
    }
    const uploadFileShow = isKimiModel(currentModel);
    setShowUploadFile(uploadFileShow);
    if (!uploadFileShow) {
      props.setAttachFiles([]);
      props.setFileUploading(false);
    }

    // if current model is not available
    // switch to first available model
    const isUnavaliableModel = !models.some((m) => m.name === currentModel);
    if (isUnavaliableModel && models.length > 0) {
      // show next model to default model if exist
      let nextModel: ModelType = (
        models.find((model) => model.isDefault) || models[0]
      ).name;
      chatStore.updateCurrentSession(
        (session) => (session.mask.modelConfig.model = nextModel),
      );
      showToast(nextModel);
    }
  }, [chatStore, currentModel, models]);

  return (
    <div className={styles["chat-input-actions"]}>
      {couldStop && (
        <ChatAction
          onClick={stopAll}
          text={Locale.Chat.InputActions.Stop}
          icon={<StopIcon />}
        />
      )}
      {!props.hitBottom && (
        <ChatAction
          onClick={props.scrollToBottom}
          text={Locale.Chat.InputActions.ToBottom}
          icon={<BottomIcon />}
        />
      )}
      {props.hitBottom && (
        <ChatAction
          onClick={props.showPromptModal}
          text={Locale.Chat.InputActions.Settings}
          icon={<SettingsIcon />}
        />
      )}

      {showUploadImage && (
        <ChatAction
          onClick={props.uploadImage}
          text={Locale.Chat.InputActions.UploadImage}
          icon={props.uploading ? <LoadingButtonIcon /> : <ImageIcon />}
        />
      )}
      {showUploadFile && (
        <ChatAction
          onClick={props.uploadFile}
          text={Locale.Chat.InputActions.UploadFile.text}
          icon={
            props.fileUploading ? <LoadingButtonIcon /> : <UploadFileIcon />
          }
        />
      )}
      <ChatAction
        onClick={nextTheme}
        text={Locale.Chat.InputActions.Theme[theme]}
        icon={
          <>
            {theme === Theme.Auto ? (
              <AutoIcon />
            ) : theme === Theme.Light ? (
              <LightIcon />
            ) : theme === Theme.Dark ? (
              <DarkIcon />
            ) : null}
          </>
        }
      />

      <ChatAction
        onClick={props.showPromptHints}
        text={Locale.Chat.InputActions.Prompt}
        icon={<PromptIcon />}
      />

      <ChatAction
        onClick={() => {
          navigate(Path.Masks);
        }}
        text={Locale.Chat.InputActions.Masks}
        icon={<MaskIcon />}
      />

      <ChatAction
        text={Locale.Chat.InputActions.Clear}
        icon={<BreakIcon />}
        onClick={() => {
          chatStore.updateCurrentSession((session) => {
            if (session.clearContextIndex === session.messages.length) {
              session.clearContextIndex = undefined;
            } else {
              session.clearContextIndex = session.messages.length;
              session.memoryPrompt = ""; // will clear memory
            }
          });
        }}
      />

      <ChatAction
        onClick={() => setShowModelSelector(true)}
        text={currentModel}
        icon={<RobotIcon />}
      />

      {showModelSelector && (
        <Selector
          defaultSelectedValue={currentModel}
          items={models.map((m) => ({
            title: m.displayName,
            value: m.name,
          }))}
          onClose={() => setShowModelSelector(false)}
          onSelection={(s) => {
            if (s.length === 0) return;
            chatStore.updateCurrentSession((session) => {
              session.mask.modelConfig.model = s[0] as ModelType;
              session.mask.syncGlobalConfig = false;
            });
            showToast(s[0]);
          }}
        />
      )}
    </div>
  );
}

export function EditMessageModal(props: { onClose: () => void }) {
  const chatStore = useChatStore();
  const session = chatStore.currentSession();
  const [messages, setMessages] = useState(session.messages.slice());

  return (
    <div className="modal-mask">
      <Modal
        title={Locale.Chat.EditMessage.Title}
        onClose={props.onClose}
        actions={[
          <IconButton
            text={Locale.UI.Cancel}
            icon={<CancelIcon />}
            key="cancel"
            onClick={() => {
              props.onClose();
            }}
          />,
          <IconButton
            type="primary"
            text={Locale.UI.Confirm}
            icon={<ConfirmIcon />}
            key="ok"
            onClick={() => {
              chatStore.updateCurrentSession(
                (session) => (session.messages = messages),
              );
              props.onClose();
            }}
          />,
        ]}
      >
        <List>
          <ListItem
            title={Locale.Chat.EditMessage.Topic.Title}
            subTitle={Locale.Chat.EditMessage.Topic.SubTitle}
          >
            <input
              type="text"
              value={session.topic}
              onInput={(e) =>
                chatStore.updateCurrentSession(
                  (session) => (session.topic = e.currentTarget.value),
                )
              }
            ></input>
          </ListItem>
        </List>
        <ContextPrompts
          context={messages}
          updateContext={(updater) => {
            const newMessages = messages.slice();
            updater(newMessages);
            setMessages(newMessages);
          }}
        />
      </Modal>
    </div>
  );
}

export function DeleteImageButton(props: { deleteImage: () => void }) {
  return (
    <div className={styles["delete-image"]} onClick={props.deleteImage}>
      <DeleteIcon />
    </div>
  );
}

function _Chat() {
  type RenderMessage = ChatMessage & { preview?: boolean };

  const chatStore = useChatStore();
  const session = chatStore.currentSession();
  const config = useAppConfig();
  const fontSize = config.fontSize;

  const [showExport, setShowExport] = useState(false);

  const inputRef = useRef<HTMLTextAreaElement>(null);
  const [userInput, setUserInput] = useState("");
  const [isLoading, setIsLoading] = useState(false);
  const { submitKey, shouldSubmit } = useSubmitHandler();
  const scrollRef = useRef<HTMLDivElement>(null);
  const isScrolledToBottom = scrollRef?.current
    ? Math.abs(
        scrollRef.current.scrollHeight -
          (scrollRef.current.scrollTop + scrollRef.current.clientHeight),
      ) <= 1
    : false;
  const { setAutoScroll, scrollDomToBottom } = useScrollToBottom(
    scrollRef,
    isScrolledToBottom,
  );
  const [hitBottom, setHitBottom] = useState(true);
  const isMobileScreen = useMobileScreen();
  const navigate = useNavigate();
  const [attachImages, setAttachImages] = useState<string[]>([]);
  const [uploading, setUploading] = useState(false);

  const [fileUploading, setFileUploading] = useState(false);
  const [attachFiles, setAttachFiles] = useState<string[]>([]);

  // prompt hints
  const promptStore = usePromptStore();
  const [promptHints, setPromptHints] = useState<RenderPompt[]>([]);
  const onSearch = useDebouncedCallback(
    (text: string) => {
      const matchedPrompts = promptStore.search(text);
      setPromptHints(matchedPrompts);
    },
    100,
    { leading: true, trailing: true },
  );

  // auto grow input
  const [inputRows, setInputRows] = useState(2);
  const measure = useDebouncedCallback(
    () => {
      const rows = inputRef.current ? autoGrowTextArea(inputRef.current) : 1;
      const inputRows = Math.min(
        20,
        Math.max(2 + Number(!isMobileScreen), rows),
      );
      setInputRows(inputRows);
    },
    100,
    {
      leading: true,
      trailing: true,
    },
  );

  // eslint-disable-next-line react-hooks/exhaustive-deps
  useEffect(measure, [userInput]);

  // chat commands shortcuts
  const chatCommands = useChatCommand({
    new: () => chatStore.newSession(),
    newm: () => navigate(Path.NewChat),
    prev: () => chatStore.nextSession(-1),
    next: () => chatStore.nextSession(1),
    clear: () =>
      chatStore.updateCurrentSession(
        (session) => (session.clearContextIndex = session.messages.length),
      ),
    del: () => chatStore.deleteSession(chatStore.currentSessionIndex),
  });

  // only search prompts when user input is short
  const SEARCH_TEXT_LIMIT = 30;
  const onInput = (text: string) => {
    setUserInput(text);
    const n = text.trim().length;

    // clear search results
    if (n === 0) {
      setPromptHints([]);
    } else if (text.startsWith(ChatCommandPrefix)) {
      setPromptHints(chatCommands.search(text));
    } else if (!config.disablePromptHint && n < SEARCH_TEXT_LIMIT) {
      // check if need to trigger auto completion
      if (text.startsWith("/")) {
        let searchText = text.slice(1);
        onSearch(searchText);
      }
    }
  };

  const doSubmit = (userInput: string) => {
    if (userInput.trim() === "") return;
    const matchCommand = chatCommands.match(userInput);
    if (matchCommand.matched) {
      setUserInput("");
      setPromptHints([]);
      matchCommand.invoke();
      return;
    }
    setIsLoading(true);
    chatStore
      .onUserInput(userInput, attachImages, attachFiles)
      .then(() => setIsLoading(false));
    setAttachImages([]);
    setAttachFiles([]);
    localStorage.setItem(LAST_INPUT_KEY, userInput);
    setUserInput("");
    setPromptHints([]);
    if (!isMobileScreen) inputRef.current?.focus();
    setAutoScroll(true);
  };

  const onPromptSelect = (prompt: RenderPompt) => {
    setTimeout(() => {
      setPromptHints([]);

      const matchedChatCommand = chatCommands.match(prompt.content);
      if (matchedChatCommand.matched) {
        // if user is selecting a chat command, just trigger it
        matchedChatCommand.invoke();
        setUserInput("");
      } else {
        // or fill the prompt
        setUserInput(prompt.content);
      }
      inputRef.current?.focus();
    }, 30);
  };

  // stop response
  const onUserStop = (messageId: string) => {
    ChatControllerPool.stop(session.id, messageId);
  };

  useEffect(() => {
    chatStore.updateCurrentSession((session) => {
      const stopTiming = Date.now() - REQUEST_TIMEOUT_MS;
      session.messages.forEach((m) => {
        // check if should stop all stale messages
        if (m.isError || new Date(m.date).getTime() < stopTiming) {
          if (m.streaming) {
            m.streaming = false;
          }

          if (m.content.length === 0) {
            m.isError = true;
            m.content = prettyObject({
              error: true,
              message: "empty response",
            });
          }
        }
      });

      // auto sync mask config from global config
      if (session.mask.syncGlobalConfig) {
        console.log("[Mask] syncing from global, name = ", session.mask.name);
        session.mask.modelConfig = { ...config.modelConfig };
      }
    });
    // eslint-disable-next-line react-hooks/exhaustive-deps
  }, []);

  // check if should send message
  const onInputKeyDown = (e: React.KeyboardEvent<HTMLTextAreaElement>) => {
    // if ArrowUp and no userInput, fill with last input
    if (
      e.key === "ArrowUp" &&
      userInput.length <= 0 &&
      !(e.metaKey || e.altKey || e.ctrlKey)
    ) {
      setUserInput(localStorage.getItem(LAST_INPUT_KEY) ?? "");
      e.preventDefault();
      return;
    }
    if (shouldSubmit(e) && promptHints.length === 0) {
      doSubmit(userInput);
      e.preventDefault();
    }
  };
  const onRightClick = (e: any, message: ChatMessage) => {
    // copy to clipboard
    if (selectOrCopy(e.currentTarget, getMessageTextContent(message))) {
      if (userInput.length === 0) {
        setUserInput(getMessageTextContent(message));
      }

      e.preventDefault();
    }
  };

  const deleteMessage = (msgId?: string) => {
    chatStore.updateCurrentSession(
      (session) =>
        (session.messages = session.messages.filter((m) => m.id !== msgId)),
    );
  };

  const onDelete = (msgId: string) => {
    deleteMessage(msgId);
  };

  const onResend = (message: ChatMessage) => {
    // when it is resending a message
    // 1. for a user's message, find the next bot response
    // 2. for a bot's message, find the last user's input
    // 3. delete original user input and bot's message
    // 4. resend the user's input

    const resendingIndex = session.messages.findIndex(
      (m) => m.id === message.id,
    );

    if (resendingIndex < 0 || resendingIndex >= session.messages.length) {
      console.error("[Chat] failed to find resending message", message);
      return;
    }

    let userMessage: ChatMessage | undefined;
    let botMessage: ChatMessage | undefined;

    if (message.role === "assistant") {
      // if it is resending a bot's message, find the user input for it
      botMessage = message;
      for (let i = resendingIndex; i >= 0; i -= 1) {
        if (session.messages[i].role === "user") {
          userMessage = session.messages[i];
          break;
        }
      }
    } else if (message.role === "user") {
      // if it is resending a user's input, find the bot's response
      userMessage = message;
      for (let i = resendingIndex; i < session.messages.length; i += 1) {
        if (session.messages[i].role === "assistant") {
          botMessage = session.messages[i];
          break;
        }
      }
    }

    if (userMessage === undefined) {
      console.error("[Chat] failed to resend", message);
      return;
    }

    // delete the original messages
    deleteMessage(userMessage.id);
    deleteMessage(botMessage?.id);

    // resend the message
    setIsLoading(true);
    const textContent = getMessageTextContent(userMessage);
    const images = getMessageImages(userMessage);
    chatStore.onUserInput(textContent, images).then(() => setIsLoading(false));
    inputRef.current?.focus();
  };

  const onPinMessage = (message: ChatMessage) => {
    chatStore.updateCurrentSession((session) =>
      session.mask.context.push(message),
    );

    showToast(Locale.Chat.Actions.PinToastContent, {
      text: Locale.Chat.Actions.PinToastAction,
      onClick: () => {
        setShowPromptModal(true);
      },
    });
  };

  const context: RenderMessage[] = useMemo(() => {
    return session.mask.hideContext ? [] : session.mask.context.slice();
  }, [session.mask.context, session.mask.hideContext]);
  const accessStore = useAccessStore();
  const {
    use_cloud_service,
    cloud_service,
    oss_region,
    oss_accessKeyId,
    oss_accessKeySecret,
    oss_bucket,
  } = accessStore || {};
  let ossClient: any;
  if (use_cloud_service && cloud_service == CloudServiceProvider.OSS) {
    if (oss_region && oss_accessKeyId && oss_accessKeySecret && oss_bucket) {
      const OSS_CONFIG = {
        region: oss_region?.trim() || "",
        accessKeyId: oss_accessKeyId || "",
        accessKeySecret: oss_accessKeySecret || "",
        bucket: oss_bucket?.trim() || "",
      };
      ossClient = new OSS(OSS_CONFIG);
    }
  }

  if (
    context.length === 0 &&
    session.messages.at(0)?.content !== BOT_HELLO.content
  ) {
    const copiedHello = Object.assign({}, BOT_HELLO);
    if (!accessStore.isAuthorized()) {
      copiedHello.content = Locale.Error.Unauthorized;
    }
    context.push(copiedHello);
  }

  // preview messages
  const renderMessages = useMemo(() => {
    return context
      .concat(session.messages as RenderMessage[])
      .concat(
        isLoading
          ? [
              {
                ...createMessage({
                  role: "assistant",
                  content: "……",
                }),
                preview: true,
              },
            ]
          : [],
      )
      .concat(
        userInput.length > 0 && config.sendPreviewBubble
          ? [
              {
                ...createMessage({
                  role: "user",
                  content: userInput,
                }),
                preview: true,
              },
            ]
          : [],
      );
  }, [
    config.sendPreviewBubble,
    context,
    isLoading,
    session.messages,
    userInput,
  ]);

  const [msgRenderIndex, _setMsgRenderIndex] = useState(
    Math.max(0, renderMessages.length - CHAT_PAGE_SIZE),
  );
  function setMsgRenderIndex(newIndex: number) {
    newIndex = Math.min(renderMessages.length - CHAT_PAGE_SIZE, newIndex);
    newIndex = Math.max(0, newIndex);
    _setMsgRenderIndex(newIndex);
  }

  const messages = useMemo(() => {
    const endRenderIndex = Math.min(
      msgRenderIndex + 3 * CHAT_PAGE_SIZE,
      renderMessages.length,
    );
    return renderMessages.slice(msgRenderIndex, endRenderIndex);
  }, [msgRenderIndex, renderMessages]);

  const onChatBodyScroll = (e: HTMLElement) => {
    const bottomHeight = e.scrollTop + e.clientHeight;
    const edgeThreshold = e.clientHeight;

    const isTouchTopEdge = e.scrollTop <= edgeThreshold;
    const isTouchBottomEdge = bottomHeight >= e.scrollHeight - edgeThreshold;
    const isHitBottom =
      bottomHeight >= e.scrollHeight - (isMobileScreen ? 4 : 10);

    const prevPageMsgIndex = msgRenderIndex - CHAT_PAGE_SIZE;
    const nextPageMsgIndex = msgRenderIndex + CHAT_PAGE_SIZE;

    if (isTouchTopEdge && !isTouchBottomEdge) {
      setMsgRenderIndex(prevPageMsgIndex);
    } else if (isTouchBottomEdge) {
      setMsgRenderIndex(nextPageMsgIndex);
    }

    setHitBottom(isHitBottom);
    setAutoScroll(isHitBottom);
  };
  function scrollToBottom() {
    setMsgRenderIndex(renderMessages.length - CHAT_PAGE_SIZE);
    scrollDomToBottom();
  }

  // clear context index = context length + index in messages
  const clearContextIndex =
    (session.clearContextIndex ?? -1) >= 0
      ? session.clearContextIndex! + context.length - msgRenderIndex
      : -1;

  const [showPromptModal, setShowPromptModal] = useState(false);

  const clientConfig = useMemo(() => getClientConfig(), []);

  const autoFocus = !isMobileScreen; // wont auto focus on mobile screen
  const showMaxIcon = !isMobileScreen && !clientConfig?.isApp;

  useCommand({
    fill: setUserInput,
    submit: (text) => {
      doSubmit(text);
    },
    code: (text) => {
      if (accessStore.disableFastLink) return;
      console.log("[Command] got code from url: ", text);
      showConfirm(Locale.URLCommand.Code + `code = ${text}`).then((res) => {
        if (res) {
          accessStore.update((access) => (access.accessCode = text));
        }
      });
    },
    settings: (text) => {
      if (accessStore.disableFastLink) return;

      try {
        const payload = JSON.parse(text) as {
          key?: string;
          url?: string;
        };

        console.log("[Command] got settings from url: ", payload);

        if (payload.key || payload.url) {
          showConfirm(
            Locale.URLCommand.Settings +
              `\n${JSON.stringify(payload, null, 4)}`,
          ).then((res) => {
            if (!res) return;
            if (payload.key) {
              accessStore.update(
                (access) => (access.openaiApiKey = payload.key!),
              );
            }
            if (payload.url) {
              accessStore.update((access) => (access.openaiUrl = payload.url!));
            }
            accessStore.update((access) => (access.useCustomConfig = true));
          });
        }
      } catch {
        console.error("[Command] failed to get settings from url: ", text);
      }
    },
  });

  // edit / insert message modal
  const [isEditingMessage, setIsEditingMessage] = useState(false);

  // remember unfinished input
  useEffect(() => {
    // try to load from local storage
    const key = UNFINISHED_INPUT(session.id);
    const mayBeUnfinishedInput = localStorage.getItem(key);
    if (mayBeUnfinishedInput && userInput.length === 0) {
      setUserInput(mayBeUnfinishedInput);
      localStorage.removeItem(key);
    }

    const dom = inputRef.current;
    return () => {
      localStorage.setItem(key, dom?.value ?? "");
    };
    // eslint-disable-next-line react-hooks/exhaustive-deps
  }, []);

  const handlePaste = useCallback(
    async (event: React.ClipboardEvent<HTMLTextAreaElement>) => {
      const currentModel = chatStore.currentSession().mask.modelConfig.model;
      if (!isVisionModel(currentModel)) {
        return;
      }
      const items = (event.clipboardData || window.clipboardData).items;
      for (const item of items) {
        if (item.kind === "file" && item.type.startsWith("image/")) {
          event.preventDefault();
          const file = item.getAsFile();
          if (file) {
            const images: string[] = [];
            images.push(...attachImages);
            images.push(
              ...(await new Promise<string[]>((res, rej) => {
                setUploading(true);
                const imagesData: string[] = [];
                compressImage(file, 256 * 1024)
                  .then((dataUrl) => {
                    imagesData.push(dataUrl);
                    setUploading(false);
                    res(imagesData);
                  })
                  .catch((e) => {
                    setUploading(false);
                    rej(e);
                  });
              })),
            );
            const imagesLength = images.length;

            if (imagesLength > 3) {
              images.splice(3, imagesLength - 3);
            }
            setAttachImages(images);
          }
        }
      }
    },
    [attachImages, chatStore],
  );

  async function uploadImage() {
    const images: string[] = [];
    images.push(...attachImages);

    images.push(
      ...(await new Promise<string[]>((res, rej) => {
        const fileInput = document.createElement("input");
        fileInput.type = "file";
        fileInput.accept =
          "image/png, image/jpeg, image/webp, image/heic, image/heif";
        fileInput.multiple = true;
        fileInput.onchange = (event: any) => {
          setUploading(true);
          const files = event.target.files;
          const imagesData: string[] = [];
          for (let i = 0; i < files.length; i++) {
            const file = event.target.files[i];
            compressImage(file, 256 * 1024)
              .then((dataUrl) => {
                imagesData.push(dataUrl);
                if (
                  imagesData.length === 3 ||
                  imagesData.length === files.length
                ) {
                  setUploading(false);
                  res(imagesData);
                }
              })
              .catch((e) => {
                setUploading(false);
                rej(e);
              });
          }
        };
        fileInput.click();
      })),
    );

    const imagesLength = images.length;
    if (imagesLength > 3) {
      images.splice(3, imagesLength - 3);
    }
    setAttachImages(images);
  }

  async function uploadFile() {
    if (!accessStore.use_cloud_service) {
      showToast(Locale.Chat.InputActions.UploadFile.tips);
      return;
    }
    const fileInput = document.createElement("input");
    fileInput.type = "file";
    fileInput.accept = "application/pdf";
    fileInput.onchange = async (event: any) => {
      try {
        setFileUploading(true);
        const file = event?.target?.files[0];
        let attachFiles = [];
        switch (accessStore.cloud_service) {
          case CloudServiceProvider.OSS:
            if (!ossClient) {
              showToast(Locale.Chat.InputActions.UploadFile.tips);
              return;
            }
            const result = await ossClient?.put(file?.name, file);
            const fileLinkByOss = (result?.res as any)?.requestUrls[0];
            attachFiles.push(fileLinkByOss);
            break;
        }
        setAttachFiles(attachFiles);
      } catch (err) {
        console.log("file upload error:", err);
      } finally {
        setFileUploading(false);
      }
    };
    fileInput.click();
  }

  return (
    <div className={styles.chat} key={session.id}>
      <div className="window-header" data-tauri-drag-region>
        {isMobileScreen && (
          <div className="window-actions">
            <div className={"window-action-button"}>
              <IconButton
                icon={<ReturnIcon />}
                bordered
                title={Locale.Chat.Actions.ChatList}
                onClick={() => navigate(Path.Home)}
              />
            </div>
          </div>
        )}

        <div className={`window-header-title ${styles["chat-body-title"]}`}>
          <div
            className={`window-header-main-title ${styles["chat-body-main-title"]}`}
            onClickCapture={() => setIsEditingMessage(true)}
          >
            {!session.topic ? DEFAULT_TOPIC : session.topic}
          </div>
          <div className="window-header-sub-title">
            {Locale.Chat.SubTitle(session.messages.length)}
          </div>
        </div>
        <div className="window-actions">
          {!isMobileScreen && (
            <div className="window-action-button">
              <IconButton
                icon={<RenameIcon />}
                bordered
                onClick={() => setIsEditingMessage(true)}
              />
            </div>
          )}
          <div className="window-action-button">
            <IconButton
              icon={<ExportIcon />}
              bordered
              title={Locale.Chat.Actions.Export}
              onClick={() => {
                setShowExport(true);
              }}
            />
          </div>
          {showMaxIcon && (
            <div className="window-action-button">
              <IconButton
                icon={config.tightBorder ? <MinIcon /> : <MaxIcon />}
                bordered
                onClick={() => {
                  config.update(
                    (config) => (config.tightBorder = !config.tightBorder),
                  );
                }}
              />
            </div>
          )}
        </div>

        <PromptToast
          showToast={!hitBottom}
          showModal={showPromptModal}
          setShowModal={setShowPromptModal}
        />
      </div>

      <div
        className={styles["chat-body"]}
        ref={scrollRef}
        onScroll={(e) => onChatBodyScroll(e.currentTarget)}
        onMouseDown={() => inputRef.current?.blur()}
        onTouchStart={() => {
          inputRef.current?.blur();
          setAutoScroll(false);
        }}
      >
        {messages.map((message, i) => {
          const isUser = message.role === "user";
          const isContext = i < context.length;
          const showActions =
            i > 0 &&
            !(message.preview || message.content.length === 0) &&
            !isContext;
          const showTyping = message.preview || message.streaming;

          const shouldShowClearContextDivider = i === clearContextIndex - 1;

          return (
            <Fragment key={message.id}>
              <div
                className={
                  isUser ? styles["chat-message-user"] : styles["chat-message"]
                }
              >
                <div className={styles["chat-message-container"]}>
                  <div className={styles["chat-message-header"]}>
                    <div className={styles["chat-message-avatar"]}>
                      <div className={styles["chat-message-edit"]}>
                        <IconButton
                          icon={<EditIcon />}
                          onClick={async () => {
                            const newMessage = await showPrompt(
                              Locale.Chat.Actions.Edit,
                              getMessageTextContent(message),
                              10,
                            );
                            let newContent: string | MultimodalContent[] =
                              newMessage;
                            const images = getMessageImages(message);
                            if (images.length > 0) {
                              newContent = [{ type: "text", text: newMessage }];
                              for (let i = 0; i < images.length; i++) {
                                newContent.push({
                                  type: "image_url",
                                  image_url: {
                                    url: images[i],
                                  },
                                });
                              }
                            }
                            chatStore.updateCurrentSession((session) => {
                              const m = session.mask.context
                                .concat(session.messages)
                                .find((m) => m.id === message.id);
                              if (m) {
                                m.content = newContent;
                              }
                            });
                          }}
                        ></IconButton>
                      </div>
                      {isUser ? (
                        <Avatar avatar={config.avatar} />
                      ) : (
                        <>
                          {["system"].includes(message.role) ? (
                            <Avatar avatar="2699-fe0f" />
                          ) : (
                            <MaskAvatar
                              avatar={session.mask.avatar}
                              model={
                                message.model || session.mask.modelConfig.model
                              }
                            />
                          )}
                        </>
                      )}
                    </div>

                    {showActions && (
                      <div className={styles["chat-message-actions"]}>
                        <div className={styles["chat-input-actions"]}>
                          {message.streaming ? (
                            <ChatAction
                              text={Locale.Chat.Actions.Stop}
                              icon={<StopIcon />}
                              onClick={() => onUserStop(message.id ?? i)}
                            />
                          ) : (
                            <>
                              <ChatAction
                                text={Locale.Chat.Actions.Retry}
                                icon={<ResetIcon />}
                                onClick={() => onResend(message)}
                              />

                              <ChatAction
                                text={Locale.Chat.Actions.Delete}
                                icon={<DeleteIcon />}
                                onClick={() => onDelete(message.id ?? i)}
                              />

                              <ChatAction
                                text={Locale.Chat.Actions.Pin}
                                icon={<PinIcon />}
                                onClick={() => onPinMessage(message)}
                              />
                              <ChatAction
                                text={Locale.Chat.Actions.Copy}
                                icon={<CopyIcon />}
                                onClick={() =>
                                  copyToClipboard(
                                    getMessageTextContent(message),
                                  )
                                }
                              />
                            </>
                          )}
                        </div>
                      </div>
                    )}
                  </div>
                  {showTyping && (
                    <div className={styles["chat-message-status"]}>
                      {Locale.Chat.Typing}
                    </div>
                  )}
                  <div className={styles["chat-message-item"]}>
                    <Markdown
                      content={getMessageTextContent(message)}
                      loading={
                        (message.preview || message.streaming) &&
                        message.content.length === 0 &&
                        !isUser
                      }
                      onContextMenu={(e) => onRightClick(e, message)}
                      onDoubleClickCapture={() => {
                        if (!isMobileScreen) return;
                        setUserInput(getMessageTextContent(message));
                      }}
                      fontSize={fontSize}
                      parentRef={scrollRef}
                      defaultShow={i >= messages.length - 6}
                    />
                    {getMessageImages(message).length == 1 && (
                      <img
                        className={styles["chat-message-item-image"]}
                        src={getMessageImages(message)[0]}
                        alt=""
                      />
                    )}
                    {getMessageImages(message).length > 1 && (
                      <div
                        className={styles["chat-message-item-images"]}
                        style={
                          {
                            "--image-count": getMessageImages(message).length,
                          } as React.CSSProperties
                        }
                      >
                        {getMessageImages(message).map((image, index) => {
                          return (
                            <img
                              className={
                                styles["chat-message-item-image-multi"]
                              }
                              key={index}
                              src={image}
                              alt=""
                            />
                          );
                        })}
                      </div>
                    )}
                    {getMessageFiles(message).length == 1 && (
                      <div className={styles["attach-file"]}>
                        <PdfIcon />
                        <a
                          href={getMessageFiles(message)[0]}
                          download
                          className={styles["file-name"]}
                        >
                          {extractFilenameFromUrl(getMessageFiles(message)[0])}
                        </a>
                      </div>
                    )}
                  </div>

                  <div className={styles["chat-message-action-date"]}>
                    {isContext
                      ? Locale.Chat.IsContext
                      : message.date.toLocaleString()}
                  </div>
                </div>
              </div>
              {shouldShowClearContextDivider && <ClearContextDivider />}
            </Fragment>
          );
        })}
      </div>

      <div className={styles["chat-input-panel"]}>
        <PromptHints prompts={promptHints} onPromptSelect={onPromptSelect} />

        <ChatActions
          uploadImage={uploadImage}
          setAttachImages={setAttachImages}
          setUploading={setUploading}
          showPromptModal={() => setShowPromptModal(true)}
          scrollToBottom={scrollToBottom}
          hitBottom={hitBottom}
          uploading={uploading}
          showPromptHints={() => {
            // Click again to close
            if (promptHints.length > 0) {
              setPromptHints([]);
              return;
            }

            inputRef.current?.focus();
            setUserInput("/");
            onSearch("");
          }}
          uploadFile={uploadFile}
          fileUploading={fileUploading}
          setAttachFiles={setAttachFiles}
          setFileUploading={setFileUploading}
        />
        <label
          className={`${styles["chat-input-panel-inner"]} ${
            attachImages.length != 0
              ? styles["chat-input-panel-inner-attach"]
              : ""
          } ${
            attachFiles.length != 0
              ? styles["chat-input-panel-inner-attach-file"]
              : ""
          }`}
          htmlFor="chat-input"
        >
          <textarea
            id="chat-input"
            ref={inputRef}
            className={styles["chat-input"]}
            placeholder={Locale.Chat.Input(submitKey)}
            onInput={(e) => onInput(e.currentTarget.value)}
            value={userInput}
            onKeyDown={onInputKeyDown}
            onFocus={scrollToBottom}
            onClick={scrollToBottom}
            onPaste={handlePaste}
            rows={inputRows}
            autoFocus={autoFocus}
            style={{
              fontSize: config.fontSize,
            }}
          />
          {attachImages.length != 0 && (
            <div className={styles["attach-images"]}>
              {attachImages.map((image, index) => {
                return (
                  <div
                    key={index}
                    className={styles["attach-image"]}
                    style={{ backgroundImage: `url("${image}")` }}
                  >
                    <div className={styles["attach-image-mask"]}>
                      <DeleteImageButton
                        deleteImage={() => {
                          setAttachImages(
                            attachImages.filter((_, i) => i !== index),
                          );
                        }}
                      />
                    </div>
                  </div>
                );
              })}
            </div>
          )}
          {attachFiles.length != 0 && (
            <div className={styles["attach-files"]}>
              {attachFiles.map((url, index) => {
                return (
                  <div key={index} className={styles["attach-file"]}>
                    <PdfIcon />
                    <div className={styles["file-name"]}>
                      {extractFilenameFromUrl(url)}
                    </div>
                    <div className={styles["attach-image-mask"]}>
                      <DeleteImageButton
                        deleteImage={() => {
                          setAttachFiles(
                            attachFiles.filter((_, i) => i !== index),
                          );
                        }}
                      />
                    </div>
                  </div>
                );
              })}
            </div>
          )}
          <IconButton
            icon={<SendWhiteIcon />}
            text={Locale.Chat.Send}
            className={styles["chat-input-send"]}
            type="primary"
            onClick={() => doSubmit(userInput)}
          />
        </label>
      </div>

      {showExport && (
        <ExportMessageModal onClose={() => setShowExport(false)} />
      )}

      {isEditingMessage && (
        <EditMessageModal
          onClose={() => {
            setIsEditingMessage(false);
          }}
        />
      )}
    </div>
  );
}

export function Chat() {
  const chatStore = useChatStore();
  const sessionIndex = chatStore.currentSessionIndex;
  return <_Chat key={sessionIndex}></_Chat>;
}<|MERGE_RESOLUTION|>--- conflicted
+++ resolved
@@ -63,13 +63,9 @@
   getMessageTextContent,
   getMessageImages,
   isVisionModel,
-<<<<<<< HEAD
-  compressImage,
   getMessageFiles,
   extractFilenameFromUrl,
   isKimiModel,
-=======
->>>>>>> f55f04ab
 } from "../utils";
 
 import { compressImage } from "@/app/utils/chat";
