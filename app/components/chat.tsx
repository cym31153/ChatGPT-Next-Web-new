--- conflicted
+++ resolved
@@ -66,11 +66,8 @@
   getMessageImages,
   isVisionModel,
   isDalle3,
-<<<<<<< HEAD
   removeOutdatedEntries,
-=======
   showPlugins,
->>>>>>> 6f3d7530
 } from "../utils";
 
 import { uploadImage as uploadImageRemote } from "@/app/utils/chat";
