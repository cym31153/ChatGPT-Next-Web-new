--- conflicted
+++ resolved
@@ -67,10 +67,7 @@
   isVisionModel,
   isDalle3,
   removeOutdatedEntries,
-<<<<<<< HEAD
-=======
   showPlugins,
->>>>>>> 370ce3ee
 } from "../utils";
 
 import { uploadImage as uploadImageRemote } from "@/app/utils/chat";
