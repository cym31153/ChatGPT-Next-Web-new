--- conflicted
+++ resolved
@@ -1468,10 +1468,6 @@
 
       <div className={styles["chat-input-panel"]}>
         <PromptHints prompts={promptHints} onPromptSelect={onPromptSelect} />
-<<<<<<< HEAD
-        <div className={styles["chat-input-panel-inner"]}>
-=======
-
         <ChatActions
           uploadImage={uploadImage}
           setAttachImages={setAttachImages}
@@ -1500,7 +1496,6 @@
           }`}
           htmlFor="chat-input"
         >
->>>>>>> 506c17a0
           <textarea
             id="chat-input"
             ref={inputRef}
