import { useDebouncedCallback } from "use-debounce";
import React, {
  useState,
  useRef,
  useEffect,
  useMemo,
  useCallback,
  Fragment,
} from "react";

import SendWhiteIcon from "../icons/send-white.svg";
import BrainIcon from "../icons/brain.svg";
import RenameIcon from "../icons/rename.svg";
import ExportIcon from "../icons/share.svg";
import ReturnIcon from "../icons/return.svg";
import CopyIcon from "../icons/copy.svg";
import LoadingIcon from "../icons/three-dots.svg";
import PromptIcon from "../icons/prompt.svg";
import MaskIcon from "../icons/mask.svg";
import MaxIcon from "../icons/max.svg";
import MinIcon from "../icons/min.svg";
import ResetIcon from "../icons/reload.svg";
import BreakIcon from "../icons/break.svg";
import SettingsIcon from "../icons/chat-settings.svg";
import DeleteIcon from "../icons/clear.svg";
import PinIcon from "../icons/pin.svg";
import EditIcon from "../icons/rename.svg";
import ConfirmIcon from "../icons/confirm.svg";
import CancelIcon from "../icons/cancel.svg";

import LightIcon from "../icons/light.svg";
import DarkIcon from "../icons/dark.svg";
import AutoIcon from "../icons/auto.svg";
import BottomIcon from "../icons/bottom.svg";
import StopIcon from "../icons/pause.svg";
import RobotIcon from "../icons/robot.svg";

import {
  ChatMessage,
  SubmitKey,
  useChatStore,
  BOT_HELLO,
  createMessage,
  useAccessStore,
  Theme,
  useAppConfig,
  DEFAULT_TOPIC,
  ModelType,
} from "../store";

import {
  copyToClipboard,
  selectOrCopy,
  autoGrowTextArea,
  useMobileScreen,
} from "../utils";

import dynamic from "next/dynamic";

import { ChatControllerPool } from "../client/controller";
import { Prompt, usePromptStore } from "../store/prompt";
import Locale from "../locales";

import { IconButton } from "./button";
import styles from "./chat.module.scss";

import {
  List,
  ListItem,
  Modal,
  Selector,
  showConfirm,
  showPrompt,
  showToast,
} from "./ui-lib";
import { useLocation, useNavigate } from "react-router-dom";
import { LAST_INPUT_KEY, Path, REQUEST_TIMEOUT_MS } from "../constant";
import { Avatar } from "./emoji";
import { ContextPrompts, MaskAvatar, MaskConfig } from "./mask";
import { useMaskStore } from "../store/mask";
import { ChatCommandPrefix, useChatCommand, useCommand } from "../command";
import { prettyObject } from "../utils/format";
import { ExportMessageModal } from "./exporter";
import { getClientConfig } from "../config/client";

const Markdown = dynamic(async () => (await import("./markdown")).Markdown, {
  loading: () => <LoadingIcon />,
});

export function SessionConfigModel(props: { onClose: () => void }) {
  const chatStore = useChatStore();
  const session = chatStore.currentSession();
  const maskStore = useMaskStore();
  const navigate = useNavigate();

  return (
    <div className="modal-mask">
      <Modal
        title={Locale.Context.Edit}
        onClose={() => props.onClose()}
        actions={[
          <IconButton
            key="reset"
            icon={<ResetIcon />}
            bordered
            text={Locale.Chat.Config.Reset}
            onClick={async () => {
              if (await showConfirm(Locale.Memory.ResetConfirm)) {
                chatStore.updateCurrentSession(
                  (session) => (session.memoryPrompt = ""),
                );
              }
            }}
          />,
          <IconButton
            key="copy"
            icon={<CopyIcon />}
            bordered
            text={Locale.Chat.Config.SaveAs}
            onClick={() => {
              navigate(Path.Masks);
              setTimeout(() => {
                maskStore.create(session.mask);
              }, 500);
            }}
          />,
        ]}
      >
        <MaskConfig
          mask={session.mask}
          updateMask={(updater) => {
            const mask = { ...session.mask };
            updater(mask);
            chatStore.updateCurrentSession((session) => (session.mask = mask));
          }}
          shouldSyncFromGlobal
          extraListItems={
            session.mask.modelConfig.sendMemory ? (
              <ListItem
                title={`${Locale.Memory.Title} (${session.lastSummarizeIndex} of ${session.messages.length})`}
                subTitle={session.memoryPrompt || Locale.Memory.EmptyContent}
              ></ListItem>
            ) : (
              <></>
            )
          }
        ></MaskConfig>
      </Modal>
    </div>
  );
}

function PromptToast(props: {
  showToast?: boolean;
  showModal?: boolean;
  setShowModal: (_: boolean) => void;
}) {
  const chatStore = useChatStore();
  const session = chatStore.currentSession();
  const context = session.mask.context;

  return (
    <div className={styles["prompt-toast"]} key="prompt-toast">
      {props.showToast && (
        <div
          className={styles["prompt-toast-inner"] + " clickable"}
          role="button"
          onClick={() => props.setShowModal(true)}
        >
          <BrainIcon />
          <span className={styles["prompt-toast-content"]}>
            {Locale.Context.Toast(context.length)}
          </span>
        </div>
      )}
      {props.showModal && (
        <SessionConfigModel onClose={() => props.setShowModal(false)} />
      )}
    </div>
  );
}

function useSubmitHandler() {
  const config = useAppConfig();
  const submitKey = config.submitKey;
  const isComposing = useRef(false);

  useEffect(() => {
    const onCompositionStart = () => {
      isComposing.current = true;
    };
    const onCompositionEnd = () => {
      isComposing.current = false;
    };

    window.addEventListener("compositionstart", onCompositionStart);
    window.addEventListener("compositionend", onCompositionEnd);

    return () => {
      window.removeEventListener("compositionstart", onCompositionStart);
      window.removeEventListener("compositionend", onCompositionEnd);
    };
  }, []);

  const shouldSubmit = (e: React.KeyboardEvent<HTMLTextAreaElement>) => {
    if (e.key !== "Enter") return false;
    if (e.key === "Enter" && (e.nativeEvent.isComposing || isComposing.current))
      return false;
    return (
      (config.submitKey === SubmitKey.AltEnter && e.altKey) ||
      (config.submitKey === SubmitKey.CtrlEnter && e.ctrlKey) ||
      (config.submitKey === SubmitKey.ShiftEnter && e.shiftKey) ||
      (config.submitKey === SubmitKey.MetaEnter && e.metaKey) ||
      (config.submitKey === SubmitKey.Enter &&
        !e.altKey &&
        !e.ctrlKey &&
        !e.shiftKey &&
        !e.metaKey)
    );
  };

  return {
    submitKey,
    shouldSubmit,
  };
}

export type RenderPompt = Pick<Prompt, "title" | "content">;

export function PromptHints(props: {
  prompts: RenderPompt[];
  onPromptSelect: (prompt: RenderPompt) => void;
}) {
  const noPrompts = props.prompts.length === 0;
  const [selectIndex, setSelectIndex] = useState(0);
  const selectedRef = useRef<HTMLDivElement>(null);

  useEffect(() => {
    setSelectIndex(0);
  }, [props.prompts.length]);

  useEffect(() => {
    const onKeyDown = (e: KeyboardEvent) => {
      if (noPrompts || e.metaKey || e.altKey || e.ctrlKey) {
        return;
      }
      // arrow up / down to select prompt
      const changeIndex = (delta: number) => {
        e.stopPropagation();
        e.preventDefault();
        const nextIndex = Math.max(
          0,
          Math.min(props.prompts.length - 1, selectIndex + delta),
        );
        setSelectIndex(nextIndex);
        selectedRef.current?.scrollIntoView({
          block: "center",
        });
      };

      if (e.key === "ArrowUp") {
        changeIndex(1);
      } else if (e.key === "ArrowDown") {
        changeIndex(-1);
      } else if (e.key === "Enter") {
        const selectedPrompt = props.prompts.at(selectIndex);
        if (selectedPrompt) {
          props.onPromptSelect(selectedPrompt);
        }
      }
    };

    window.addEventListener("keydown", onKeyDown);

    return () => window.removeEventListener("keydown", onKeyDown);
    // eslint-disable-next-line react-hooks/exhaustive-deps
  }, [props.prompts.length, selectIndex]);

  if (noPrompts) return null;
  return (
    <div className={styles["prompt-hints"]}>
      {props.prompts.map((prompt, i) => (
        <div
          ref={i === selectIndex ? selectedRef : null}
          className={
            styles["prompt-hint"] +
            ` ${i === selectIndex ? styles["prompt-hint-selected"] : ""}`
          }
          key={prompt.title + i.toString()}
          onClick={() => props.onPromptSelect(prompt)}
          onMouseEnter={() => setSelectIndex(i)}
        >
          <div className={styles["hint-title"]}>{prompt.title}</div>
          <div className={styles["hint-content"]}>{prompt.content}</div>
        </div>
      ))}
    </div>
  );
}

function ClearContextDivider() {
  const chatStore = useChatStore();

  return (
    <div
      className={styles["clear-context"]}
      onClick={() =>
        chatStore.updateCurrentSession(
          (session) => (session.clearContextIndex = undefined),
        )
      }
    >
      <div className={styles["clear-context-tips"]}>{Locale.Context.Clear}</div>
      <div className={styles["clear-context-revert-btn"]}>
        {Locale.Context.Revert}
      </div>
    </div>
  );
}

function ChatAction(props: {
  text: string;
  icon: JSX.Element;
  onClick: () => void;
}) {
  const iconRef = useRef<HTMLDivElement>(null);
  const textRef = useRef<HTMLDivElement>(null);
  const [width, setWidth] = useState({
    full: 16,
    icon: 16,
  });

  function updateWidth() {
    if (!iconRef.current || !textRef.current) return;
    const getWidth = (dom: HTMLDivElement) => dom.getBoundingClientRect().width;
    const textWidth = getWidth(textRef.current);
    const iconWidth = getWidth(iconRef.current);
    setWidth({
      full: textWidth + iconWidth,
      icon: iconWidth,
    });
  }

  return (
    <div
      className={`${styles["chat-input-action"]} clickable`}
      onClick={() => {
        props.onClick();
        setTimeout(updateWidth, 1);
      }}
      onMouseEnter={updateWidth}
      onTouchStart={updateWidth}
      style={
        {
          "--icon-width": `${width.icon}px`,
          "--full-width": `${width.full}px`,
        } as React.CSSProperties
      }
    >
      <div ref={iconRef} className={styles["icon"]}>
        {props.icon}
      </div>
      <div className={styles["text"]} ref={textRef}>
        {props.text}
      </div>
    </div>
  );
}

function useScrollToBottom() {
  // for auto-scroll
  const scrollRef = useRef<HTMLDivElement>(null);
  const autoScroll = useRef(true);
  const scrollToBottom = useCallback(() => {
    const dom = scrollRef.current;
    if (dom) {
      requestAnimationFrame(() => dom.scrollTo(0, dom.scrollHeight));
    }
  }, []);
  const setAutoScroll = (enable: boolean) => {
    autoScroll.current = enable;
  };

  // auto scroll
  useEffect(() => {
    const intervalId = setInterval(() => {
      if (autoScroll.current) {
        scrollToBottom();
      }
    }, 30);
    return () => clearInterval(intervalId);
    // eslint-disable-next-line react-hooks/exhaustive-deps
  }, []);

  return {
    scrollRef,
    autoScroll,
    setAutoScroll,
    scrollToBottom,
  };
}

export function ChatActions(props: {
  showPromptModal: () => void;
  scrollToBottom: () => void;
  showPromptHints: () => void;
  hitBottom: boolean;
}) {
  const config = useAppConfig();
  const navigate = useNavigate();
  const chatStore = useChatStore();

  // switch themes
  const theme = config.theme;
  function nextTheme() {
    const themes = [Theme.Auto, Theme.Light, Theme.Dark];
    const themeIndex = themes.indexOf(theme);
    const nextIndex = (themeIndex + 1) % themes.length;
    const nextTheme = themes[nextIndex];
    config.update((config) => (config.theme = nextTheme));
  }

  // stop all responses
  const couldStop = ChatControllerPool.hasPending();
  const stopAll = () => ChatControllerPool.stopAll();

  // switch model
  const currentModel = chatStore.currentSession().mask.modelConfig.model;
  const models = useMemo(
    () =>
      config
        .allModels()
        .filter((m) => m.available)
        .map((m) => m.name),
    [config],
  );
  const [showModelSelector, setShowModelSelector] = useState(false);

  return (
    <div className={styles["chat-input-actions"]}>
      {couldStop && (
        <ChatAction
          onClick={stopAll}
          text={Locale.Chat.InputActions.Stop}
          icon={<StopIcon />}
        />
      )}
      {!props.hitBottom && (
        <ChatAction
          onClick={props.scrollToBottom}
          text={Locale.Chat.InputActions.ToBottom}
          icon={<BottomIcon />}
        />
      )}
      {props.hitBottom && (
        <ChatAction
          onClick={props.showPromptModal}
          text={Locale.Chat.InputActions.Settings}
          icon={<SettingsIcon />}
        />
      )}

      <ChatAction
        onClick={nextTheme}
        text={Locale.Chat.InputActions.Theme[theme]}
        icon={
          <>
            {theme === Theme.Auto ? (
              <AutoIcon />
            ) : theme === Theme.Light ? (
              <LightIcon />
            ) : theme === Theme.Dark ? (
              <DarkIcon />
            ) : null}
          </>
        }
      />

      <ChatAction
        onClick={props.showPromptHints}
        text={Locale.Chat.InputActions.Prompt}
        icon={<PromptIcon />}
      />

      <ChatAction
        onClick={() => {
          navigate(Path.Masks);
        }}
        text={Locale.Chat.InputActions.Masks}
        icon={<MaskIcon />}
      />

      <ChatAction
        text={Locale.Chat.InputActions.Clear}
        icon={<BreakIcon />}
        onClick={() => {
          chatStore.updateCurrentSession((session) => {
            if (session.clearContextIndex === session.messages.length) {
              session.clearContextIndex = undefined;
            } else {
              session.clearContextIndex = session.messages.length;
              session.memoryPrompt = ""; // will clear memory
            }
          });
        }}
      />
<<<<<<< HEAD
=======

      <ChatAction
        onClick={() => setShowModelSelector(true)}
        text={currentModel}
        icon={<RobotIcon />}
      />

      {showModelSelector && (
        <Selector
          defaultSelectedValue={currentModel}
          items={models.map((m) => ({
            title: m,
            value: m,
          }))}
          onClose={() => setShowModelSelector(false)}
          onSelection={(s) => {
            if (s.length === 0) return;
            chatStore.updateCurrentSession((session) => {
              session.mask.modelConfig.model = s[0] as ModelType;
              session.mask.syncGlobalConfig = false;
            });
            showToast(s[0]);
          }}
        />
      )}
>>>>>>> 081d84f8
    </div>
  );
}

export function EditMessageModal(props: { onClose: () => void }) {
  const chatStore = useChatStore();
  const session = chatStore.currentSession();
  const [messages, setMessages] = useState(session.messages.slice());

  return (
    <div className="modal-mask">
      <Modal
        title={Locale.Chat.EditMessage.Title}
        onClose={props.onClose}
        actions={[
          <IconButton
            text={Locale.UI.Cancel}
            icon={<CancelIcon />}
            key="cancel"
            onClick={() => {
              props.onClose();
            }}
          />,
          <IconButton
            type="primary"
            text={Locale.UI.Confirm}
            icon={<ConfirmIcon />}
            key="ok"
            onClick={() => {
              chatStore.updateCurrentSession(
                (session) => (session.messages = messages),
              );
              props.onClose();
            }}
          />,
        ]}
      >
        <List>
          <ListItem
            title={Locale.Chat.EditMessage.Topic.Title}
            subTitle={Locale.Chat.EditMessage.Topic.SubTitle}
          >
            <input
              type="text"
              value={session.topic}
              onInput={(e) =>
                chatStore.updateCurrentSession(
                  (session) => (session.topic = e.currentTarget.value),
                )
              }
            ></input>
          </ListItem>
        </List>
        <ContextPrompts
          context={messages}
          updateContext={(updater) => {
            const newMessages = messages.slice();
            updater(newMessages);
            setMessages(newMessages);
          }}
        />
      </Modal>
    </div>
  );
}

export function Chat() {
  type RenderMessage = ChatMessage & { preview?: boolean };

  const chatStore = useChatStore();
  const session = chatStore.currentSession();
  const config = useAppConfig();
  const fontSize = config.fontSize;

  const [showExport, setShowExport] = useState(false);

  const inputRef = useRef<HTMLTextAreaElement>(null);
  const [userInput, setUserInput] = useState("");
  const [isLoading, setIsLoading] = useState(false);
  const { submitKey, shouldSubmit } = useSubmitHandler();
  const { scrollRef, setAutoScroll, scrollToBottom } = useScrollToBottom();
  const [hitBottom, setHitBottom] = useState(true);
  const isMobileScreen = useMobileScreen();
  const navigate = useNavigate();

  const lastBodyScroolTop = useRef(0);
  const onChatBodyScroll = (e: HTMLElement) => {
    const isTouchBottom = e.scrollTop + e.clientHeight >= e.scrollHeight - 10;
    setHitBottom(isTouchBottom);

    // only enable auto scroll when scroll down and touched bottom
    setAutoScroll(e.scrollTop >= lastBodyScroolTop.current && isTouchBottom);
    lastBodyScroolTop.current = e.scrollTop;
  };

  // prompt hints
  const promptStore = usePromptStore();
  const [promptHints, setPromptHints] = useState<RenderPompt[]>([]);
  const onSearch = useDebouncedCallback(
    (text: string) => {
      const matchedPrompts = promptStore.search(text);
      setPromptHints(matchedPrompts);
    },
    100,
    { leading: true, trailing: true },
  );

  // auto grow input
  const [inputRows, setInputRows] = useState(2);
  const measure = useDebouncedCallback(
    () => {
      const rows = inputRef.current ? autoGrowTextArea(inputRef.current) : 1;
      const inputRows = Math.min(
        20,
        Math.max(2 + Number(!isMobileScreen), rows),
      );
      setInputRows(inputRows);
    },
    100,
    {
      leading: true,
      trailing: true,
    },
  );

  // eslint-disable-next-line react-hooks/exhaustive-deps
  useEffect(measure, [userInput]);

  // chat commands shortcuts
  const chatCommands = useChatCommand({
    new: () => chatStore.newSession(),
    newm: () => navigate(Path.NewChat),
    prev: () => chatStore.nextSession(-1),
    next: () => chatStore.nextSession(1),
    clear: () =>
      chatStore.updateCurrentSession(
        (session) => (session.clearContextIndex = session.messages.length),
      ),
    del: () => chatStore.deleteSession(chatStore.currentSessionIndex),
  });

  // only search prompts when user input is short
  const SEARCH_TEXT_LIMIT = 30;
  const onInput = (text: string) => {
    setUserInput(text);
    const n = text.trim().length;

    // clear search results
    if (n === 0) {
      setPromptHints([]);
    } else if (text.startsWith(ChatCommandPrefix)) {
      setPromptHints(chatCommands.search(text));
    } else if (!config.disablePromptHint && n < SEARCH_TEXT_LIMIT) {
      // check if need to trigger auto completion
      if (text.startsWith("/")) {
        let searchText = text.slice(1);
        onSearch(searchText);
      }
    }
  };

  const doSubmit = (userInput: string) => {
    if (userInput.trim() === "") return;
    const matchCommand = chatCommands.match(userInput);
    if (matchCommand.matched) {
      setUserInput("");
      setPromptHints([]);
      matchCommand.invoke();
      return;
    }
    setIsLoading(true);
    chatStore.onUserInput(userInput).then(() => setIsLoading(false));
    localStorage.setItem(LAST_INPUT_KEY, userInput);
    setUserInput("");
    setPromptHints([]);
    if (!isMobileScreen) inputRef.current?.focus();
    setAutoScroll(true);
  };

  const onPromptSelect = (prompt: RenderPompt) => {
    setTimeout(() => {
      setPromptHints([]);

      const matchedChatCommand = chatCommands.match(prompt.content);
      if (matchedChatCommand.matched) {
        // if user is selecting a chat command, just trigger it
        matchedChatCommand.invoke();
        setUserInput("");
      } else {
        // or fill the prompt
        setUserInput(prompt.content);
      }
      inputRef.current?.focus();
    }, 30);
  };

  // stop response
  const onUserStop = (messageId: string) => {
    ChatControllerPool.stop(session.id, messageId);
  };

  useEffect(() => {
    chatStore.updateCurrentSession((session) => {
      const stopTiming = Date.now() - REQUEST_TIMEOUT_MS;
      session.messages.forEach((m) => {
        // check if should stop all stale messages
        if (m.isError || new Date(m.date).getTime() < stopTiming) {
          if (m.streaming) {
            m.streaming = false;
          }

          if (m.content.length === 0) {
            m.isError = true;
            m.content = prettyObject({
              error: true,
              message: "empty response",
            });
          }
        }
      });

      // auto sync mask config from global config
      if (session.mask.syncGlobalConfig) {
        console.log("[Mask] syncing from global, name = ", session.mask.name);
        session.mask.modelConfig = { ...config.modelConfig };
      }
    });
    // eslint-disable-next-line react-hooks/exhaustive-deps
  }, []);

  // check if should send message
  const onInputKeyDown = (e: React.KeyboardEvent<HTMLTextAreaElement>) => {
    // if ArrowUp and no userInput, fill with last input
    if (
      e.key === "ArrowUp" &&
      userInput.length <= 0 &&
      !(e.metaKey || e.altKey || e.ctrlKey)
    ) {
      setUserInput(localStorage.getItem(LAST_INPUT_KEY) ?? "");
      e.preventDefault();
      return;
    }
    if (shouldSubmit(e) && promptHints.length === 0) {
      doSubmit(userInput);
      e.preventDefault();
    }
  };
  const onRightClick = (e: any, message: ChatMessage) => {
    // copy to clipboard
    if (selectOrCopy(e.currentTarget, message.content)) {
      if (userInput.length === 0) {
        setUserInput(message.content);
      }

      e.preventDefault();
    }
  };

  const deleteMessage = (msgId?: string) => {
    chatStore.updateCurrentSession(
      (session) =>
        (session.messages = session.messages.filter((m) => m.id !== msgId)),
    );
  };

  const onDelete = (msgId: string) => {
    deleteMessage(msgId);
  };

  const onResend = (message: ChatMessage) => {
    // when it is resending a message
    // 1. for a user's message, find the next bot response
    // 2. for a bot's message, find the last user's input
    // 3. delete original user input and bot's message
    // 4. resend the user's input

    const resendingIndex = session.messages.findIndex(
      (m) => m.id === message.id,
    );

    if (resendingIndex <= 0 || resendingIndex >= session.messages.length) {
      console.error("[Chat] failed to find resending message", message);
      return;
    }

    let userMessage: ChatMessage | undefined;
    let botMessage: ChatMessage | undefined;

    if (message.role === "assistant") {
      // if it is resending a bot's message, find the user input for it
      botMessage = message;
      for (let i = resendingIndex; i >= 0; i -= 1) {
        if (session.messages[i].role === "user") {
          userMessage = session.messages[i];
          break;
        }
      }
    } else if (message.role === "user") {
      // if it is resending a user's input, find the bot's response
      userMessage = message;
      for (let i = resendingIndex; i < session.messages.length; i += 1) {
        if (session.messages[i].role === "assistant") {
          botMessage = session.messages[i];
          break;
        }
      }
    }

    if (userMessage === undefined) {
      console.error("[Chat] failed to resend", message);
      return;
    }

    // delete the original messages
    deleteMessage(userMessage.id);
    deleteMessage(botMessage?.id);

    // resend the message
    setIsLoading(true);
    chatStore.onUserInput(userMessage.content).then(() => setIsLoading(false));
    inputRef.current?.focus();
  };

  const onPinMessage = (message: ChatMessage) => {
    chatStore.updateCurrentSession((session) =>
      session.mask.context.push(message),
    );

    showToast(Locale.Chat.Actions.PinToastContent, {
      text: Locale.Chat.Actions.PinToastAction,
      onClick: () => {
        setShowPromptModal(true);
      },
    });
  };

  const context: RenderMessage[] = session.mask.hideContext
    ? []
    : session.mask.context.slice();

  const accessStore = useAccessStore();

  if (
    context.length === 0 &&
    session.messages.at(0)?.content !== BOT_HELLO.content
  ) {
    const copiedHello = Object.assign({}, BOT_HELLO);
    if (!accessStore.isAuthorized()) {
      copiedHello.content = Locale.Error.Unauthorized;
    }
    context.push(copiedHello);
  }

  // clear context index = context length + index in messages
  const clearContextIndex =
    (session.clearContextIndex ?? -1) >= 0
      ? session.clearContextIndex! + context.length
      : -1;

  // preview messages
  const messages = context
    .concat(session.messages as RenderMessage[])
    .concat(
      isLoading
        ? [
            {
              ...createMessage({
                role: "assistant",
                content: "……",
              }),
              preview: true,
            },
          ]
        : [],
    )
    .concat(
      userInput.length > 0 && config.sendPreviewBubble
        ? [
            {
              ...createMessage({
                role: "user",
                content: userInput,
              }),
              preview: true,
            },
          ]
        : [],
    );

  const [showPromptModal, setShowPromptModal] = useState(false);

  const clientConfig = useMemo(() => getClientConfig(), []);

  const location = useLocation();
  const isChat = location.pathname === Path.Chat;

  const autoFocus = !isMobileScreen || isChat; // only focus in chat page
  const showMaxIcon = !isMobileScreen && !clientConfig?.isApp;

  useCommand({
    fill: setUserInput,
    submit: (text) => {
      doSubmit(text);
    },
    code: (text) => {
      console.log("[Command] got code from url: ", text);
      showConfirm(Locale.URLCommand.Code + `code = ${text}`).then((res) => {
        if (res) {
          accessStore.updateCode(text);
        }
      });
    },
    settings: (text) => {
      try {
        const payload = JSON.parse(text) as {
          key?: string;
          url?: string;
        };

        console.log("[Command] got settings from url: ", payload);

        if (payload.key || payload.url) {
          showConfirm(
            Locale.URLCommand.Settings +
              `\n${JSON.stringify(payload, null, 4)}`,
          ).then((res) => {
            if (!res) return;
            if (payload.key) {
              accessStore.updateToken(payload.key);
            }
            if (payload.url) {
              accessStore.updateOpenAiUrl(payload.url);
            }
          });
        }
      } catch {
        console.error("[Command] failed to get settings from url: ", text);
      }
    },
  });

  // edit / insert message modal
  const [isEditingMessage, setIsEditingMessage] = useState(false);

  return (
    <div className={styles.chat} key={session.id}>
      <div className="window-header" data-tauri-drag-region>
        {isMobileScreen && (
          <div className="window-actions">
            <div className={"window-action-button"}>
              <IconButton
                icon={<ReturnIcon />}
                bordered
                title={Locale.Chat.Actions.ChatList}
                onClick={() => navigate(Path.Home)}
              />
            </div>
          </div>
        )}

        <div className={`window-header-title ${styles["chat-body-title"]}`}>
          <div
            className={`window-header-main-title ${styles["chat-body-main-title"]}`}
            onClickCapture={() => setIsEditingMessage(true)}
          >
            {!session.topic ? DEFAULT_TOPIC : session.topic}
          </div>
          <div className="window-header-sub-title">
            {Locale.Chat.SubTitle(session.messages.length)}
          </div>
        </div>
        <div className="window-actions">
          {!isMobileScreen && (
            <div className="window-action-button">
              <IconButton
                icon={<RenameIcon />}
                bordered
                onClick={() => setIsEditingMessage(true)}
              />
            </div>
          )}
          <div className="window-action-button">
            <IconButton
              icon={<ExportIcon />}
              bordered
              title={Locale.Chat.Actions.Export}
              onClick={() => {
                setShowExport(true);
              }}
            />
          </div>
          {showMaxIcon && (
            <div className="window-action-button">
              <IconButton
                icon={config.tightBorder ? <MinIcon /> : <MaxIcon />}
                bordered
                onClick={() => {
                  config.update(
                    (config) => (config.tightBorder = !config.tightBorder),
                  );
                }}
              />
            </div>
          )}
        </div>

        <PromptToast
          showToast={!hitBottom}
          showModal={showPromptModal}
          setShowModal={setShowPromptModal}
        />
      </div>

      <div
        className={styles["chat-body"]}
        ref={scrollRef}
        onScroll={(e) => onChatBodyScroll(e.currentTarget)}
        onMouseDown={() => inputRef.current?.blur()}
        onTouchStart={() => {
          inputRef.current?.blur();
          setAutoScroll(false);
        }}
      >
        {messages.map((message, i) => {
          const isUser = message.role === "user";
          const isContext = i < context.length;
          const showActions =
            i > 0 &&
            !(message.preview || message.content.length === 0) &&
            !isContext;
          const showTyping = message.preview || message.streaming;

          const shouldShowClearContextDivider = i === clearContextIndex - 1;

          return (
            <Fragment key={i}>
              <div
                className={
                  isUser ? styles["chat-message-user"] : styles["chat-message"]
                }
              >
                <div className={styles["chat-message-container"]}>
                  <div className={styles["chat-message-header"]}>
                    <div className={styles["chat-message-avatar"]}>
                      <div className={styles["chat-message-edit"]}>
                        <IconButton
                          icon={<EditIcon />}
                          onClick={async () => {
                            const newMessage = await showPrompt(
                              Locale.Chat.Actions.Edit,
                              message.content,
                              10,
                            );
                            chatStore.updateCurrentSession((session) => {
                              const m = session.messages.find(
                                (m) => m.id === message.id,
                              );
                              if (m) {
                                m.content = newMessage;
                              }
                            });
                          }}
                        ></IconButton>
                      </div>
                      {isUser ? (
                        <Avatar avatar={config.avatar} />
                      ) : (
                        <MaskAvatar mask={session.mask} />
                      )}
                    </div>

                    {showActions && (
                      <div className={styles["chat-message-actions"]}>
                        <div className={styles["chat-input-actions"]}>
                          {message.streaming ? (
                            <ChatAction
                              text={Locale.Chat.Actions.Stop}
                              icon={<StopIcon />}
                              onClick={() => onUserStop(message.id ?? i)}
                            />
                          ) : (
                            <>
                              <ChatAction
                                text={Locale.Chat.Actions.Retry}
                                icon={<ResetIcon />}
                                onClick={() => onResend(message)}
                              />

                              <ChatAction
                                text={Locale.Chat.Actions.Delete}
                                icon={<DeleteIcon />}
                                onClick={() => onDelete(message.id ?? i)}
                              />

                              <ChatAction
                                text={Locale.Chat.Actions.Pin}
                                icon={<PinIcon />}
                                onClick={() => onPinMessage(message)}
                              />
                              <ChatAction
                                text={Locale.Chat.Actions.Copy}
                                icon={<CopyIcon />}
                                onClick={() => copyToClipboard(message.content)}
                              />
                            </>
                          )}
                        </div>
                      </div>
                    )}
                  </div>
                  {showTyping && (
                    <div className={styles["chat-message-status"]}>
                      {Locale.Chat.Typing}
                    </div>
                  )}
                  <div className={styles["chat-message-item"]}>
                    <Markdown
                      content={message.content}
                      loading={
                        (message.preview || message.content.length === 0) &&
                        !isUser
                      }
                      onContextMenu={(e) => onRightClick(e, message)}
                      onDoubleClickCapture={() => {
                        if (!isMobileScreen) return;
                        setUserInput(message.content);
                      }}
                      fontSize={fontSize}
                      parentRef={scrollRef}
                      defaultShow={i >= messages.length - 6}
                    />
                  </div>

                  <div className={styles["chat-message-action-date"]}>
                    {isContext
                      ? Locale.Chat.IsContext
                      : message.date.toLocaleString()}
                  </div>
                </div>
              </div>
              {shouldShowClearContextDivider && <ClearContextDivider />}
            </Fragment>
          );
        })}
      </div>

      <div className={styles["chat-input-panel"]}>
        <PromptHints prompts={promptHints} onPromptSelect={onPromptSelect} />

        <ChatActions
          showPromptModal={() => setShowPromptModal(true)}
          scrollToBottom={scrollToBottom}
          hitBottom={hitBottom}
          showPromptHints={() => {
            // Click again to close
            if (promptHints.length > 0) {
              setPromptHints([]);
              return;
            }

            inputRef.current?.focus();
            setUserInput("/");
            onSearch("");
          }}
        />
        <div className={styles["chat-input-panel-inner"]}>
          <textarea
            ref={inputRef}
            className={styles["chat-input"]}
            placeholder={Locale.Chat.Input(submitKey)}
            onInput={(e) => onInput(e.currentTarget.value)}
            value={userInput}
            onKeyDown={onInputKeyDown}
            onFocus={() => setAutoScroll(true)}
            rows={inputRows}
            autoFocus={autoFocus}
            style={{
              fontSize: config.fontSize,
            }}
          />
          <IconButton
            icon={<SendWhiteIcon />}
            text={Locale.Chat.Send}
            className={styles["chat-input-send"]}
            type="primary"
            onClick={() => doSubmit(userInput)}
          />
        </div>
      </div>

      {showExport && (
        <ExportMessageModal onClose={() => setShowExport(false)} />
      )}

      {isEditingMessage && (
        <EditMessageModal
          onClose={() => {
            setIsEditingMessage(false);
          }}
        />
      )}
    </div>
  );
}<|MERGE_RESOLUTION|>--- conflicted
+++ resolved
@@ -504,34 +504,6 @@
           });
         }}
       />
-<<<<<<< HEAD
-=======
-
-      <ChatAction
-        onClick={() => setShowModelSelector(true)}
-        text={currentModel}
-        icon={<RobotIcon />}
-      />
-
-      {showModelSelector && (
-        <Selector
-          defaultSelectedValue={currentModel}
-          items={models.map((m) => ({
-            title: m,
-            value: m,
-          }))}
-          onClose={() => setShowModelSelector(false)}
-          onSelection={(s) => {
-            if (s.length === 0) return;
-            chatStore.updateCurrentSession((session) => {
-              session.mask.modelConfig.model = s[0] as ModelType;
-              session.mask.syncGlobalConfig = false;
-            });
-            showToast(s[0]);
-          }}
-        />
-      )}
->>>>>>> 081d84f8
     </div>
   );
 }
