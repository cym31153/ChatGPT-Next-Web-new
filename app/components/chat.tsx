--- conflicted
+++ resolved
@@ -462,9 +462,9 @@
 
   // Auto focus
   useEffect(() => {
-    if (props.sideBarShowing && isMobileScreen()) return;
+    if (sidebarCollapse && isMobileScreen()) return;
     inputRef.current?.focus();
-  }, []);
+  }, [sidebarCollapse]);
 
   return (
     <div className={styles.chat} key={session.id}>
@@ -627,14 +627,10 @@
               setAutoScroll(false);
               setTimeout(() => setPromptHints([]), 500);
             }}
-<<<<<<< HEAD
-            autoFocus={sidebarCollapse}
-=======
             onMouseOver={() => {
               inputRef.current?.focus();
             }}
-            autoFocus={!props?.sideBarShowing}
->>>>>>> 6e6d2a33
+            autoFocus={sidebarCollapse}
           />
           <IconButton
             icon={<SendWhiteIcon />}
