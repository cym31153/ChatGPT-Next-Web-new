import { useDebouncedCallback } from "use-debounce";
import React, {
  useState,
  useRef,
  useEffect,
  useMemo,
  useCallback,
  Fragment,
  RefObject,
} from "react";

import SendWhiteIcon from "../icons/send-white.svg";
import BrainIcon from "../icons/brain.svg";
import RenameIcon from "../icons/rename.svg";
import ExportIcon from "../icons/share.svg";
import ReturnIcon from "../icons/return.svg";
import CopyIcon from "../icons/copy.svg";
import LoadingIcon from "../icons/three-dots.svg";
import LoadingButtonIcon from "../icons/loading.svg";
import PromptIcon from "../icons/prompt.svg";
import MaskIcon from "../icons/mask.svg";
import MaxIcon from "../icons/max.svg";
import MinIcon from "../icons/min.svg";
import ResetIcon from "../icons/reload.svg";
import BreakIcon from "../icons/break.svg";
import SettingsIcon from "../icons/chat-settings.svg";
import DeleteIcon from "../icons/clear.svg";
import PinIcon from "../icons/pin.svg";
import EditIcon from "../icons/rename.svg";
import ConfirmIcon from "../icons/confirm.svg";
import CloseIcon from "../icons/close.svg";
import CancelIcon from "../icons/cancel.svg";
import ImageIcon from "../icons/image.svg";

import LightIcon from "../icons/light.svg";
import DarkIcon from "../icons/dark.svg";
import AutoIcon from "../icons/auto.svg";
import BottomIcon from "../icons/bottom.svg";
import StopIcon from "../icons/pause.svg";
import RobotIcon from "../icons/robot.svg";
import SizeIcon from "../icons/size.svg";
import QualityIcon from "../icons/hd.svg";
import StyleIcon from "../icons/palette.svg";
import PluginIcon from "../icons/plugin.svg";
<<<<<<< HEAD
// import UploadIcon from "../icons/upload.svg";
=======
import ShortcutkeyIcon from "../icons/shortcutkey.svg";
>>>>>>> 1234deab

import {
  ChatMessage,
  SubmitKey,
  useChatStore,
  BOT_HELLO,
  createMessage,
  useAccessStore,
  Theme,
  useAppConfig,
  DEFAULT_TOPIC,
  ModelType,
  usePluginStore,
  ChatSession,
} from "../store";

import {
  copyToClipboard,
  downloadAs,
  selectOrCopy,
  autoGrowTextArea,
  useMobileScreen,
  getMessageTextContent,
  getMessageImages,
  isVisionModel,
  isDalle3,
  showPlugins,
  safeLocalStorage,
} from "../utils";

import { uploadImage as uploadImageRemote } from "@/app/utils/chat";

import dynamic from "next/dynamic";

import { ChatControllerPool } from "../client/controller";
import { DalleSize, DalleQuality, DalleStyle } from "../typing";
import { Prompt, usePromptStore } from "../store/prompt";
import Locale from "../locales";

import { IconButton } from "./button";
import styles from "./chat.module.scss";

import {
  List,
  ListItem,
  Modal,
  ModalSelector,
  Selector,
  showConfirm,
  showPrompt,
  showToast,
} from "./ui-lib";
import { useNavigate } from "react-router-dom";
import {
  CHAT_PAGE_SIZE,
  LAST_INPUT_KEY,
  Path,
  REQUEST_TIMEOUT_MS,
  UNFINISHED_INPUT,
  ServiceProvider,
} from "../constant";
import { Avatar } from "./emoji";
// import { ContextPrompts, MaskAvatar, MaskConfig } from "./mask";
// import { useMaskStore } from "../store/mask";
import { ChatCommandPrefix, useChatCommand, useCommand } from "../command";
import { prettyObject } from "../utils/format";
import { ExportMessageModal } from "./exporter";
import { getClientConfig } from "../config/client";
import Image from "next/image";
import { useAllModels } from "../utils/hooks";
import { MultimodalContent } from "../client/api";
// import { getTokenLength } from "@/lib/utils";
import VoiceInput from "./voice-input";
import { Progress, Tooltip } from "antd";
import { white } from "kleur/colors";
// import GptPrompts from "./gpt-prompts";
// const VoiceInput = dynamic(
//     () => import('@/app/components/voice-input'), { ssr: false });

const localStorage = safeLocalStorage();

const Markdown = dynamic(async () => (await import("./markdown")).Markdown, {
  loading: () => <LoadingIcon />,
});

export function SessionConfigModel(props: { onClose: () => void }) {
  const chatStore = useChatStore();
  const session = chatStore.currentSession();
  // const maskStore = useMaskStore();
  const navigate = useNavigate();

  return (
    <div className="modal-mask">
      <Modal
        title={Locale.Context.Edit}
        onClose={() => props.onClose()}
        actions={[
          <IconButton
            key="reset"
            icon={<ResetIcon />}
            bordered
            text={Locale.Chat.Config.Reset}
            onClick={async () => {
              if (await showConfirm(Locale.Memory.ResetConfirm)) {
                chatStore.updateCurrentSession(
                  (session) => (session.memoryPrompt = ""),
                );
              }
            }}
          />,
          // <IconButton
          //   key="copy"
          //   icon={<CopyIcon />}
          //   bordered
          //   text={Locale.Chat.Config.SaveAs}
          //   onClick={() => {
          //     navigate(Path.Masks);
          //     setTimeout(() => {
          //       maskStore.create(session.mask);
          //     }, 500);
          //   }}
          // />,
        ]}
      >
        {/*<MaskConfig*/}
        {/*  mask={session.mask}*/}
        {/*  updateMask={(updater) => {*/}
        {/*    const mask = { ...session.mask };*/}
        {/*    updater(mask);*/}
        {/*    chatStore.updateCurrentSession((session) => (session.mask = mask));*/}
        {/*  }}*/}
        {/*  shouldSyncFromGlobal*/}
        {/*  extraListItems={*/}
        {/*    session.mask.modelConfig.sendMemory ? (*/}
        {/*      <ListItem*/}
        {/*        className="copyable"*/}
        {/*        title={`${Locale.Memory.Title} (${session.lastSummarizeIndex} of ${session.messages.length})`}*/}
        {/*        subTitle={session.memoryPrompt || Locale.Memory.EmptyContent}*/}
        {/*      ></ListItem>*/}
        {/*    ) : (*/}
        {/*      <></>*/}
        {/*    )*/}
        {/*  }*/}
        {/*></MaskConfig>*/}
      </Modal>
    </div>
  );
}

function PromptToast(props: {
  showToast?: boolean;
  showModal?: boolean;
  setShowModal: (_: boolean) => void;
}) {
  const chatStore = useChatStore();
  const session = chatStore.currentSession();
  const context = session.mask.context;

  return (
    <div className={styles["prompt-toast"]} key="prompt-toast">
      {props.showToast && (
        <div
          className={styles["prompt-toast-inner"] + " clickable"}
          role="button"
          onClick={() => props.setShowModal(true)}
        >
          <BrainIcon />
          <span className={styles["prompt-toast-content"]}>
            {Locale.Context.Toast(context.length)}
          </span>
        </div>
      )}
      {props.showModal && (
        <SessionConfigModel onClose={() => props.setShowModal(false)} />
      )}
    </div>
  );
}

function useSubmitHandler() {
  const config = useAppConfig();
  const submitKey = config.submitKey;
  const isComposing = useRef(false);

  useEffect(() => {
    const onCompositionStart = () => {
      isComposing.current = true;
    };
    const onCompositionEnd = () => {
      isComposing.current = false;
    };

    window.addEventListener("compositionstart", onCompositionStart);
    window.addEventListener("compositionend", onCompositionEnd);

    return () => {
      window.removeEventListener("compositionstart", onCompositionStart);
      window.removeEventListener("compositionend", onCompositionEnd);
    };
  }, []);

  const shouldSubmit = (e: React.KeyboardEvent<HTMLTextAreaElement>) => {
    // Fix Chinese input method "Enter" on Safari
    if (e.keyCode == 229) return false;
    if (e.key !== "Enter") return false;
    if (e.key === "Enter" && (e.nativeEvent.isComposing || isComposing.current))
      return false;
    return (
      (config.submitKey === SubmitKey.AltEnter && e.altKey) ||
      (config.submitKey === SubmitKey.CtrlEnter && e.ctrlKey) ||
      (config.submitKey === SubmitKey.ShiftEnter && e.shiftKey) ||
      (config.submitKey === SubmitKey.MetaEnter && e.metaKey) ||
      (config.submitKey === SubmitKey.Enter &&
        !e.altKey &&
        !e.ctrlKey &&
        !e.shiftKey &&
        !e.metaKey)
    );
  };

  return {
    submitKey,
    shouldSubmit,
  };
}

export type RenderPrompt = Pick<Prompt, "title" | "content">;

export function PromptHints(props: {
  prompts: RenderPrompt[];
  onPromptSelect: (prompt: RenderPrompt) => void;
}) {
  const noPrompts = props.prompts.length === 0;
  const [selectIndex, setSelectIndex] = useState(0);
  const selectedRef = useRef<HTMLDivElement>(null);

  useEffect(() => {
    setSelectIndex(0);
  }, [props.prompts.length]);

  useEffect(() => {
    const onKeyDown = (e: KeyboardEvent) => {
      if (noPrompts || e.metaKey || e.altKey || e.ctrlKey) {
        return;
      }
      // arrow up / down to select prompt
      const changeIndex = (delta: number) => {
        e.stopPropagation();
        e.preventDefault();
        const nextIndex = Math.max(
          0,
          Math.min(props.prompts.length - 1, selectIndex + delta),
        );
        setSelectIndex(nextIndex);
        selectedRef.current?.scrollIntoView({
          block: "center",
        });
      };

      if (e.key === "ArrowUp") {
        changeIndex(1);
      } else if (e.key === "ArrowDown") {
        changeIndex(-1);
      } else if (e.key === "Enter") {
        const selectedPrompt = props.prompts.at(selectIndex);
        if (selectedPrompt) {
          props.onPromptSelect(selectedPrompt);
        }
      }
    };

    window.addEventListener("keydown", onKeyDown);

    return () => window.removeEventListener("keydown", onKeyDown);
    // eslint-disable-next-line react-hooks/exhaustive-deps
  }, [props.prompts.length, selectIndex]);

  if (noPrompts) return null;
  return (
    <div className={styles["prompt-hints"]}>
      {props.prompts.map((prompt, i) => (
        <div
          ref={i === selectIndex ? selectedRef : null}
          className={
            styles["prompt-hint"] +
            ` ${i === selectIndex ? styles["prompt-hint-selected"] : ""}`
          }
          key={prompt.title + i.toString()}
          onClick={() => props.onPromptSelect(prompt)}
          onMouseEnter={() => setSelectIndex(i)}
        >
          <div className={styles["hint-title"]}>{prompt.title}</div>
          <div className={styles["hint-content"]}>{prompt.content}</div>
        </div>
      ))}
    </div>
  );
}

function ClearContextDivider() {
  const chatStore = useChatStore();

  return (
    <div
      className={styles["clear-context"]}
      onClick={() =>
        chatStore.updateCurrentSession(
          (session) => (session.clearContextIndex = undefined),
        )
      }
    >
      <div className={styles["clear-context-tips"]}>{Locale.Context.Clear}</div>
      <div className={styles["clear-context-revert-btn"]}>
        {Locale.Context.Revert}
      </div>
    </div>
  );
}

export function ChatAction(props: {
  text: string;
  icon: JSX.Element;
  onClick: () => void;
}) {
  const iconRef = useRef<HTMLDivElement>(null);
  const textRef = useRef<HTMLDivElement>(null);
  const [width, setWidth] = useState({
    full: 16,
    icon: 16,
  });
  const allModels = useAllModels().map((item) => item.displayName);
  let customModelClassName = "";
  if (props.text.includes("使用") || allModels.includes(props.text)) {
    customModelClassName = "chat-input-action-long-weight";
  }

  function updateWidth() {
    if (!iconRef.current || !textRef.current) return;
    const getWidth = (dom: HTMLDivElement) => dom.getBoundingClientRect().width;
    const textWidth = getWidth(textRef.current);
    const iconWidth = getWidth(iconRef.current);
    setWidth({
      full: textWidth + iconWidth,
      icon: iconWidth,
    });
  }

  useEffect(() => {
    if (customModelClassName !== "") {
      updateWidth();
    }
  }, [props.text, customModelClassName]);

  return (
    <div
      className={`${styles["chat-input-action"]} ${styles[customModelClassName]} clickable`}
      onClick={() => {
        props.onClick();
        setTimeout(updateWidth, 1);
      }}
      onMouseEnter={updateWidth}
      onTouchStart={updateWidth}
      style={
        {
          "--icon-width": `${width.icon}px`,
          "--full-width": `${width.full}px`,
        } as React.CSSProperties
      }
    >
      <div ref={iconRef} className={styles["icon"]}>
        {props.icon}
      </div>
      <div className={styles["text"]} ref={textRef}>
        {props.text}
      </div>
    </div>
  );
}

function useScrollToBottom(
  scrollRef: RefObject<HTMLDivElement>,
  detach: boolean = false,
) {
  // for auto-scroll

  const [autoScroll, setAutoScroll] = useState(true);
  function scrollDomToBottom() {
    const dom = scrollRef.current;
    if (dom) {
      requestAnimationFrame(() => {
        setAutoScroll(true);
        dom.scrollTo(0, dom.scrollHeight);
      });
    }
  }

  // auto scroll
  useEffect(() => {
    if (autoScroll && !detach) {
      scrollDomToBottom();
    }
  });

  return {
    scrollRef,
    autoScroll,
    setAutoScroll,
    scrollDomToBottom,
  };
}

export function ChatActions(props: {
  uploadImage: () => void;
  setAttachImages: (images: string[]) => void;
  setUploading: (uploading: boolean) => void;
  showPromptModal: () => void;
  scrollToBottom: () => void;
  showPromptHints: () => void;
  hitBottom: boolean;
  uploading: boolean;
  setShowShortcutKeyModal: React.Dispatch<React.SetStateAction<boolean>>;
}) {
  const config = useAppConfig();
  const navigate = useNavigate();
  const chatStore = useChatStore();
  const pluginStore = usePluginStore();

  // switch themes
  const theme = config.theme;
  function nextTheme() {
    const themes = [Theme.Auto, Theme.Light, Theme.Dark];
    const themeIndex = themes.indexOf(theme);
    const nextIndex = (themeIndex + 1) % themes.length;
    const nextTheme = themes[nextIndex];
    config.update((config) => (config.theme = nextTheme));
  }

  // stop all responses
  const couldStop = ChatControllerPool.hasPending();
  const stopAll = () => ChatControllerPool.stopAll();

  // switch model
  const currentModel = chatStore.currentSession().mask.modelConfig.model;
  const currentProviderName =
    chatStore.currentSession().mask.modelConfig?.providerName ||
    ServiceProvider.OpenAI;
  const allModels = useAllModels();
  const models = useMemo(() => {
    const filteredModels = allModels.filter((m) => m.available);
    const defaultModel = filteredModels.find((m) => m.isDefault);

    if (defaultModel) {
      const arr = [
        defaultModel,
        ...filteredModels.filter((m) => m !== defaultModel),
      ];
      return arr;
    } else {
      return filteredModels;
    }
  }, [allModels]);
  const currentModelName = useMemo(() => {
    const model = models.find(
      (m) =>
        m.name == currentModel &&
        m?.provider?.providerName == currentProviderName,
    );
    return model?.displayName ?? "";
  }, [models, currentModel, currentProviderName]);
  const [showModelSelector, setShowModelSelector] = useState(false);
  const [showPluginSelector, setShowPluginSelector] = useState(false);
  const [showUploadImage, setShowUploadImage] = useState(false);
  const current_day_token = localStorage.getItem("current_day_token") ?? "";

  const [showSizeSelector, setShowSizeSelector] = useState(false);
  const [showQualitySelector, setShowQualitySelector] = useState(false);
  const [showStyleSelector, setShowStyleSelector] = useState(false);
  const dalle3Sizes: DalleSize[] = ["1024x1024", "1792x1024", "1024x1792"];
  const dalle3Qualitys: DalleQuality[] = ["standard", "hd"];
  const dalle3Styles: DalleStyle[] = ["vivid", "natural"];
  const currentSize =
    chatStore.currentSession().mask.modelConfig?.size ?? "1024x1024";
  const currentQuality =
    chatStore.currentSession().mask.modelConfig?.quality ?? "standard";
  const currentStyle =
    chatStore.currentSession().mask.modelConfig?.style ?? "vivid";

  useEffect(() => {
    const show = isVisionModel(currentModel);
    setShowUploadImage(show);
    if (!show) {
      props.setAttachImages([]);
      props.setUploading(false);
    }

    // if current model is not available
    // switch to first available model
    const isUnavaliableModel = !models.some((m) => m.name === currentModel);
    if (isUnavaliableModel && models.length > 0) {
      // show next model to default model if exist
      let nextModel = models.find((model) => model.isDefault) || models[0];
      chatStore.updateCurrentSession((session) => {
        // @ts-ignore
        session.mask.modelConfig.model = nextModel.name;
        session.mask.modelConfig.providerName = nextModel?.provider
          ?.providerName as ServiceProvider;
      });
      showToast(
        nextModel?.provider?.providerName == "ByteDance"
          ? nextModel.displayName
          : nextModel.name,
      );
    }
    // eslint-disable-next-line react-hooks/exhaustive-deps
  }, [chatStore, currentModel, models]);

  return (
    <div className={styles["chat-input-actions"]}>
      {couldStop && (
        <ChatAction
          onClick={stopAll}
          text={Locale.Chat.InputActions.Stop}
          icon={<StopIcon />}
        />
      )}
      {!props.hitBottom && (
        <ChatAction
          onClick={props.scrollToBottom}
          text={Locale.Chat.InputActions.ToBottom}
          icon={<BottomIcon />}
        />
      )}
      {/*{props.hitBottom && (*/}
      {/*  <ChatAction*/}
      {/*    onClick={props.showPromptModal}*/}
      {/*    text={Locale.Chat.InputActions.Settings}*/}
      {/*    icon={<SettingsIcon />}*/}
      {/*  />*/}
      {/*)}*/}

      {/*{showUploadImage && (*/}
      <ChatAction
        onClick={props.uploadImage}
        text={Locale.Chat.InputActions.UploadImage}
        icon={props.uploading ? <LoadingButtonIcon /> : <ImageIcon />}
      />
      {/*)}*/}
      <ChatAction
        onClick={nextTheme}
        text={Locale.Chat.InputActions.Theme[theme]}
        icon={
          <>
            {theme === Theme.Auto ? (
              <AutoIcon />
            ) : theme === Theme.Light ? (
              <LightIcon />
            ) : theme === Theme.Dark ? (
              <DarkIcon />
            ) : null}
          </>
        }
      />

      {/*<ChatAction*/}
      {/*  onClick={props.showPromptHints}*/}
      {/*  text={Locale.Chat.InputActions.Prompt}*/}
      {/*  icon={<PromptIcon />}*/}
      {/*/>*/}

      {/*<ChatAction*/}
      {/*  onClick={() => {*/}
      {/*    navigate(Path.Masks);*/}
      {/*  }}*/}
      {/*  text={Locale.Chat.InputActions.Masks}*/}
      {/*  icon={<MaskIcon />}*/}
      {/*/>*/}

      <ChatAction
        text={Locale.Chat.InputActions.Clear}
        icon={<BreakIcon />}
        onClick={() => {
          chatStore.updateCurrentSession((session) => {
            if (session.clearContextIndex === session.messages.length) {
              session.clearContextIndex = undefined;
            } else {
              session.clearContextIndex = session.messages.length;
              session.memoryPrompt = ""; // will clear memory
            }
          });
        }}
      />

      <ChatAction
        onClick={() => setShowModelSelector(true)}
        text={currentModelName}
        icon={<RobotIcon />}
      />

      {showModelSelector && (
        <ModalSelector
          defaultSelectedValue={`${currentModel}@${currentProviderName}`}
          items={models.map((m) => ({
            title: `${m.displayName}${
              m?.provider?.providerName
                ? "(" + m?.provider?.providerName + ")"
                : ""
            }`,
            subTitle: m.describe,
            value: `${m.name}@${m?.provider?.providerName}`,
          }))}
          onClose={() => setShowModelSelector(false)}
          onSelection={(s) => {
            if (s.length === 0) return;
            const [model, providerName] = s[0].split("@");
            chatStore.updateCurrentSession((session) => {
              session.mask.modelConfig.model = model as ModelType;
              session.mask.modelConfig.providerName =
                providerName as ServiceProvider;
              session.mask.syncGlobalConfig = false;
            });
            if (providerName == "ByteDance") {
              const selectedModel = models.find(
                (m) =>
                  m.name == model && m?.provider?.providerName == providerName,
              );
              showToast(selectedModel?.displayName ?? "");
            } else {
              showToast(model);
            }
          }}
        />
      )}

      {isDalle3(currentModel) && (
        <ChatAction
          onClick={() => setShowSizeSelector(true)}
          text={currentSize}
          icon={<SizeIcon />}
        />
      )}

      {showSizeSelector && (
        <Selector
          defaultSelectedValue={currentSize}
          items={dalle3Sizes.map((m) => ({
            title: m,
            value: m,
          }))}
          onClose={() => setShowSizeSelector(false)}
          onSelection={(s) => {
            if (s.length === 0) return;
            const size = s[0];
            chatStore.updateCurrentSession((session) => {
              session.mask.modelConfig.size = size;
            });
            showToast(size);
          }}
        />
      )}

      {isDalle3(currentModel) && (
        <ChatAction
          onClick={() => setShowQualitySelector(true)}
          text={currentQuality}
          icon={<QualityIcon />}
        />
      )}

      {showQualitySelector && (
        <Selector
          defaultSelectedValue={currentQuality}
          items={dalle3Qualitys.map((m) => ({
            title: m,
            value: m,
          }))}
          onClose={() => setShowQualitySelector(false)}
          onSelection={(q) => {
            if (q.length === 0) return;
            const quality = q[0];
            chatStore.updateCurrentSession((session) => {
              session.mask.modelConfig.quality = quality;
            });
            showToast(quality);
          }}
        />
      )}

      {isDalle3(currentModel) && (
        <ChatAction
          onClick={() => setShowStyleSelector(true)}
          text={currentStyle}
          icon={<StyleIcon />}
        />
      )}

      {showStyleSelector && (
        <Selector
          defaultSelectedValue={currentStyle}
          items={dalle3Styles.map((m) => ({
            title: m,
            value: m,
          }))}
          onClose={() => setShowStyleSelector(false)}
          onSelection={(s) => {
            if (s.length === 0) return;
            const style = s[0];
            chatStore.updateCurrentSession((session) => {
              session.mask.modelConfig.style = style;
            });
            showToast(style);
          }}
        />
      )}

      {showPlugins(currentProviderName, currentModel) && (
        <ChatAction
          onClick={() => {
            if (pluginStore.getAll().length == 0) {
              navigate(Path.Plugins);
            } else {
              setShowPluginSelector(true);
            }
          }}
          text={Locale.Plugin.Name}
          icon={<PluginIcon />}
        />
      )}
      {showPluginSelector && (
        <Selector
          multiple
          defaultSelectedValue={chatStore.currentSession().mask?.plugin}
          items={pluginStore.getAll().map((item) => ({
            title: `${item?.title}@${item?.version}`,
            value: item?.id,
          }))}
          onClose={() => setShowPluginSelector(false)}
          onSelection={(s) => {
            chatStore.updateCurrentSession((session) => {
              session.mask.plugin = s as string[];
            });
          }}
        />
      )}

      <ChatAction
        onClick={() => props.setShowShortcutKeyModal(true)}
        text={Locale.Chat.ShortcutKey.Title}
        icon={<ShortcutkeyIcon />}
      />
    </div>
  );
}

export function EditMessageModal(props: { onClose: () => void }) {
  const chatStore = useChatStore();
  const session = chatStore.currentSession();
  const [messages, setMessages] = useState(session.messages.slice());

  return (
    <div className="modal-mask">
      <Modal
        title={Locale.Chat.EditMessage.Title}
        onClose={props.onClose}
        actions={[
          <IconButton
            text={Locale.UI.Cancel}
            icon={<CancelIcon />}
            key="cancel"
            onClick={() => {
              props.onClose();
            }}
          />,
          <IconButton
            type="primary"
            text={Locale.UI.Confirm}
            icon={<ConfirmIcon />}
            key="ok"
            onClick={() => {
              chatStore.updateCurrentSession(
                (session) => (session.messages = messages),
              );
              props.onClose();
            }}
          />,
        ]}
      >
        <List>
          <ListItem
            title={Locale.Chat.EditMessage.Topic.Title}
            subTitle={Locale.Chat.EditMessage.Topic.SubTitle}
          >
            <input
              type="text"
              value={session.topic}
              onInput={(e) =>
                chatStore.updateCurrentSession(
                  (session) => (session.topic = e.currentTarget.value),
                )
              }
            ></input>
          </ListItem>
        </List>
        {/*<ContextPrompts*/}
        {/*  context={messages}*/}
        {/*  updateContext={(updater) => {*/}
        {/*    const newMessages = messages.slice();*/}
        {/*    updater(newMessages);*/}
        {/*    setMessages(newMessages);*/}
        {/*  }}*/}
        {/*/>*/}
      </Modal>
    </div>
  );
}

export function DeleteImageButton(props: { deleteImage: () => void }) {
  return (
    <div className={styles["delete-image"]} onClick={props.deleteImage}>
      <DeleteIcon />
    </div>
  );
}

export function ShortcutKeyModal(props: { onClose: () => void }) {
  const isMac = navigator.platform.toUpperCase().indexOf("MAC") >= 0;
  const shortcuts = [
    {
      title: Locale.Chat.ShortcutKey.newChat,
      keys: isMac ? ["⌘", "Shift", "O"] : ["Ctrl", "Shift", "O"],
    },
    { title: Locale.Chat.ShortcutKey.focusInput, keys: ["Shift", "Esc"] },
    {
      title: Locale.Chat.ShortcutKey.copyLastCode,
      keys: isMac ? ["⌘", "Shift", ";"] : ["Ctrl", "Shift", ";"],
    },
    {
      title: Locale.Chat.ShortcutKey.copyLastMessage,
      keys: isMac ? ["⌘", "Shift", "C"] : ["Ctrl", "Shift", "C"],
    },
    {
      title: Locale.Chat.ShortcutKey.showShortcutKey,
      keys: isMac ? ["⌘", "/"] : ["Ctrl", "/"],
    },
  ];
  return (
    <div className="modal-mask">
      <Modal
        title={Locale.Chat.ShortcutKey.Title}
        onClose={props.onClose}
        actions={[
          <IconButton
            type="primary"
            text={Locale.UI.Confirm}
            icon={<ConfirmIcon />}
            key="ok"
            onClick={() => {
              props.onClose();
            }}
          />,
        ]}
      >
        <div className={styles["shortcut-key-container"]}>
          <div className={styles["shortcut-key-grid"]}>
            {shortcuts.map((shortcut, index) => (
              <div key={index} className={styles["shortcut-key-item"]}>
                <div className={styles["shortcut-key-title"]}>
                  {shortcut.title}
                </div>
                <div className={styles["shortcut-key-keys"]}>
                  {shortcut.keys.map((key, i) => (
                    <div key={i} className={styles["shortcut-key"]}>
                      <span>{key}</span>
                    </div>
                  ))}
                </div>
              </div>
            ))}
          </div>
        </div>
      </Modal>
    </div>
  );
}

function _Chat() {
  type RenderMessage = ChatMessage & { preview?: boolean };

  const chatStore = useChatStore();
  const session = chatStore.currentSession();
  const config = useAppConfig();
  const fontSize = config.fontSize;
  const fontFamily = config.fontFamily;

  const [showExport, setShowExport] = useState(false);

  const inputRef = useRef<HTMLTextAreaElement>(null);
  const [userInput, setUserInput] = useState("");
  const [mjImageMode, setMjImageMode] = useState<string>("IMAGINE");
  const [isLoading, setIsLoading] = useState(false);
  const { submitKey, shouldSubmit } = useSubmitHandler();
  const scrollRef = useRef<HTMLDivElement>(null);
  const isScrolledToBottom = scrollRef?.current
    ? Math.abs(
        scrollRef.current.scrollHeight -
          (scrollRef.current.scrollTop + scrollRef.current.clientHeight),
      ) <= 1
    : false;
  const { setAutoScroll, scrollDomToBottom } = useScrollToBottom(
    scrollRef,
    isScrolledToBottom,
  );
  const [hitBottom, setHitBottom] = useState(true);
  const isMobileScreen = useMobileScreen();
  const navigate = useNavigate();
  const [attachImages, setAttachImages] = useState<string[]>([]);
  const [uploading, setUploading] = useState(false);

  // prompt hints
  const promptStore = usePromptStore();
  const [promptHints, setPromptHints] = useState<RenderPrompt[]>([]);
  const onSearch = useDebouncedCallback(
    (text: string) => {
      const matchedPrompts = promptStore.search(text);
      setPromptHints(matchedPrompts);
    },
    100,
    { leading: true, trailing: true },
  );

  // auto grow input
  const [inputRows, setInputRows] = useState(2);
  const measure = useDebouncedCallback(
    () => {
      const rows = inputRef.current ? autoGrowTextArea(inputRef.current) : 1;
      const inputRows = Math.min(
        20,
        Math.max(2 + Number(!isMobileScreen), rows),
      );
      setInputRows(inputRows);
    },
    100,
    {
      leading: true,
      trailing: true,
    },
  );

  // eslint-disable-next-line react-hooks/exhaustive-deps
  useEffect(measure, [userInput]);

  // chat commands shortcuts
  const chatCommands = useChatCommand({
    new: () => chatStore.newSession(),
    newm: () => navigate(Path.NewChat),
    prev: () => chatStore.nextSession(-1),
    next: () => chatStore.nextSession(1),
    clear: () =>
      chatStore.updateCurrentSession(
        (session) => (session.clearContextIndex = session.messages.length),
      ),
    del: () => chatStore.deleteSession(chatStore.currentSessionIndex),
  });

  // only search prompts when user input is short
  const SEARCH_TEXT_LIMIT = 30;
  const onInput = (text: string) => {
    setUserInput(text);
    const n = text.trim().length;

    // clear search results
    if (n === 0) {
      setPromptHints([]);
    } else if (text.match(ChatCommandPrefix)) {
      setPromptHints(chatCommands.search(text));
    } else if (!config.disablePromptHint && n < SEARCH_TEXT_LIMIT) {
      // check if need to trigger auto completion
      if (text.startsWith("/")) {
        let searchText = text.slice(1);
        onSearch(searchText);
      }
    }
  };

  const doSubmit = (userInput: string) => {
    if (userInput.trim() === "") return;
    const matchCommand = chatCommands.match(userInput);
    if (matchCommand.matched) {
      setUserInput("");
      setPromptHints([]);
      matchCommand.invoke();
      return;
    }
    setIsLoading(true);
    chatStore
      .onUserInput(userInput, attachImages, {
        mjImageMode,
        setAutoScroll,
      })
      .then(() => setIsLoading(false));
    setAttachImages([]);
    chatStore.setLastInput(userInput);
    setUserInput("");
    setMjImageMode("IMAGINE");
    setPromptHints([]);
    if (!isMobileScreen) inputRef.current?.focus();
    setAutoScroll(true);
  };

  const onPromptSelect = (prompt: RenderPrompt) => {
    setTimeout(() => {
      setPromptHints([]);

      const matchedChatCommand = chatCommands.match(prompt.content);
      if (matchedChatCommand.matched) {
        // if user is selecting a chat command, just trigger it
        matchedChatCommand.invoke();
        setUserInput("");
      } else {
        // or fill the prompt
        setUserInput(prompt.content);
      }
      inputRef.current?.focus();
    }, 30);
  };

  // stop response
  const onUserStop = (messageId: string) => {
    ChatControllerPool.stop(session.id, messageId);
  };

  useEffect(() => {
    chatStore.updateCurrentSession((session) => {
      const stopTiming = Date.now() - REQUEST_TIMEOUT_MS;
      session.messages.forEach((m) => {
        // check if should stop all stale messages
        if (m.isError || new Date(m.date).getTime() < stopTiming) {
          if (m.streaming) {
            m.streaming = false;
          }

          if (m.content.length === 0) {
            m.isError = true;
            m.content = prettyObject({
              error: true,
              message: "empty response",
            });
          }
        }
      });

      // auto sync mask config from global config
      // if (session.mask.syncGlobalConfig) {
      //   console.log("[Mask] syncing from global, name = ", session.mask.name);
      //   session.mask.modelConfig = { ...config.modelConfig };
      // }
    });
    // eslint-disable-next-line react-hooks/exhaustive-deps
  }, []);

  // check if should send message
  const onInputKeyDown = (e: React.KeyboardEvent<HTMLTextAreaElement>) => {
    // if ArrowUp and no userInput, fill with last input
    if (
      e.key === "ArrowUp" &&
      userInput.length <= 0 &&
      !(e.metaKey || e.altKey || e.ctrlKey)
    ) {
      setUserInput(chatStore.lastInput ?? "");
      e.preventDefault();
      return;
    }
    if (shouldSubmit(e) && promptHints.length === 0) {
      doSubmit(userInput);
      e.preventDefault();
    }
  };
  const onRightClick = (e: any, message: ChatMessage) => {
    // copy to clipboard
    if (selectOrCopy(e.currentTarget, getMessageTextContent(message))) {
      if (userInput.length === 0) {
        setUserInput(getMessageTextContent(message));
      }

      e.preventDefault();
    }
  };

  const deleteMessage = (msgId?: string) => {
    chatStore.updateCurrentSession(
      (session) =>
        (session.messages = session.messages.filter((m) => m.id !== msgId)),
    );
  };

  const onDelete = (msgId: string) => {
    deleteMessage(msgId);
  };

  const onResend = (message: ChatMessage) => {
    // when it is resending a message
    // 1. for a user's message, find the next bot response
    // 2. for a bot's message, find the last user's input
    // 3. delete original user input and bot's message
    // 4. resend the user's input

    const resendingIndex = session.messages.findIndex(
      (m) => m.id === message.id,
    );

    if (resendingIndex < 0 || resendingIndex >= session.messages.length) {
      console.error("[Chat] failed to find resending message", message);
      return;
    }

    let userMessage: ChatMessage | undefined;
    let botMessage: ChatMessage | undefined;

    if (message.role === "assistant") {
      // if it is resending a bot's message, find the user input for it
      botMessage = message;
      for (let i = resendingIndex; i >= 0; i -= 1) {
        if (session.messages[i].role === "user") {
          userMessage = session.messages[i];
          break;
        }
      }
    } else if (message.role === "user") {
      // if it is resending a user's input, find the bot's response
      userMessage = message;
      for (let i = resendingIndex; i < session.messages.length; i += 1) {
        if (session.messages[i].role === "assistant") {
          botMessage = session.messages[i];
          break;
        }
      }
    }

    if (userMessage === undefined) {
      console.error("[Chat] failed to resend", message);
      return;
    }

    // delete the original messages
    deleteMessage(userMessage.id);
    deleteMessage(botMessage?.id);

    // resend the message
    setIsLoading(true);
    const textContent = getMessageTextContent(userMessage);
    const images = getMessageImages(userMessage);
    chatStore.onUserInput(textContent, images).then(() => setIsLoading(false));
    inputRef.current?.focus();
  };

  const onPinMessage = (message: ChatMessage) => {
    chatStore.updateCurrentSession((session) =>
      session.mask.context.push(message),
    );

    showToast(Locale.Chat.Actions.PinToastContent, {
      text: Locale.Chat.Actions.PinToastAction,
      onClick: () => {
        setShowPromptModal(true);
      },
    });
  };

  const context: RenderMessage[] = useMemo(() => {
    return session.mask.hideContext ? [] : session.mask.context.slice();
  }, [session.mask.context, session.mask.hideContext]);
  const accessStore = useAccessStore();

  if (
    context.length === 0 &&
    session.messages.at(0)?.content !== BOT_HELLO.content
  ) {
    const copiedHello = Object.assign({}, BOT_HELLO);
    if (!accessStore.isAuthorized()) {
      copiedHello.content = Locale.Error.Unauthorized;
    }
    context.push(copiedHello);
  }

  // preview messages
  const renderMessages = useMemo(() => {
    return context
      .concat(session.messages as RenderMessage[])
      .concat(
        isLoading
          ? [
              {
                ...createMessage({
                  role: "assistant",
                  content: "……",
                }),
                preview: true,
              },
            ]
          : [],
      )
      .concat(
        userInput.length > 0 && config.sendPreviewBubble
          ? [
              {
                ...createMessage({
                  role: "user",
                  content: userInput,
                }),
                preview: true,
              },
            ]
          : [],
      );
  }, [
    config.sendPreviewBubble,
    context,
    isLoading,
    session.messages,
    userInput,
  ]);

  const [msgRenderIndex, _setMsgRenderIndex] = useState(
    Math.max(0, renderMessages.length - CHAT_PAGE_SIZE),
  );
  function setMsgRenderIndex(newIndex: number) {
    newIndex = Math.min(renderMessages.length - CHAT_PAGE_SIZE, newIndex);
    newIndex = Math.max(0, newIndex);
    _setMsgRenderIndex(newIndex);
  }

  const messages = useMemo(() => {
    const endRenderIndex = Math.min(
      msgRenderIndex + 3 * CHAT_PAGE_SIZE,
      renderMessages.length,
    );
    return renderMessages.slice(msgRenderIndex, endRenderIndex);
  }, [msgRenderIndex, renderMessages]);

  const onChatBodyScroll = (e: HTMLElement) => {
    const bottomHeight = e.scrollTop + e.clientHeight;
    const edgeThreshold = e.clientHeight;

    const isTouchTopEdge = e.scrollTop <= edgeThreshold;
    const isTouchBottomEdge = bottomHeight >= e.scrollHeight - edgeThreshold;
    const isHitBottom =
      bottomHeight >= e.scrollHeight - (isMobileScreen ? 4 : 10);

    const prevPageMsgIndex = msgRenderIndex - CHAT_PAGE_SIZE;
    const nextPageMsgIndex = msgRenderIndex + CHAT_PAGE_SIZE;

    if (isTouchTopEdge && !isTouchBottomEdge) {
      setMsgRenderIndex(prevPageMsgIndex);
    } else if (isTouchBottomEdge) {
      setMsgRenderIndex(nextPageMsgIndex);
    }

    setHitBottom(isHitBottom);
    setAutoScroll(isHitBottom);
  };
  function scrollToBottom() {
    setMsgRenderIndex(renderMessages.length - CHAT_PAGE_SIZE);
    scrollDomToBottom();
  }

  // clear context index = context length + index in messages
  const clearContextIndex =
    (session.clearContextIndex ?? -1) >= 0
      ? session.clearContextIndex! + context.length - msgRenderIndex
      : -1;

  const [showPromptModal, setShowPromptModal] = useState(false);

  const clientConfig = useMemo(() => getClientConfig(), []);

  const autoFocus = !isMobileScreen; // wont auto focus on mobile screen
  const showMaxIcon = !isMobileScreen && !clientConfig?.isApp;

  useCommand({
    fill: setUserInput,
    submit: (text) => {
      doSubmit(text);
    },
    code: (text) => {
      if (accessStore.disableFastLink) return;
      console.log("[Command] got code from url: ", text);
      showConfirm(Locale.URLCommand.Code + `code = ${text}`).then((res) => {
        if (res) {
          accessStore.update((access) => (access.accessCode = text));
        }
      });
    },
    settings: (text) => {
      if (accessStore.disableFastLink) return;

      try {
        const payload = JSON.parse(text) as {
          key?: string;
          url?: string;
        };

        console.log("[Command] got settings from url: ", payload);

        if (payload.key || payload.url) {
          showConfirm(
            Locale.URLCommand.Settings +
              `\n${JSON.stringify(payload, null, 4)}`,
          ).then((res) => {
            if (!res) return;
            if (payload.key) {
              accessStore.update(
                (access) => (access.openaiApiKey = payload.key!),
              );
            }
            if (payload.url) {
              accessStore.update((access) => (access.openaiUrl = payload.url!));
            }
            accessStore.update((access) => (access.useCustomConfig = true));
          });
        }
      } catch {
        console.error("[Command] failed to get settings from url: ", text);
      }
    },
  });

  // edit / insert message modal
  const [isEditingMessage, setIsEditingMessage] = useState(false);

  messages?.forEach((msg) => {
    if (msg.model === "midjourney" && msg.attr.taskId) {
      chatStore.fetchMidjourneyStatus(msg);
    }
  });

  // remember unfinished input
  useEffect(() => {
    // try to load from local storage
    const key = UNFINISHED_INPUT(session.id);
    const mayBeUnfinishedInput = localStorage.getItem(key);
    if (mayBeUnfinishedInput && userInput.length === 0) {
      setUserInput(mayBeUnfinishedInput);
      localStorage.removeItem(key);
    }

    const dom = inputRef.current;
    return () => {
      localStorage.setItem(key, dom?.value ?? "");
    };
    // eslint-disable-next-line react-hooks/exhaustive-deps
  }, []);

  const handlePaste = useCallback(
    async (event: React.ClipboardEvent<HTMLTextAreaElement>) => {
      const currentModel = chatStore.currentSession().mask.modelConfig.model;
      if (!isVisionModel(currentModel)) {
        return;
      }
      const items = (event.clipboardData || window.clipboardData).items;
      for (const item of items) {
        if (item.kind === "file" && item.type.startsWith("image/")) {
          event.preventDefault();
          const file = item.getAsFile();
          if (file) {
            const images: string[] = [];
            images.push(...attachImages);
            images.push(
              ...(await new Promise<string[]>((res, rej) => {
                setUploading(true);
                const imagesData: string[] = [];
                uploadImageRemote(file)
                  .then((dataUrl) => {
                    imagesData.push(dataUrl);
                    setUploading(false);
                    res(imagesData);
                  })
                  .catch((e) => {
                    setUploading(false);
                    rej(e);
                  });
              })),
            );
            const imagesLength = images.length;

            if (imagesLength > 3) {
              images.splice(3, imagesLength - 3);
            }
            setAttachImages(images);
          }
        }
      }
    },
    [attachImages, chatStore],
  );

  async function uploadImage() {
    const images: string[] = [];
    images.push(...attachImages);

    images.push(
      ...(await new Promise<string[]>((res, rej) => {
        const fileInput = document.createElement("input");
        fileInput.type = "file";
        fileInput.accept =
          "image/png, image/jpeg, image/webp, image/heic, image/heif";
        fileInput.multiple = true;
        fileInput.onchange = (event: any) => {
          setUploading(true);
          const files = event.target.files;
          const imagesData: string[] = [];
          for (let i = 0; i < files.length; i++) {
            const file = event.target.files[i];
            uploadImageRemote(file)
              .then((dataUrl) => {
                imagesData.push(dataUrl);
                if (
                  imagesData.length === 3 ||
                  imagesData.length === files.length
                ) {
                  setUploading(false);
                  res(imagesData);
                }
              })
              .catch((e) => {
                setUploading(false);
                rej(e);
              });
          }
        };
        fileInput.click();
      })),
    );

    const imagesLength = images.length;
    if (imagesLength > 3) {
      images.splice(3, imagesLength - 3);
    }
    setAttachImages(images);
  }

<<<<<<< HEAD
  // 加载状态结束，获取token
  const [loadingChange, setLoadingChange] = useState(false);
  useEffect(() => {
    if (!isLoading && loadingChange) {
      try {
        fetch("/api/logs/get_current_token", {
          method: "GET",
          credentials: "include",
        })
          .then((response) => response.json())
          .then((result) => {
            // console.log("请求成功，", result);
            localStorage.setItem(
              "current_day_token",
              result["result"]["current_day_token"],
            );
            localStorage.setItem(
              "current_day_limit_token",
              result["result"]["current_day_limit_token"],
            );
          });
      } catch {}
    }
    return () => {
      setLoadingChange(isLoading);
    };
  }, [isLoading, loadingChange]);

  // const [ voiceInputText, setVoiceInputText ] = useState("");
  // const [ voiceInputLoading, setVoiceInputLoading ] = useState(false);

  // useEffect(() => {
  //   if (voiceInputLoading) {
  //     // 正在进行语音输入，输入框应该显示原有文本加上语音输入的。
  //     setUserInput(userInput + voiceInputText);
  //   } else {
  //     // 但是语音输入结束，应该清理多余字符。
  //     console.log('end', userInput, voiceInputText)
  //   }
  //
  //   // eslint-disable-next-line react-hooks/exhaustive-deps
  // }, [voiceInputLoading, voiceInputText]);
=======
  // 快捷键 shortcut keys
  const [showShortcutKeyModal, setShowShortcutKeyModal] = useState(false);

  useEffect(() => {
    const handleKeyDown = (event: any) => {
      // 打开新聊天 command + shift + o
      if (
        (event.metaKey || event.ctrlKey) &&
        event.shiftKey &&
        event.key.toLowerCase() === "o"
      ) {
        event.preventDefault();
        setTimeout(() => {
          chatStore.newSession();
          navigate(Path.Chat);
        }, 10);
      }
      // 聚焦聊天输入 shift + esc
      else if (event.shiftKey && event.key.toLowerCase() === "escape") {
        event.preventDefault();
        inputRef.current?.focus();
      }
      // 复制最后一个代码块 command + shift + ;
      else if (
        (event.metaKey || event.ctrlKey) &&
        event.shiftKey &&
        event.code === "Semicolon"
      ) {
        event.preventDefault();
        const copyCodeButton =
          document.querySelectorAll<HTMLElement>(".copy-code-button");
        if (copyCodeButton.length > 0) {
          copyCodeButton[copyCodeButton.length - 1].click();
        }
      }
      // 复制最后一个回复 command + shift + c
      else if (
        (event.metaKey || event.ctrlKey) &&
        event.shiftKey &&
        event.key.toLowerCase() === "c"
      ) {
        event.preventDefault();
        const lastNonUserMessage = messages
          .filter((message) => message.role !== "user")
          .pop();
        if (lastNonUserMessage) {
          const lastMessageContent = getMessageTextContent(lastNonUserMessage);
          copyToClipboard(lastMessageContent);
        }
      }
      // 展示快捷键 command + /
      else if ((event.metaKey || event.ctrlKey) && event.key === "/") {
        event.preventDefault();
        setShowShortcutKeyModal(true);
      }
    };

    window.addEventListener("keydown", handleKeyDown);

    return () => {
      window.removeEventListener("keydown", handleKeyDown);
    };
  }, [messages, chatStore, navigate]);
>>>>>>> 1234deab

  return (
    <div className={styles.chat} key={session.id}>
      <div className="window-header" data-tauri-drag-region>
        {isMobileScreen && (
          <div className="window-actions">
            <div className={"window-action-button"}>
              <IconButton
                icon={<ReturnIcon />}
                bordered
                title={Locale.Chat.Actions.ChatList}
                onClick={() => navigate(Path.Home)}
              />
            </div>
          </div>
        )}

        <div className={`window-header-title ${styles["chat-body-title"]}`}>
          <div
            className={`window-header-main-title ${styles["chat-body-main-title"]}`}
            onClickCapture={() => setIsEditingMessage(true)}
          >
            {!session.topic ? DEFAULT_TOPIC : session.topic}
          </div>
          <div className="window-header-sub-title">
            {/*{Locale.Chat.SubTitle(session.messages.length)}&nbsp;&nbsp;*/}
            <Tooltip
              title={
                <span style={{ color: "black" }}>
                  {localStorage.getItem("current_day_token") ?? 0}{" "}
                  <span style={{ color: "black" }}>
                    /{" "}
                    {parseInt(
                      localStorage.getItem("current_day_limit_token") ??
                        "200000",
                    )}
                  </span>
                </span>
              }
              color={"var(--second)"}
              placement="bottom"
            >
              {Locale.Chat.UseTip}
              <Progress
                percent={
                  (parseInt(localStorage.getItem("current_day_token") ?? "0") /
                    parseInt(
                      localStorage.getItem("current_day_limit_token") ??
                        "200000",
                    )) *
                  100
                }
                size="small"
                showInfo={false}
                strokeColor={{ from: "green", to: "red" }}
              />
            </Tooltip>
          </div>
        </div>
        <div className="window-actions">
          {!isMobileScreen && (
            <div className="window-action-button">
              <IconButton
                icon={<RenameIcon />}
                bordered
                title={Locale.Chat.EditMessage.Title}
                aria={Locale.Chat.EditMessage.Title}
                onClick={() => setIsEditingMessage(true)}
              />
            </div>
          )}
          <div className="window-action-button">
            <IconButton
              icon={<ExportIcon />}
              bordered
              title={Locale.Chat.Actions.Export}
              onClick={() => {
                setShowExport(true);
              }}
            />
          </div>
          {showMaxIcon && (
            <div className="window-action-button">
              <IconButton
                icon={config.tightBorder ? <MinIcon /> : <MaxIcon />}
                bordered
                title={Locale.Chat.Actions.FullScreen}
                aria={Locale.Chat.Actions.FullScreen}
                onClick={() => {
                  config.update(
                    (config) => (config.tightBorder = !config.tightBorder),
                  );
                }}
              />
            </div>
          )}
        </div>

        <PromptToast
          showToast={!hitBottom}
          showModal={showPromptModal}
          setShowModal={setShowPromptModal}
        />
      </div>

      <div
        className={styles["chat-body"]}
        ref={scrollRef}
        onScroll={(e) => onChatBodyScroll(e.currentTarget)}
        onMouseDown={() => inputRef.current?.blur()}
        onTouchStart={() => {
          inputRef.current?.blur();
          setAutoScroll(false);
        }}
      >
        {messages.map((message, i) => {
          const isUser = message.role === "user";
          const isContext = i < context.length;
          const showActions =
            i > 0 &&
            !(message.preview || message.content.length === 0) &&
            !isContext;
          const showTyping = message.preview || message.streaming;

          const shouldShowClearContextDivider = i === clearContextIndex - 1;

          return (
            <Fragment key={message.id}>
              <div
                className={
                  isUser ? styles["chat-message-user"] : styles["chat-message"]
                }
              >
                <div className={styles["chat-message-container"]}>
                  <div className={styles["chat-message-header"]}>
                    <div className={styles["chat-message-avatar"]}>
                      <div className={styles["chat-message-edit"]}>
                        <IconButton
                          icon={<EditIcon />}
                          aria={Locale.Chat.Actions.Edit}
                          onClick={async () => {
                            const newMessage = await showPrompt(
                              Locale.Chat.Actions.Edit,
                              getMessageTextContent(message),
                              10,
                            );
                            let newContent: string | MultimodalContent[] =
                              newMessage;
                            const images = getMessageImages(message);
                            if (images.length > 0) {
                              newContent = [{ type: "text", text: newMessage }];
                              for (let i = 0; i < images.length; i++) {
                                newContent.push({
                                  type: "image_url",
                                  image_url: {
                                    url: images[i],
                                  },
                                });
                              }
                            }
                            chatStore.updateCurrentSession((session) => {
                              const m = session.mask.context
                                .concat(session.messages)
                                .find((m) => m.id === message.id);
                              if (m) {
                                m.content = newContent;
                              }
                            });
                          }}
                        ></IconButton>
                      </div>
                      {isUser ? (
                        <Avatar avatar={config.avatar} />
                      ) : (
                        <>
                          {/*{["system"].includes(message.role) ? (*/}
                          {/*  <Avatar avatar="2699-fe0f" />*/}
                          {/*) : (*/}
                          {/*  <MaskAvatar*/}
                          {/*    avatar={session.mask.avatar}*/}
                          {/*    model={*/}
                          {/*      message.model || session.mask.modelConfig.model*/}
                          {/*    }*/}
                          {/*  />*/}
                          {/*)}*/}
                        </>
                      )}
                    </div>
                    {!isUser && (
                      <div className={styles["chat-model-name"]}>
                        {message.model}
                      </div>
                    )}

                    <div className={styles["chat-message-action-date"]}>
                      {isContext
                        ? Locale.Chat.IsContext
                        : message.date.toLocaleString()}
                    </div>
                  </div>
                  {message?.tools?.length == 0 && showTyping && (
                    <div className={styles["chat-message-status"]}>
                      {Locale.Chat.Typing}
                    </div>
                  )}
                  {/*@ts-ignore*/}
                  {message?.tools?.length > 0 && (
                    <div className={styles["chat-message-tools"]}>
                      {message?.tools?.map((tool) => (
                        <div
                          key={tool.id}
                          className={styles["chat-message-tool"]}
                        >
                          {tool.isError === false ? (
                            <ConfirmIcon />
                          ) : tool.isError === true ? (
                            <CloseIcon />
                          ) : (
                            <LoadingButtonIcon />
                          )}
                          <span>{tool?.function?.name}</span>
                        </div>
                      ))}
                    </div>
                  )}
                  <div className={styles["chat-message-item"]}>
                    <Markdown
                      key={message.streaming ? "loading" : "done"}
                      content={getMessageTextContent(message)}
                      loading={
                        (message.preview || message.streaming) &&
                        message.content.length === 0 &&
                        !isUser
                      }
                      //   onContextMenu={(e) => onRightClick(e, message)} // hard to use
                      // onDoubleClickCapture={() => {
                      //   if (!isMobileScreen) return;
                      //   setUserInput(getMessageTextContent(message));
                      // }}
                      fontSize={fontSize}
                      fontFamily={fontFamily}
                      parentRef={scrollRef}
                      defaultShow={i >= messages.length - 6}
                    />
                    {getMessageImages(message).length == 1 && (
                      <Image
                        className={styles["chat-message-item-image"]}
                        src={getMessageImages(message)[0]}
                        alt=""
                        width={100}
                        height={100}
                      />
                    )}
                    {getMessageImages(message).length > 1 && (
                      <div
                        className={styles["chat-message-item-images"]}
                        style={
                          {
                            "--image-count": getMessageImages(message).length,
                          } as React.CSSProperties
                        }
                      >
                        {getMessageImages(message).map((image, index) => {
                          return (
                            <Image
                              className={
                                styles["chat-message-item-image-multi"]
                              }
                              key={index}
                              src={image}
                              alt=""
                              width={20}
                              height={20}
                            />
                          );
                        })}
                      </div>
                    )}
                  </div>

                  {!isUser &&
                    message.model == "midjourney" &&
                    message.attr?.finished &&
                    ["VARIATION", "IMAGINE", "BLEND"].includes(
                      message.attr?.action,
                    ) && (
                      <div
                        className={[
                          styles["chat-message-actions"],
                          styles["column-flex"],
                        ].join(" ")}
                      >
                        <div>
                          <button
                            onClick={() =>
                              doSubmit(`/mj UPSCALE::1::${message.attr.taskId}`)
                            }
                            className={`${styles["chat-message-action-btn"]} clickable`}
                          >
                            U1
                          </button>
                          <button
                            onClick={() =>
                              doSubmit(`/mj UPSCALE::2::${message.attr.taskId}`)
                            }
                            className={`${styles["chat-message-action-btn"]} clickable`}
                          >
                            U2
                          </button>
                          <button
                            onClick={() =>
                              doSubmit(`/mj UPSCALE::3::${message.attr.taskId}`)
                            }
                            className={`${styles["chat-message-action-btn"]} clickable`}
                          >
                            U3
                          </button>
                          <button
                            onClick={() =>
                              doSubmit(`/mj UPSCALE::4::${message.attr.taskId}`)
                            }
                            className={`${styles["chat-message-action-btn"]} clickable`}
                          >
                            U4
                          </button>
                          {/*<button onClick={() => doSubmit(`/mj REROLL::0::${message.attr.taskId}`)} className={`${styles["chat-message-action-btn"]} clickable`}>RESET</button>*/}
                        </div>
                        <div>
                          <button
                            onClick={() =>
                              doSubmit(
                                `/mj VARIATION::1::${message.attr.taskId}`,
                              )
                            }
                            className={`${styles["chat-message-action-btn"]} clickable`}
                          >
                            V1
                          </button>
                          <button
                            onClick={() =>
                              doSubmit(
                                `/mj VARIATION::2::${message.attr.taskId}`,
                              )
                            }
                            className={`${styles["chat-message-action-btn"]} clickable`}
                          >
                            V2
                          </button>
                          <button
                            onClick={() =>
                              doSubmit(
                                `/mj VARIATION::3::${message.attr.taskId}`,
                              )
                            }
                            className={`${styles["chat-message-action-btn"]} clickable`}
                          >
                            V3
                          </button>
                          <button
                            onClick={() =>
                              doSubmit(
                                `/mj VARIATION::4::${message.attr.taskId}`,
                              )
                            }
                            className={`${styles["chat-message-action-btn"]} clickable`}
                          >
                            V4
                          </button>
                        </div>
                      </div>
                    )}

                  {showActions && (
                    <div
                      className={styles["chat-message-actions"]}
                      style={{
                        marginTop: "10px",
                        marginBottom: "0px",
                      }}
                    >
                      <div className={styles["chat-input-actions"]}>
                        {message.streaming ? (
                          <ChatAction
                            text={Locale.Chat.Actions.Stop}
                            icon={<StopIcon />}
                            onClick={() => onUserStop(message.id ?? i)}
                          />
                        ) : (
                          <>
                            <ChatAction
                              text={Locale.Chat.Actions.Retry}
                              icon={<ResetIcon />}
                              onClick={() => onResend(message)}
                            />

                            <ChatAction
                              text={Locale.Chat.Actions.Delete}
                              icon={<DeleteIcon />}
                              onClick={() => onDelete(message.id ?? i)}
                            />

                            <ChatAction
                              text={Locale.Chat.Actions.Pin}
                              icon={<PinIcon />}
                              onClick={() => onPinMessage(message)}
                            />
                            <ChatAction
                              text={Locale.Chat.Actions.Copy}
                              icon={<CopyIcon />}
                              onClick={() =>
                                copyToClipboard(getMessageTextContent(message))
                              }
                            />
                          </>
                        )}
                      </div>
                    </div>
                  )}
                </div>
              </div>
              {shouldShowClearContextDivider && <ClearContextDivider />}
            </Fragment>
          );
        })}
      </div>

      <div className={styles["chat-input-panel"]}>
        {/*<GptPrompts />*/}
        <PromptHints prompts={promptHints} onPromptSelect={onPromptSelect} />

        <ChatActions
          uploadImage={uploadImage}
          setAttachImages={setAttachImages}
          setUploading={setUploading}
          showPromptModal={() => setShowPromptModal(true)}
          scrollToBottom={scrollToBottom}
          hitBottom={hitBottom}
          uploading={uploading}
          showPromptHints={() => {
            // Click again to close
            if (promptHints.length > 0) {
              setPromptHints([]);
              return;
            }

            inputRef.current?.focus();
            setUserInput("/");
            onSearch("");
          }}
          setShowShortcutKeyModal={setShowShortcutKeyModal}
        />
        <label
          className={`${styles["chat-input-panel-inner"]} ${
            attachImages.length != 0
              ? styles["chat-input-panel-inner-attach"]
              : ""
          }`}
          htmlFor="chat-input"
        >
          <textarea
            id="chat-input"
            ref={inputRef}
            className={styles["chat-input"]}
            placeholder={Locale.Chat.Input(submitKey)}
            onInput={(e) => onInput(e.currentTarget.value)}
            value={userInput}
            onKeyDown={onInputKeyDown}
            onFocus={scrollToBottom}
            onClick={scrollToBottom}
            onPaste={handlePaste}
            rows={inputRows}
            autoFocus={autoFocus}
            style={{
              fontSize: config.fontSize,
              fontFamily: config.fontFamily,
            }}
          />
          {attachImages.length != 0 && (
            <div className={styles["attach-images"]}>
              {attachImages.map((image, index) => {
                return (
                  <div
                    key={index}
                    className={styles["attach-image"]}
                    style={{ backgroundImage: `url("${image}")` }}
                  >
                    <div className={styles["attach-image-mask"]}>
                      <DeleteImageButton
                        deleteImage={() => {
                          setAttachImages(
                            attachImages.filter((_, i) => i !== index),
                          );
                        }}
                      />
                    </div>
                  </div>
                );
              })}
            </div>
          )}
          <div className={styles["chat-input-send-area"]}>
            <VoiceInput
              // voiceInputText={voiceInputText}
              // setVoiceInputText={setVoiceInputText}
              // voiceInputLoading={voiceInputLoading}
              // setVoiceInputLoading={setVoiceInputLoading}
              userInput={userInput}
              setUserInput={setUserInput}
            />
          </div>
          <IconButton
            icon={<SendWhiteIcon />}
            text={Locale.Chat.Send}
            className={styles["chat-input-send"]}
            type="primary"
            onClick={() => doSubmit(userInput)}
          />
        </label>
      </div>
      <div className={styles["bottom-tip"]}>
        <span>AI 也可能会犯错。请核查重要信息。</span>
      </div>

      {showExport && (
        <ExportMessageModal onClose={() => setShowExport(false)} />
      )}

      {isEditingMessage && (
        <EditMessageModal
          onClose={() => {
            setIsEditingMessage(false);
          }}
        />
      )}

      {showShortcutKeyModal && (
        <ShortcutKeyModal onClose={() => setShowShortcutKeyModal(false)} />
      )}
    </div>
  );
}

// function getCurrentDayToken(sessions: ChatSession[]): number {
//   try {
//     const currentTime = new Date();
//     const startOfTheDayInTimeZone = new Date(
//       currentTime.getFullYear(),
//       currentTime.getMonth(),
//       currentTime.getDate(),
//       0,
//       0,
//       0,
//     );
//     const current_day_message = sessions
//       .reduce((acc, item) => {
//         // @ts-ignore
//         return acc.concat(item.messages);
//       }, [])
//       .filter((item1) => {
//         // @ts-ignore
//         const dateToCheck = new Date(item1.date);
//         return startOfTheDayInTimeZone < dateToCheck;
//       });
//     const all_current_day_content = current_day_message
//       // @ts-ignore
//       .map((item) => item.content)
//       .join(" ");
//     // 获取会话之后，再整合content，
//     return getTokenLength(all_current_day_content);
//   } catch (e) {
//     return 0;
//   }
// }

export function Chat() {
  const chatStore = useChatStore();
  const sessionIndex = chatStore.currentSessionIndex;
  // 这里计先计算一下当天总token数。
  // localStorage.setItem(
  //   "current_day_token",
  //   String(getCurrentDayToken(chatStore.sessions)),
  // );
  return <_Chat key={sessionIndex}></_Chat>;
}<|MERGE_RESOLUTION|>--- conflicted
+++ resolved
@@ -42,11 +42,8 @@
 import QualityIcon from "../icons/hd.svg";
 import StyleIcon from "../icons/palette.svg";
 import PluginIcon from "../icons/plugin.svg";
-<<<<<<< HEAD
+import ShortcutkeyIcon from "../icons/shortcutkey.svg";
 // import UploadIcon from "../icons/upload.svg";
-=======
-import ShortcutkeyIcon from "../icons/shortcutkey.svg";
->>>>>>> 1234deab
 
 import {
   ChatMessage,
@@ -1485,8 +1482,6 @@
     }
     setAttachImages(images);
   }
-
-<<<<<<< HEAD
   // 加载状态结束，获取token
   const [loadingChange, setLoadingChange] = useState(false);
   useEffect(() => {
@@ -1515,21 +1510,6 @@
     };
   }, [isLoading, loadingChange]);
 
-  // const [ voiceInputText, setVoiceInputText ] = useState("");
-  // const [ voiceInputLoading, setVoiceInputLoading ] = useState(false);
-
-  // useEffect(() => {
-  //   if (voiceInputLoading) {
-  //     // 正在进行语音输入，输入框应该显示原有文本加上语音输入的。
-  //     setUserInput(userInput + voiceInputText);
-  //   } else {
-  //     // 但是语音输入结束，应该清理多余字符。
-  //     console.log('end', userInput, voiceInputText)
-  //   }
-  //
-  //   // eslint-disable-next-line react-hooks/exhaustive-deps
-  // }, [voiceInputLoading, voiceInputText]);
-=======
   // 快捷键 shortcut keys
   const [showShortcutKeyModal, setShowShortcutKeyModal] = useState(false);
 
@@ -1593,7 +1573,6 @@
       window.removeEventListener("keydown", handleKeyDown);
     };
   }, [messages, chatStore, navigate]);
->>>>>>> 1234deab
 
   return (
     <div className={styles.chat} key={session.id}>
