import { useDebouncedCallback } from "use-debounce";
import React, {
  useState,
  useRef,
  useEffect,
  useMemo,
  useCallback,
  Fragment,
  RefObject,
} from "react";

import SendWhiteIcon from "../icons/send-white.svg";
import BrainIcon from "../icons/brain.svg";
import RenameIcon from "../icons/rename.svg";
import ExportIcon from "../icons/share.svg";
import ReturnIcon from "../icons/return.svg";
import CopyIcon from "../icons/copy.svg";
import LoadingIcon from "../icons/three-dots.svg";
import LoadingButtonIcon from "../icons/loading.svg";
import PromptIcon from "../icons/prompt.svg";
import MaskIcon from "../icons/mask.svg";
import MaxIcon from "../icons/max.svg";
import MinIcon from "../icons/min.svg";
import ResetIcon from "../icons/reload.svg";
import BreakIcon from "../icons/break.svg";
import SettingsIcon from "../icons/chat-settings.svg";
import DeleteIcon from "../icons/clear.svg";
import PinIcon from "../icons/pin.svg";
import EditIcon from "../icons/rename.svg";
import ConfirmIcon from "../icons/confirm.svg";
import CancelIcon from "../icons/cancel.svg";
import ImageIcon from "../icons/image.svg";

import LightIcon from "../icons/light.svg";
import DarkIcon from "../icons/dark.svg";
import AutoIcon from "../icons/auto.svg";
import BottomIcon from "../icons/bottom.svg";
import StopIcon from "../icons/pause.svg";
import RobotIcon from "../icons/robot.svg";
// import UploadIcon from "../icons/upload.svg";

import {
  ChatMessage,
  SubmitKey,
  useChatStore,
  BOT_HELLO,
  createMessage,
  useAccessStore,
  Theme,
  useAppConfig,
  DEFAULT_TOPIC,
  ModelType,
  ChatSession,
} from "../store";

import {
  copyToClipboard,
  downloadAs,
  selectOrCopy,
  autoGrowTextArea,
  useMobileScreen,
  getMessageTextContent,
  getMessageImages,
  isVisionModel,
} from "../utils";

import { compressImage } from "@/app/utils/chat";

import dynamic from "next/dynamic";

import { ChatControllerPool } from "../client/controller";
import { Prompt, usePromptStore } from "../store/prompt";
import Locale from "../locales";

import { IconButton } from "./button";
import styles from "./chat.module.scss";

import {
  List,
  ListItem,
  Modal,
  ModalSelector,
  Selector,
  showConfirm,
  showPrompt,
  showToast,
} from "./ui-lib";
import { useNavigate } from "react-router-dom";
import {
  CHAT_PAGE_SIZE,
  LAST_INPUT_KEY,
  Path,
  REQUEST_TIMEOUT_MS,
  UNFINISHED_INPUT,
  ServiceProvider,
} from "../constant";
import { Avatar } from "./emoji";
// import { ContextPrompts, MaskAvatar, MaskConfig } from "./mask";
// import { useMaskStore } from "../store/mask";
import { ChatCommandPrefix, useChatCommand, useCommand } from "../command";
import { prettyObject } from "../utils/format";
import { ExportMessageModal } from "./exporter";
import { getClientConfig } from "../config/client";
import Image from "next/image";
import { useAllModels } from "../utils/hooks";
import { MultimodalContent } from "../client/api";
// import { getTokenLength } from "@/lib/utils";
import VoiceInput from "./voice-input";
import { Progress, Tooltip } from "antd";
import { white } from "kleur/colors";
// import GptPrompts from "./gpt-prompts";
// const VoiceInput = dynamic(
//     () => import('@/app/components/voice-input'), { ssr: false });

const Markdown = dynamic(async () => (await import("./markdown")).Markdown, {
  loading: () => <LoadingIcon />,
});

export function SessionConfigModel(props: { onClose: () => void }) {
  const chatStore = useChatStore();
  const session = chatStore.currentSession();
  // const maskStore = useMaskStore();
  const navigate = useNavigate();

  return (
    <div className="modal-mask">
      <Modal
        title={Locale.Context.Edit}
        onClose={() => props.onClose()}
        actions={[
          <IconButton
            key="reset"
            icon={<ResetIcon />}
            bordered
            text={Locale.Chat.Config.Reset}
            onClick={async () => {
              if (await showConfirm(Locale.Memory.ResetConfirm)) {
                chatStore.updateCurrentSession(
                  (session) => (session.memoryPrompt = ""),
                );
              }
            }}
          />,
          // <IconButton
          //   key="copy"
          //   icon={<CopyIcon />}
          //   bordered
          //   text={Locale.Chat.Config.SaveAs}
          //   onClick={() => {
          //     navigate(Path.Masks);
          //     setTimeout(() => {
          //       maskStore.create(session.mask);
          //     }, 500);
          //   }}
          // />,
        ]}
      >
        {/*<MaskConfig*/}
        {/*  mask={session.mask}*/}
        {/*  updateMask={(updater) => {*/}
        {/*    const mask = { ...session.mask };*/}
        {/*    updater(mask);*/}
        {/*    chatStore.updateCurrentSession((session) => (session.mask = mask));*/}
        {/*  }}*/}
        {/*  shouldSyncFromGlobal*/}
        {/*  extraListItems={*/}
        {/*    session.mask.modelConfig.sendMemory ? (*/}
        {/*      <ListItem*/}
        {/*        className="copyable"*/}
        {/*        title={`${Locale.Memory.Title} (${session.lastSummarizeIndex} of ${session.messages.length})`}*/}
        {/*        subTitle={session.memoryPrompt || Locale.Memory.EmptyContent}*/}
        {/*      ></ListItem>*/}
        {/*    ) : (*/}
        {/*      <></>*/}
        {/*    )*/}
        {/*  }*/}
        {/*></MaskConfig>*/}
      </Modal>
    </div>
  );
}

function PromptToast(props: {
  showToast?: boolean;
  showModal?: boolean;
  setShowModal: (_: boolean) => void;
}) {
  const chatStore = useChatStore();
  const session = chatStore.currentSession();
  const context = session.mask.context;

  return (
    <div className={styles["prompt-toast"]} key="prompt-toast">
      {props.showToast && (
        <div
          className={styles["prompt-toast-inner"] + " clickable"}
          role="button"
          onClick={() => props.setShowModal(true)}
        >
          <BrainIcon />
          <span className={styles["prompt-toast-content"]}>
            {Locale.Context.Toast(context.length)}
          </span>
        </div>
      )}
      {props.showModal && (
        <SessionConfigModel onClose={() => props.setShowModal(false)} />
      )}
    </div>
  );
}

function useSubmitHandler() {
  const config = useAppConfig();
  const submitKey = config.submitKey;
  const isComposing = useRef(false);

  useEffect(() => {
    const onCompositionStart = () => {
      isComposing.current = true;
    };
    const onCompositionEnd = () => {
      isComposing.current = false;
    };

    window.addEventListener("compositionstart", onCompositionStart);
    window.addEventListener("compositionend", onCompositionEnd);

    return () => {
      window.removeEventListener("compositionstart", onCompositionStart);
      window.removeEventListener("compositionend", onCompositionEnd);
    };
  }, []);

  const shouldSubmit = (e: React.KeyboardEvent<HTMLTextAreaElement>) => {
    // Fix Chinese input method "Enter" on Safari
    if (e.keyCode == 229) return false;
    if (e.key !== "Enter") return false;
    if (e.key === "Enter" && (e.nativeEvent.isComposing || isComposing.current))
      return false;
    return (
      (config.submitKey === SubmitKey.AltEnter && e.altKey) ||
      (config.submitKey === SubmitKey.CtrlEnter && e.ctrlKey) ||
      (config.submitKey === SubmitKey.ShiftEnter && e.shiftKey) ||
      (config.submitKey === SubmitKey.MetaEnter && e.metaKey) ||
      (config.submitKey === SubmitKey.Enter &&
        !e.altKey &&
        !e.ctrlKey &&
        !e.shiftKey &&
        !e.metaKey)
    );
  };

  return {
    submitKey,
    shouldSubmit,
  };
}

export type RenderPompt = Pick<Prompt, "title" | "content">;

export function PromptHints(props: {
  prompts: RenderPompt[];
  onPromptSelect: (prompt: RenderPompt) => void;
}) {
  const noPrompts = props.prompts.length === 0;
  const [selectIndex, setSelectIndex] = useState(0);
  const selectedRef = useRef<HTMLDivElement>(null);

  useEffect(() => {
    setSelectIndex(0);
  }, [props.prompts.length]);

  useEffect(() => {
    const onKeyDown = (e: KeyboardEvent) => {
      if (noPrompts || e.metaKey || e.altKey || e.ctrlKey) {
        return;
      }
      // arrow up / down to select prompt
      const changeIndex = (delta: number) => {
        e.stopPropagation();
        e.preventDefault();
        const nextIndex = Math.max(
          0,
          Math.min(props.prompts.length - 1, selectIndex + delta),
        );
        setSelectIndex(nextIndex);
        selectedRef.current?.scrollIntoView({
          block: "center",
        });
      };

      if (e.key === "ArrowUp") {
        changeIndex(1);
      } else if (e.key === "ArrowDown") {
        changeIndex(-1);
      } else if (e.key === "Enter") {
        const selectedPrompt = props.prompts.at(selectIndex);
        if (selectedPrompt) {
          props.onPromptSelect(selectedPrompt);
        }
      }
    };

    window.addEventListener("keydown", onKeyDown);

    return () => window.removeEventListener("keydown", onKeyDown);
    // eslint-disable-next-line react-hooks/exhaustive-deps
  }, [props.prompts.length, selectIndex]);

  if (noPrompts) return null;
  return (
    <div className={styles["prompt-hints"]}>
      {props.prompts.map((prompt, i) => (
        <div
          ref={i === selectIndex ? selectedRef : null}
          className={
            styles["prompt-hint"] +
            ` ${i === selectIndex ? styles["prompt-hint-selected"] : ""}`
          }
          key={prompt.title + i.toString()}
          onClick={() => props.onPromptSelect(prompt)}
          onMouseEnter={() => setSelectIndex(i)}
        >
          <div className={styles["hint-title"]}>{prompt.title}</div>
          <div className={styles["hint-content"]}>{prompt.content}</div>
        </div>
      ))}
    </div>
  );
}

function ClearContextDivider() {
  const chatStore = useChatStore();

  return (
    <div
      className={styles["clear-context"]}
      onClick={() =>
        chatStore.updateCurrentSession(
          (session) => (session.clearContextIndex = undefined),
        )
      }
    >
      <div className={styles["clear-context-tips"]}>{Locale.Context.Clear}</div>
      <div className={styles["clear-context-revert-btn"]}>
        {Locale.Context.Revert}
      </div>
    </div>
  );
}

function ChatAction(props: {
  text: string;
  icon: JSX.Element;
  onClick: () => void;
}) {
  const iconRef = useRef<HTMLDivElement>(null);
  const textRef = useRef<HTMLDivElement>(null);
  const [width, setWidth] = useState({
    full: 16,
    icon: 16,
  });
  const allModels = useAllModels().map((item) => item.displayName);
  let customModelClassName = "";
  if (props.text.includes("使用") || allModels.includes(props.text)) {
    customModelClassName = "chat-input-action-long-weight";
  }

  function updateWidth() {
    if (!iconRef.current || !textRef.current) return;
    const getWidth = (dom: HTMLDivElement) => dom.getBoundingClientRect().width;
    const textWidth = getWidth(textRef.current);
    const iconWidth = getWidth(iconRef.current);
    setWidth({
      full: textWidth + iconWidth,
      icon: iconWidth,
    });
  }

  useEffect(() => {
    if (customModelClassName !== "") {
      updateWidth();
    }
  }, [props.text, customModelClassName]);

  return (
    <div
      className={`${styles["chat-input-action"]} ${styles[customModelClassName]} clickable`}
      onClick={() => {
        props.onClick();
        setTimeout(updateWidth, 1);
      }}
      onMouseEnter={updateWidth}
      onTouchStart={updateWidth}
      style={
        {
          "--icon-width": `${width.icon}px`,
          "--full-width": `${width.full}px`,
        } as React.CSSProperties
      }
    >
      <div ref={iconRef} className={styles["icon"]}>
        {props.icon}
      </div>
      <div className={styles["text"]} ref={textRef}>
        {props.text}
      </div>
    </div>
  );
}

function useScrollToBottom(
  scrollRef: RefObject<HTMLDivElement>,
  detach: boolean = false,
) {
  // for auto-scroll

  const [autoScroll, setAutoScroll] = useState(true);
  function scrollDomToBottom() {
    const dom = scrollRef.current;
    if (dom) {
      requestAnimationFrame(() => {
        setAutoScroll(true);
        dom.scrollTo(0, dom.scrollHeight);
      });
    }
  }

  // auto scroll
  useEffect(() => {
    if (autoScroll && !detach) {
      scrollDomToBottom();
    }
  });

  return {
    scrollRef,
    autoScroll,
    setAutoScroll,
    scrollDomToBottom,
  };
}

export function ChatActions(props: {
  uploadImage: () => void;
  setAttachImages: (images: string[]) => void;
  setUploading: (uploading: boolean) => void;
  showPromptModal: () => void;
  scrollToBottom: () => void;
  showPromptHints: () => void;
  hitBottom: boolean;
  uploading: boolean;
}) {
  const config = useAppConfig();
  const navigate = useNavigate();
  const chatStore = useChatStore();

  // switch themes
  const theme = config.theme;
  function nextTheme() {
    const themes = [Theme.Auto, Theme.Light, Theme.Dark];
    const themeIndex = themes.indexOf(theme);
    const nextIndex = (themeIndex + 1) % themes.length;
    const nextTheme = themes[nextIndex];
    config.update((config) => (config.theme = nextTheme));
  }

  // stop all responses
  const couldStop = ChatControllerPool.hasPending();
  const stopAll = () => ChatControllerPool.stopAll();

  // switch model
  const currentModel = chatStore.currentSession().mask.modelConfig.model;
  const currentProviderName =
    chatStore.currentSession().mask.modelConfig?.providerName ||
    ServiceProvider.OpenAI;
  const allModels = useAllModels();
  const models = useMemo(() => {
    const filteredModels = allModels.filter((m) => m.available);
    const defaultModel = filteredModels.find((m) => m.isDefault);

    if (defaultModel) {
      const arr = [
        defaultModel,
        ...filteredModels.filter((m) => m !== defaultModel),
      ];
      return arr;
    } else {
      return filteredModels;
    }
  }, [allModels]);
  const currentModelName = useMemo(() => {
    const model = models.find(
      (m) =>
        m.name == currentModel &&
        m?.provider?.providerName == currentProviderName,
    );
    return model?.displayName ?? "";
  }, [models, currentModel, currentProviderName]);
  const [showModelSelector, setShowModelSelector] = useState(false);
  const [showUploadImage, setShowUploadImage] = useState(false);
  const current_day_token = localStorage.getItem("current_day_token") ?? "";

  useEffect(() => {
    const show = isVisionModel(currentModel);
    setShowUploadImage(show);
    if (!show) {
      props.setAttachImages([]);
      props.setUploading(false);
    }

    // if current model is not available
    // switch to first available model
    const isUnavaliableModel = !models.some((m) => m.name === currentModel);
    if (isUnavaliableModel && models.length > 0) {
      // show next model to default model if exist
<<<<<<< HEAD
      let nextModel: ModelType = (
        models.find((model) => model.isDefault) || models[0]
      ).name as ModelType;
      chatStore.updateCurrentSession(
        (session) => (session.mask.modelConfig.model = nextModel),
=======
      let nextModel = models.find((model) => model.isDefault) || models[0];
      chatStore.updateCurrentSession((session) => {
        session.mask.modelConfig.model = nextModel.name;
        session.mask.modelConfig.providerName = nextModel?.provider
          ?.providerName as ServiceProvider;
      });
      showToast(
        nextModel?.provider?.providerName == "ByteDance"
          ? nextModel.displayName
          : nextModel.name,
>>>>>>> ba6039fc
      );
    }
    // eslint-disable-next-line react-hooks/exhaustive-deps
  }, [chatStore, currentModel, models]);

  return (
    <div className={styles["chat-input-actions"]}>
      {couldStop && (
        <ChatAction
          onClick={stopAll}
          text={Locale.Chat.InputActions.Stop}
          icon={<StopIcon />}
        />
      )}
      {!props.hitBottom && (
        <ChatAction
          onClick={props.scrollToBottom}
          text={Locale.Chat.InputActions.ToBottom}
          icon={<BottomIcon />}
        />
      )}
      {/*{props.hitBottom && (*/}
      {/*  <ChatAction*/}
      {/*    onClick={props.showPromptModal}*/}
      {/*    text={Locale.Chat.InputActions.Settings}*/}
      {/*    icon={<SettingsIcon />}*/}
      {/*  />*/}
      {/*)}*/}

      {/*{showUploadImage && (*/}
      <ChatAction
        onClick={props.uploadImage}
        text={Locale.Chat.InputActions.UploadImage}
        icon={props.uploading ? <LoadingButtonIcon /> : <ImageIcon />}
      />
      {/*)}*/}
      <ChatAction
        onClick={nextTheme}
        text={Locale.Chat.InputActions.Theme[theme]}
        icon={
          <>
            {theme === Theme.Auto ? (
              <AutoIcon />
            ) : theme === Theme.Light ? (
              <LightIcon />
            ) : theme === Theme.Dark ? (
              <DarkIcon />
            ) : null}
          </>
        }
      />

      {/*<ChatAction*/}
      {/*  onClick={props.showPromptHints}*/}
      {/*  text={Locale.Chat.InputActions.Prompt}*/}
      {/*  icon={<PromptIcon />}*/}
      {/*/>*/}

      {/*<ChatAction*/}
      {/*  onClick={() => {*/}
      {/*    navigate(Path.Masks);*/}
      {/*  }}*/}
      {/*  text={Locale.Chat.InputActions.Masks}*/}
      {/*  icon={<MaskIcon />}*/}
      {/*/>*/}

      <ChatAction
        text={Locale.Chat.InputActions.Clear}
        icon={<BreakIcon />}
        onClick={() => {
          chatStore.updateCurrentSession((session) => {
            if (session.clearContextIndex === session.messages.length) {
              session.clearContextIndex = undefined;
            } else {
              session.clearContextIndex = session.messages.length;
              session.memoryPrompt = ""; // will clear memory
            }
          });
        }}
      />

      <ChatAction
        onClick={() => setShowModelSelector(true)}
        text={currentModelName}
        icon={<RobotIcon />}
      />

      {/*<ChatAction*/}
      {/*  onClick={selectImage}*/}
      {/*  text={Locale.Chat.InputActions.UploadImage}*/}
      {/*  icon={<UploadIcon />}*/}
      {/*/>*/}
      {/*<input*/}
      {/*  type="file"*/}
      {/*  accept=".png,.jpg,.webp,.jpeg"*/}
      {/*  id="chat-image-file-select-upload"*/}
      {/*  style={{ display: "none" }}*/}
      {/*  onChange={onImageSelected}*/}
      {/*/>*/}

      {showModelSelector && (
<<<<<<< HEAD
        <ModalSelector
          defaultSelectedValue={currentModel}
          items={models.map((m) => ({
            title: m.displayName,
            subTitle: m.describe,
            value: m.name,
=======
        <Selector
          defaultSelectedValue={`${currentModel}@${currentProviderName}`}
          items={models.map((m) => ({
            title: `${m.displayName}${
              m?.provider?.providerName
                ? "(" + m?.provider?.providerName + ")"
                : ""
            }`,
            value: `${m.name}@${m?.provider?.providerName}`,
>>>>>>> ba6039fc
          }))}
          onClose={() => setShowModelSelector(false)}
          onSelection={(s) => {
            if (s.length === 0) return;
            const [model, providerName] = s[0].split("@");
            chatStore.updateCurrentSession((session) => {
              session.mask.modelConfig.model = model as ModelType;
              session.mask.modelConfig.providerName =
                providerName as ServiceProvider;
              session.mask.syncGlobalConfig = false;
            });
            if (providerName == "ByteDance") {
              const selectedModel = models.find(
                (m) =>
                  m.name == model && m?.provider?.providerName == providerName,
              );
              showToast(selectedModel?.displayName ?? "");
            } else {
              showToast(model);
            }
          }}
        />
      )}

      {/*<ChatAction*/}
      {/*  onClick={() => false}*/}
      {/*  text={"使用 " + current_day_token}*/}
      {/*  icon={*/}
      {/*    <img*/}
      {/*      alt="😀"*/}
      {/*      loading="lazy"*/}
      {/*      width="20"*/}
      {/*      height="20"*/}
      {/*      decoding="async"*/}
      {/*      srcSet="/grinning-face.webp"*/}
      {/*      style={{ color: "transparent" }}*/}
      {/*    />*/}
      {/*  }*/}
      {/*/>*/}
    </div>
  );
}

export function EditMessageModal(props: { onClose: () => void }) {
  const chatStore = useChatStore();
  const session = chatStore.currentSession();
  const [messages, setMessages] = useState(session.messages.slice());

  return (
    <div className="modal-mask">
      <Modal
        title={Locale.Chat.EditMessage.Title}
        onClose={props.onClose}
        actions={[
          <IconButton
            text={Locale.UI.Cancel}
            icon={<CancelIcon />}
            key="cancel"
            onClick={() => {
              props.onClose();
            }}
          />,
          <IconButton
            type="primary"
            text={Locale.UI.Confirm}
            icon={<ConfirmIcon />}
            key="ok"
            onClick={() => {
              chatStore.updateCurrentSession(
                (session) => (session.messages = messages),
              );
              props.onClose();
            }}
          />,
        ]}
      >
        <List>
          <ListItem
            title={Locale.Chat.EditMessage.Topic.Title}
            subTitle={Locale.Chat.EditMessage.Topic.SubTitle}
          >
            <input
              type="text"
              value={session.topic}
              onInput={(e) =>
                chatStore.updateCurrentSession(
                  (session) => (session.topic = e.currentTarget.value),
                )
              }
            ></input>
          </ListItem>
        </List>
        {/*<ContextPrompts*/}
        {/*  context={messages}*/}
        {/*  updateContext={(updater) => {*/}
        {/*    const newMessages = messages.slice();*/}
        {/*    updater(newMessages);*/}
        {/*    setMessages(newMessages);*/}
        {/*  }}*/}
        {/*/>*/}
      </Modal>
    </div>
  );
}

export function DeleteImageButton(props: { deleteImage: () => void }) {
  return (
    <div className={styles["delete-image"]} onClick={props.deleteImage}>
      <DeleteIcon />
    </div>
  );
}

function _Chat() {
  type RenderMessage = ChatMessage & { preview?: boolean };

  const chatStore = useChatStore();
  const session = chatStore.currentSession();
  const config = useAppConfig();
  const fontSize = config.fontSize;

  const [showExport, setShowExport] = useState(false);

  const inputRef = useRef<HTMLTextAreaElement>(null);
  const [userInput, setUserInput] = useState("");
  const [mjImageMode, setMjImageMode] = useState<string>("IMAGINE");
  const [isLoading, setIsLoading] = useState(false);
  const { submitKey, shouldSubmit } = useSubmitHandler();
  const scrollRef = useRef<HTMLDivElement>(null);
  const isScrolledToBottom = scrollRef?.current
    ? Math.abs(
        scrollRef.current.scrollHeight -
          (scrollRef.current.scrollTop + scrollRef.current.clientHeight),
      ) <= 1
    : false;
  const { setAutoScroll, scrollDomToBottom } = useScrollToBottom(
    scrollRef,
    isScrolledToBottom,
  );
  const [hitBottom, setHitBottom] = useState(true);
  const isMobileScreen = useMobileScreen();
  const navigate = useNavigate();
  const [attachImages, setAttachImages] = useState<string[]>([]);
  const [uploading, setUploading] = useState(false);

  // prompt hints
  const promptStore = usePromptStore();
  const [promptHints, setPromptHints] = useState<RenderPompt[]>([]);
  const onSearch = useDebouncedCallback(
    (text: string) => {
      const matchedPrompts = promptStore.search(text);
      setPromptHints(matchedPrompts);
    },
    100,
    { leading: true, trailing: true },
  );

  // auto grow input
  const [inputRows, setInputRows] = useState(2);
  const measure = useDebouncedCallback(
    () => {
      const rows = inputRef.current ? autoGrowTextArea(inputRef.current) : 1;
      const inputRows = Math.min(
        20,
        Math.max(2 + Number(!isMobileScreen), rows),
      );
      setInputRows(inputRows);
    },
    100,
    {
      leading: true,
      trailing: true,
    },
  );

  // eslint-disable-next-line react-hooks/exhaustive-deps
  useEffect(measure, [userInput]);

  // chat commands shortcuts
  const chatCommands = useChatCommand({
    new: () => chatStore.newSession(),
    newm: () => navigate(Path.NewChat),
    prev: () => chatStore.nextSession(-1),
    next: () => chatStore.nextSession(1),
    clear: () =>
      chatStore.updateCurrentSession(
        (session) => (session.clearContextIndex = session.messages.length),
      ),
    del: () => chatStore.deleteSession(chatStore.currentSessionIndex),
  });

  // only search prompts when user input is short
  const SEARCH_TEXT_LIMIT = 30;
  const onInput = (text: string) => {
    setUserInput(text);
    const n = text.trim().length;

    // clear search results
    if (n === 0) {
      setPromptHints([]);
    } else if (text.startsWith(ChatCommandPrefix)) {
      setPromptHints(chatCommands.search(text));
    } else if (!config.disablePromptHint && n < SEARCH_TEXT_LIMIT) {
      // check if need to trigger auto completion
      if (text.startsWith("/")) {
        let searchText = text.slice(1);
        onSearch(searchText);
      }
    }
  };

  const doSubmit = (userInput: string) => {
    if (userInput.trim() === "") return;
    const matchCommand = chatCommands.match(userInput);
    if (matchCommand.matched) {
      setUserInput("");
      setPromptHints([]);
      matchCommand.invoke();
      return;
    }
    setIsLoading(true);
    chatStore
      .onUserInput(userInput, attachImages, {
        mjImageMode,
        setAutoScroll,
      })
      .then(() => setIsLoading(false));
    setAttachImages([]);
    localStorage.setItem(LAST_INPUT_KEY, userInput);
    setUserInput("");
    setMjImageMode("IMAGINE");
    setPromptHints([]);
    if (!isMobileScreen) inputRef.current?.focus();
    setAutoScroll(true);
  };

  const onPromptSelect = (prompt: RenderPompt) => {
    setTimeout(() => {
      setPromptHints([]);

      const matchedChatCommand = chatCommands.match(prompt.content);
      if (matchedChatCommand.matched) {
        // if user is selecting a chat command, just trigger it
        matchedChatCommand.invoke();
        setUserInput("");
      } else {
        // or fill the prompt
        setUserInput(prompt.content);
      }
      inputRef.current?.focus();
    }, 30);
  };

  // stop response
  const onUserStop = (messageId: string) => {
    ChatControllerPool.stop(session.id, messageId);
  };

  useEffect(() => {
    chatStore.updateCurrentSession((session) => {
      const stopTiming = Date.now() - REQUEST_TIMEOUT_MS;
      session.messages.forEach((m) => {
        // check if should stop all stale messages
        if (m.isError || new Date(m.date).getTime() < stopTiming) {
          if (m.streaming) {
            m.streaming = false;
          }

          if (m.content.length === 0) {
            m.isError = true;
            m.content = prettyObject({
              error: true,
              message: "empty response",
            });
          }
        }
      });

      // auto sync mask config from global config
      // if (session.mask.syncGlobalConfig) {
      //   console.log("[Mask] syncing from global, name = ", session.mask.name);
      //   session.mask.modelConfig = { ...config.modelConfig };
      // }
    });
    // eslint-disable-next-line react-hooks/exhaustive-deps
  }, []);

  // check if should send message
  const onInputKeyDown = (e: React.KeyboardEvent<HTMLTextAreaElement>) => {
    // if ArrowUp and no userInput, fill with last input
    if (
      e.key === "ArrowUp" &&
      userInput.length <= 0 &&
      !(e.metaKey || e.altKey || e.ctrlKey)
    ) {
      setUserInput(localStorage.getItem(LAST_INPUT_KEY) ?? "");
      e.preventDefault();
      return;
    }
    if (shouldSubmit(e) && promptHints.length === 0) {
      doSubmit(userInput);
      e.preventDefault();
    }
  };
  const onRightClick = (e: any, message: ChatMessage) => {
    // copy to clipboard
    if (selectOrCopy(e.currentTarget, getMessageTextContent(message))) {
      if (userInput.length === 0) {
        setUserInput(getMessageTextContent(message));
      }

      e.preventDefault();
    }
  };

  const deleteMessage = (msgId?: string) => {
    chatStore.updateCurrentSession(
      (session) =>
        (session.messages = session.messages.filter((m) => m.id !== msgId)),
    );
  };

  const onDelete = (msgId: string) => {
    deleteMessage(msgId);
  };

  const onResend = (message: ChatMessage) => {
    // when it is resending a message
    // 1. for a user's message, find the next bot response
    // 2. for a bot's message, find the last user's input
    // 3. delete original user input and bot's message
    // 4. resend the user's input

    const resendingIndex = session.messages.findIndex(
      (m) => m.id === message.id,
    );

    if (resendingIndex < 0 || resendingIndex >= session.messages.length) {
      console.error("[Chat] failed to find resending message", message);
      return;
    }

    let userMessage: ChatMessage | undefined;
    let botMessage: ChatMessage | undefined;

    if (message.role === "assistant") {
      // if it is resending a bot's message, find the user input for it
      botMessage = message;
      for (let i = resendingIndex; i >= 0; i -= 1) {
        if (session.messages[i].role === "user") {
          userMessage = session.messages[i];
          break;
        }
      }
    } else if (message.role === "user") {
      // if it is resending a user's input, find the bot's response
      userMessage = message;
      for (let i = resendingIndex; i < session.messages.length; i += 1) {
        if (session.messages[i].role === "assistant") {
          botMessage = session.messages[i];
          break;
        }
      }
    }

    if (userMessage === undefined) {
      console.error("[Chat] failed to resend", message);
      return;
    }

    // delete the original messages
    deleteMessage(userMessage.id);
    deleteMessage(botMessage?.id);

    // resend the message
    setIsLoading(true);
    const textContent = getMessageTextContent(userMessage);
    const images = getMessageImages(userMessage);
    chatStore.onUserInput(textContent, images).then(() => setIsLoading(false));
    inputRef.current?.focus();
  };

  const onPinMessage = (message: ChatMessage) => {
    chatStore.updateCurrentSession((session) =>
      session.mask.context.push(message),
    );

    showToast(Locale.Chat.Actions.PinToastContent, {
      text: Locale.Chat.Actions.PinToastAction,
      onClick: () => {
        setShowPromptModal(true);
      },
    });
  };

  const context: RenderMessage[] = useMemo(() => {
    return session.mask.hideContext ? [] : session.mask.context.slice();
  }, [session.mask.context, session.mask.hideContext]);
  const accessStore = useAccessStore();

  if (
    context.length === 0 &&
    session.messages.at(0)?.content !== BOT_HELLO.content
  ) {
    const copiedHello = Object.assign({}, BOT_HELLO);
    if (!accessStore.isAuthorized()) {
      copiedHello.content = Locale.Error.Unauthorized;
    }
    context.push(copiedHello);
  }

  // preview messages
  const renderMessages = useMemo(() => {
    return context
      .concat(session.messages as RenderMessage[])
      .concat(
        isLoading
          ? [
              {
                ...createMessage({
                  role: "assistant",
                  content: "……",
                }),
                preview: true,
              },
            ]
          : [],
      )
      .concat(
        userInput.length > 0 && config.sendPreviewBubble
          ? [
              {
                ...createMessage({
                  role: "user",
                  content: userInput,
                }),
                preview: true,
              },
            ]
          : [],
      );
  }, [
    config.sendPreviewBubble,
    context,
    isLoading,
    session.messages,
    userInput,
  ]);

  const [msgRenderIndex, _setMsgRenderIndex] = useState(
    Math.max(0, renderMessages.length - CHAT_PAGE_SIZE),
  );
  function setMsgRenderIndex(newIndex: number) {
    newIndex = Math.min(renderMessages.length - CHAT_PAGE_SIZE, newIndex);
    newIndex = Math.max(0, newIndex);
    _setMsgRenderIndex(newIndex);
  }

  const messages = useMemo(() => {
    const endRenderIndex = Math.min(
      msgRenderIndex + 3 * CHAT_PAGE_SIZE,
      renderMessages.length,
    );
    return renderMessages.slice(msgRenderIndex, endRenderIndex);
  }, [msgRenderIndex, renderMessages]);

  const onChatBodyScroll = (e: HTMLElement) => {
    const bottomHeight = e.scrollTop + e.clientHeight;
    const edgeThreshold = e.clientHeight;

    const isTouchTopEdge = e.scrollTop <= edgeThreshold;
    const isTouchBottomEdge = bottomHeight >= e.scrollHeight - edgeThreshold;
    const isHitBottom =
      bottomHeight >= e.scrollHeight - (isMobileScreen ? 4 : 10);

    const prevPageMsgIndex = msgRenderIndex - CHAT_PAGE_SIZE;
    const nextPageMsgIndex = msgRenderIndex + CHAT_PAGE_SIZE;

    if (isTouchTopEdge && !isTouchBottomEdge) {
      setMsgRenderIndex(prevPageMsgIndex);
    } else if (isTouchBottomEdge) {
      setMsgRenderIndex(nextPageMsgIndex);
    }

    setHitBottom(isHitBottom);
    setAutoScroll(isHitBottom);
  };
  function scrollToBottom() {
    setMsgRenderIndex(renderMessages.length - CHAT_PAGE_SIZE);
    scrollDomToBottom();
  }

  // clear context index = context length + index in messages
  const clearContextIndex =
    (session.clearContextIndex ?? -1) >= 0
      ? session.clearContextIndex! + context.length - msgRenderIndex
      : -1;

  const [showPromptModal, setShowPromptModal] = useState(false);

  const clientConfig = useMemo(() => getClientConfig(), []);

  const autoFocus = !isMobileScreen; // wont auto focus on mobile screen
  const showMaxIcon = !isMobileScreen && !clientConfig?.isApp;

  useCommand({
    fill: setUserInput,
    submit: (text) => {
      doSubmit(text);
    },
    code: (text) => {
      if (accessStore.disableFastLink) return;
      console.log("[Command] got code from url: ", text);
      showConfirm(Locale.URLCommand.Code + `code = ${text}`).then((res) => {
        if (res) {
          accessStore.update((access) => (access.accessCode = text));
        }
      });
    },
    settings: (text) => {
      if (accessStore.disableFastLink) return;

      try {
        const payload = JSON.parse(text) as {
          key?: string;
          url?: string;
        };

        console.log("[Command] got settings from url: ", payload);

        if (payload.key || payload.url) {
          showConfirm(
            Locale.URLCommand.Settings +
              `\n${JSON.stringify(payload, null, 4)}`,
          ).then((res) => {
            if (!res) return;
            if (payload.key) {
              accessStore.update(
                (access) => (access.openaiApiKey = payload.key!),
              );
            }
            if (payload.url) {
              accessStore.update((access) => (access.openaiUrl = payload.url!));
            }
            accessStore.update((access) => (access.useCustomConfig = true));
          });
        }
      } catch {
        console.error("[Command] failed to get settings from url: ", text);
      }
    },
  });

  // edit / insert message modal
  const [isEditingMessage, setIsEditingMessage] = useState(false);

  messages?.forEach((msg) => {
    if (msg.model === "midjourney" && msg.attr.taskId) {
      chatStore.fetchMidjourneyStatus(msg);
    }
  });

  // remember unfinished input
  useEffect(() => {
    // try to load from local storage
    const key = UNFINISHED_INPUT(session.id);
    const mayBeUnfinishedInput = localStorage.getItem(key);
    if (mayBeUnfinishedInput && userInput.length === 0) {
      setUserInput(mayBeUnfinishedInput);
      localStorage.removeItem(key);
    }

    const dom = inputRef.current;
    return () => {
      localStorage.setItem(key, dom?.value ?? "");
    };
    // eslint-disable-next-line react-hooks/exhaustive-deps
  }, []);

  const handlePaste = useCallback(
    async (event: React.ClipboardEvent<HTMLTextAreaElement>) => {
      const currentModel = chatStore.currentSession().mask.modelConfig.model;
      if (!isVisionModel(currentModel)) {
        return;
      }
      const items = (event.clipboardData || window.clipboardData).items;
      for (const item of items) {
        if (item.kind === "file" && item.type.startsWith("image/")) {
          event.preventDefault();
          const file = item.getAsFile();
          if (file) {
            const images: string[] = [];
            images.push(...attachImages);
            images.push(
              ...(await new Promise<string[]>((res, rej) => {
                setUploading(true);
                const imagesData: string[] = [];
                compressImage(file, 256 * 1024)
                  .then((dataUrl) => {
                    imagesData.push(dataUrl);
                    setUploading(false);
                    res(imagesData);
                  })
                  .catch((e) => {
                    setUploading(false);
                    rej(e);
                  });
              })),
            );
            const imagesLength = images.length;

            if (imagesLength > 3) {
              images.splice(3, imagesLength - 3);
            }
            setAttachImages(images);
          }
        }
      }
    },
    [attachImages, chatStore],
  );

  async function uploadImage() {
    const images: string[] = [];
    images.push(...attachImages);

    images.push(
      ...(await new Promise<string[]>((res, rej) => {
        const fileInput = document.createElement("input");
        fileInput.type = "file";
        fileInput.accept =
          "image/png, image/jpeg, image/webp, image/heic, image/heif";
        fileInput.multiple = true;
        fileInput.onchange = (event: any) => {
          setUploading(true);
          const files = event.target.files;
          const imagesData: string[] = [];
          for (let i = 0; i < files.length; i++) {
            const file = event.target.files[i];
            compressImage(file, 256 * 1024)
              .then((dataUrl) => {
                imagesData.push(dataUrl);
                if (
                  imagesData.length === 3 ||
                  imagesData.length === files.length
                ) {
                  setUploading(false);
                  res(imagesData);
                }
              })
              .catch((e) => {
                setUploading(false);
                rej(e);
              });
          }
        };
        fileInput.click();
      })),
    );

    const imagesLength = images.length;
    if (imagesLength > 3) {
      images.splice(3, imagesLength - 3);
    }
    setAttachImages(images);
  }

  // 加载状态结束，获取token
  const [loadingChange, setLoadingChange] = useState(false);
  useEffect(() => {
    if (!isLoading && loadingChange) {
      try {
        fetch("/api/logs/get_current_token", {
          method: "GET",
          credentials: "include",
        })
          .then((response) => response.json())
          .then((result) => {
            // console.log("请求成功，", result);
            localStorage.setItem(
              "current_day_token",
              result["result"]["current_token"],
            );
          });
      } catch {}
    }
    return () => {
      setLoadingChange(isLoading);
    };
  }, [isLoading, loadingChange]);

  // const [ voiceInputText, setVoiceInputText ] = useState("");
  // const [ voiceInputLoading, setVoiceInputLoading ] = useState(false);

  // useEffect(() => {
  //   if (voiceInputLoading) {
  //     // 正在进行语音输入，输入框应该显示原有文本加上语音输入的。
  //     setUserInput(userInput + voiceInputText);
  //   } else {
  //     // 但是语音输入结束，应该清理多余字符。
  //     console.log('end', userInput, voiceInputText)
  //   }
  //
  //   // eslint-disable-next-line react-hooks/exhaustive-deps
  // }, [voiceInputLoading, voiceInputText]);

  return (
    <div className={styles.chat} key={session.id}>
      <div className="window-header" data-tauri-drag-region>
        {isMobileScreen && (
          <div className="window-actions">
            <div className={"window-action-button"}>
              <IconButton
                icon={<ReturnIcon />}
                bordered
                title={Locale.Chat.Actions.ChatList}
                onClick={() => navigate(Path.Home)}
              />
            </div>
          </div>
        )}

        <div className={`window-header-title ${styles["chat-body-title"]}`}>
          <div
            className={`window-header-main-title ${styles["chat-body-main-title"]}`}
            onClickCapture={() => setIsEditingMessage(true)}
          >
            {!session.topic ? DEFAULT_TOPIC : session.topic}
          </div>
          <div className="window-header-sub-title">
            {/*{Locale.Chat.SubTitle(session.messages.length)}&nbsp;&nbsp;*/}
            <Tooltip
              title={
                <span style={{ color: "black" }}>
                  {localStorage.getItem("current_day_token") ?? 0}{" "}
                  <span style={{ color: "black" }}>/ 200000</span>
                </span>
              }
              color={"var(--second)"}
              placement="bottom"
            >
              当天使用：
              <Progress
                percent={
                  (parseInt(localStorage.getItem("current_day_token") ?? "0") /
                    200000) *
                  100
                }
                size="small"
                showInfo={false}
                strokeColor={{ from: "green", to: "red" }}
              />
            </Tooltip>
          </div>
        </div>
        <div className="window-actions">
          {!isMobileScreen && (
            <div className="window-action-button">
              <IconButton
                icon={<RenameIcon />}
                bordered
                onClick={() => setIsEditingMessage(true)}
              />
            </div>
          )}
          <div className="window-action-button">
            <IconButton
              icon={<ExportIcon />}
              bordered
              title={Locale.Chat.Actions.Export}
              onClick={() => {
                setShowExport(true);
              }}
            />
          </div>
          {showMaxIcon && (
            <div className="window-action-button">
              <IconButton
                icon={config.tightBorder ? <MinIcon /> : <MaxIcon />}
                bordered
                onClick={() => {
                  config.update(
                    (config) => (config.tightBorder = !config.tightBorder),
                  );
                }}
              />
            </div>
          )}
        </div>

        <PromptToast
          showToast={!hitBottom}
          showModal={showPromptModal}
          setShowModal={setShowPromptModal}
        />
      </div>

      <div
        className={styles["chat-body"]}
        ref={scrollRef}
        onScroll={(e) => onChatBodyScroll(e.currentTarget)}
        onMouseDown={() => inputRef.current?.blur()}
        onTouchStart={() => {
          inputRef.current?.blur();
          setAutoScroll(false);
        }}
      >
        {messages.map((message, i) => {
          const isUser = message.role === "user";
          const isContext = i < context.length;
          const showActions =
            i > 0 &&
            !(message.preview || message.content.length === 0) &&
            !isContext;
          const showTyping = message.preview || message.streaming;

          const shouldShowClearContextDivider = i === clearContextIndex - 1;

          return (
            <Fragment key={message.id}>
              <div
                className={
                  isUser ? styles["chat-message-user"] : styles["chat-message"]
                }
              >
                <div className={styles["chat-message-container"]}>
                  <div className={styles["chat-message-header"]}>
                    <div className={styles["chat-message-avatar"]}>
                      <div className={styles["chat-message-edit"]}>
                        <IconButton
                          icon={<EditIcon />}
                          onClick={async () => {
                            const newMessage = await showPrompt(
                              Locale.Chat.Actions.Edit,
                              getMessageTextContent(message),
                              10,
                            );
                            let newContent: string | MultimodalContent[] =
                              newMessage;
                            const images = getMessageImages(message);
                            if (images.length > 0) {
                              newContent = [{ type: "text", text: newMessage }];
                              for (let i = 0; i < images.length; i++) {
                                newContent.push({
                                  type: "image_url",
                                  image_url: {
                                    url: images[i],
                                  },
                                });
                              }
                            }
                            chatStore.updateCurrentSession((session) => {
                              const m = session.mask.context
                                .concat(session.messages)
                                .find((m) => m.id === message.id);
                              if (m) {
                                m.content = newContent;
                              }
                            });
                          }}
                        ></IconButton>
                      </div>
                      {isUser ? (
                        <Avatar avatar={config.avatar} />
                      ) : (
                        <>
                          {/*{["system"].includes(message.role) ? (*/}
                          {/*  <Avatar avatar="2699-fe0f" />*/}
                          {/*) : (*/}
                          {/*  <MaskAvatar*/}
                          {/*    avatar={session.mask.avatar}*/}
                          {/*    model={*/}
                          {/*      message.model || session.mask.modelConfig.model*/}
                          {/*    }*/}
                          {/*  />*/}
                          {/*)}*/}
                        </>
                      )}
                    </div>

                    <div className={styles["chat-message-action-date"]}>
                      {isContext
                        ? Locale.Chat.IsContext
                        : message.date.toLocaleString()}
                    </div>
                  </div>
                  {showTyping && (
                    <div className={styles["chat-message-status"]}>
                      {Locale.Chat.Typing}
                    </div>
                  )}
                  <div className={styles["chat-message-item"]}>
                    <Markdown
                      content={getMessageTextContent(message)}
                      loading={
                        (message.preview || message.streaming) &&
                        message.content.length === 0 &&
                        !isUser
                      }
                      // onContextMenu={(e) => onRightClick(e, message)}
                      // onDoubleClickCapture={() => {
                      //   if (!isMobileScreen) return;
                      //   setUserInput(getMessageTextContent(message));
                      // }}
                      fontSize={fontSize}
                      parentRef={scrollRef}
                      defaultShow={i >= messages.length - 6}
                    />
                    {getMessageImages(message).length == 1 && (
                      <Image
                        className={styles["chat-message-item-image"]}
                        src={getMessageImages(message)[0]}
                        alt=""
                        width={100}
                        height={100}
                      />
                    )}
                    {getMessageImages(message).length > 1 && (
                      <div
                        className={styles["chat-message-item-images"]}
                        style={
                          {
                            "--image-count": getMessageImages(message).length,
                          } as React.CSSProperties
                        }
                      >
                        {getMessageImages(message).map((image, index) => {
                          return (
                            <Image
                              className={
                                styles["chat-message-item-image-multi"]
                              }
                              key={index}
                              src={image}
                              alt=""
                              width={20}
                              height={20}
                            />
                          );
                        })}
                      </div>
                    )}
                  </div>

                  {!isUser &&
                    message.model == "midjourney" &&
                    message.attr?.finished &&
                    ["VARIATION", "IMAGINE", "BLEND"].includes(
                      message.attr?.action,
                    ) && (
                      <div
                        className={[
                          styles["chat-message-actions"],
                          styles["column-flex"],
                        ].join(" ")}
                      >
                        <div>
                          <button
                            onClick={() =>
                              doSubmit(`/mj UPSCALE::1::${message.attr.taskId}`)
                            }
                            className={`${styles["chat-message-action-btn"]} clickable`}
                          >
                            U1
                          </button>
                          <button
                            onClick={() =>
                              doSubmit(`/mj UPSCALE::2::${message.attr.taskId}`)
                            }
                            className={`${styles["chat-message-action-btn"]} clickable`}
                          >
                            U2
                          </button>
                          <button
                            onClick={() =>
                              doSubmit(`/mj UPSCALE::3::${message.attr.taskId}`)
                            }
                            className={`${styles["chat-message-action-btn"]} clickable`}
                          >
                            U3
                          </button>
                          <button
                            onClick={() =>
                              doSubmit(`/mj UPSCALE::4::${message.attr.taskId}`)
                            }
                            className={`${styles["chat-message-action-btn"]} clickable`}
                          >
                            U4
                          </button>
                          {/*<button onClick={() => doSubmit(`/mj REROLL::0::${message.attr.taskId}`)} className={`${styles["chat-message-action-btn"]} clickable`}>RESET</button>*/}
                        </div>
                        <div>
                          <button
                            onClick={() =>
                              doSubmit(
                                `/mj VARIATION::1::${message.attr.taskId}`,
                              )
                            }
                            className={`${styles["chat-message-action-btn"]} clickable`}
                          >
                            V1
                          </button>
                          <button
                            onClick={() =>
                              doSubmit(
                                `/mj VARIATION::2::${message.attr.taskId}`,
                              )
                            }
                            className={`${styles["chat-message-action-btn"]} clickable`}
                          >
                            V2
                          </button>
                          <button
                            onClick={() =>
                              doSubmit(
                                `/mj VARIATION::3::${message.attr.taskId}`,
                              )
                            }
                            className={`${styles["chat-message-action-btn"]} clickable`}
                          >
                            V3
                          </button>
                          <button
                            onClick={() =>
                              doSubmit(
                                `/mj VARIATION::4::${message.attr.taskId}`,
                              )
                            }
                            className={`${styles["chat-message-action-btn"]} clickable`}
                          >
                            V4
                          </button>
                        </div>
                      </div>
                    )}

                  {showActions && (
                    <div
                      className={styles["chat-message-actions"]}
                      style={{
                        marginTop: "10px",
                        marginBottom: "0px",
                      }}
                    >
                      <div className={styles["chat-input-actions"]}>
                        {message.streaming ? (
                          <ChatAction
                            text={Locale.Chat.Actions.Stop}
                            icon={<StopIcon />}
                            onClick={() => onUserStop(message.id ?? i)}
                          />
                        ) : (
                          <>
                            <ChatAction
                              text={Locale.Chat.Actions.Retry}
                              icon={<ResetIcon />}
                              onClick={() => onResend(message)}
                            />

                            <ChatAction
                              text={Locale.Chat.Actions.Delete}
                              icon={<DeleteIcon />}
                              onClick={() => onDelete(message.id ?? i)}
                            />

                            <ChatAction
                              text={Locale.Chat.Actions.Pin}
                              icon={<PinIcon />}
                              onClick={() => onPinMessage(message)}
                            />
                            <ChatAction
                              text={Locale.Chat.Actions.Copy}
                              icon={<CopyIcon />}
                              onClick={() =>
                                copyToClipboard(getMessageTextContent(message))
                              }
                            />
                          </>
                        )}
                      </div>
                    </div>
                  )}
                </div>
              </div>
              {shouldShowClearContextDivider && <ClearContextDivider />}
            </Fragment>
          );
        })}
      </div>

      <div className={styles["chat-input-panel"]}>
        {/*<GptPrompts />*/}
        <PromptHints prompts={promptHints} onPromptSelect={onPromptSelect} />

        <ChatActions
          uploadImage={uploadImage}
          setAttachImages={setAttachImages}
          setUploading={setUploading}
          showPromptModal={() => setShowPromptModal(true)}
          scrollToBottom={scrollToBottom}
          hitBottom={hitBottom}
          uploading={uploading}
          showPromptHints={() => {
            // Click again to close
            if (promptHints.length > 0) {
              setPromptHints([]);
              return;
            }

            inputRef.current?.focus();
            setUserInput("/");
            onSearch("");
          }}
        />
        <label
          className={`${styles["chat-input-panel-inner"]} ${
            attachImages.length != 0
              ? styles["chat-input-panel-inner-attach"]
              : ""
          }`}
          htmlFor="chat-input"
        >
          <textarea
            id="chat-input"
            ref={inputRef}
            className={styles["chat-input"]}
            placeholder={Locale.Chat.Input(submitKey)}
            onInput={(e) => onInput(e.currentTarget.value)}
            value={userInput}
            onKeyDown={onInputKeyDown}
            onFocus={scrollToBottom}
            onClick={scrollToBottom}
            onPaste={handlePaste}
            rows={inputRows}
            autoFocus={autoFocus}
            style={{
              fontSize: config.fontSize,
            }}
          />
          {attachImages.length != 0 && (
            <div className={styles["attach-images"]}>
              {attachImages.map((image, index) => {
                return (
                  <div
                    key={index}
                    className={styles["attach-image"]}
                    style={{ backgroundImage: `url("${image}")` }}
                  >
                    <div className={styles["attach-image-mask"]}>
                      <DeleteImageButton
                        deleteImage={() => {
                          setAttachImages(
                            attachImages.filter((_, i) => i !== index),
                          );
                        }}
                      />
                    </div>
                  </div>
                );
              })}
            </div>
          )}
          <div className={styles["chat-input-send-area"]}>
            <VoiceInput
              // voiceInputText={voiceInputText}
              // setVoiceInputText={setVoiceInputText}
              // voiceInputLoading={voiceInputLoading}
              // setVoiceInputLoading={setVoiceInputLoading}
              userInput={userInput}
              setUserInput={setUserInput}
            />
          </div>
          <IconButton
            icon={<SendWhiteIcon />}
            text={Locale.Chat.Send}
            className={styles["chat-input-send"]}
            type="primary"
            onClick={() => doSubmit(userInput)}
          />
        </label>
      </div>
      <div className={styles["bottom-tip"]}>
        <span>AI 也可能会犯错。请核查重要信息。</span>
      </div>

      {showExport && (
        <ExportMessageModal onClose={() => setShowExport(false)} />
      )}

      {isEditingMessage && (
        <EditMessageModal
          onClose={() => {
            setIsEditingMessage(false);
          }}
        />
      )}
    </div>
  );
}

// function getCurrentDayToken(sessions: ChatSession[]): number {
//   try {
//     const currentTime = new Date();
//     const startOfTheDayInTimeZone = new Date(
//       currentTime.getFullYear(),
//       currentTime.getMonth(),
//       currentTime.getDate(),
//       0,
//       0,
//       0,
//     );
//     const current_day_message = sessions
//       .reduce((acc, item) => {
//         // @ts-ignore
//         return acc.concat(item.messages);
//       }, [])
//       .filter((item1) => {
//         // @ts-ignore
//         const dateToCheck = new Date(item1.date);
//         return startOfTheDayInTimeZone < dateToCheck;
//       });
//     const all_current_day_content = current_day_message
//       // @ts-ignore
//       .map((item) => item.content)
//       .join(" ");
//     // 获取会话之后，再整合content，
//     return getTokenLength(all_current_day_content);
//   } catch (e) {
//     return 0;
//   }
// }

export function Chat() {
  const chatStore = useChatStore();
  const sessionIndex = chatStore.currentSessionIndex;
  // 这里计先计算一下当天总token数。
  // localStorage.setItem(
  //   "current_day_token",
  //   String(getCurrentDayToken(chatStore.sessions)),
  // );
  return <_Chat key={sessionIndex}></_Chat>;
}<|MERGE_RESOLUTION|>--- conflicted
+++ resolved
@@ -515,13 +515,6 @@
     const isUnavaliableModel = !models.some((m) => m.name === currentModel);
     if (isUnavaliableModel && models.length > 0) {
       // show next model to default model if exist
-<<<<<<< HEAD
-      let nextModel: ModelType = (
-        models.find((model) => model.isDefault) || models[0]
-      ).name as ModelType;
-      chatStore.updateCurrentSession(
-        (session) => (session.mask.modelConfig.model = nextModel),
-=======
       let nextModel = models.find((model) => model.isDefault) || models[0];
       chatStore.updateCurrentSession((session) => {
         session.mask.modelConfig.model = nextModel.name;
@@ -532,7 +525,6 @@
         nextModel?.provider?.providerName == "ByteDance"
           ? nextModel.displayName
           : nextModel.name,
->>>>>>> ba6039fc
       );
     }
     // eslint-disable-next-line react-hooks/exhaustive-deps
@@ -634,14 +626,6 @@
       {/*/>*/}
 
       {showModelSelector && (
-<<<<<<< HEAD
-        <ModalSelector
-          defaultSelectedValue={currentModel}
-          items={models.map((m) => ({
-            title: m.displayName,
-            subTitle: m.describe,
-            value: m.name,
-=======
         <Selector
           defaultSelectedValue={`${currentModel}@${currentProviderName}`}
           items={models.map((m) => ({
@@ -650,8 +634,8 @@
                 ? "(" + m?.provider?.providerName + ")"
                 : ""
             }`,
+            subTitle: m.describe,
             value: `${m.name}@${m?.provider?.providerName}`,
->>>>>>> ba6039fc
           }))}
           onClose={() => setShowModelSelector(false)}
           onSelection={(s) => {
