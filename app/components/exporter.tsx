/* eslint-disable @next/next/no-img-element */
import { ChatMessage, ModelType, useAppConfig, useChatStore } from "../store";
import Locale from "../locales";
import styles from "./exporter.module.scss";
import {
  List,
  ListItem,
  Modal,
  Select,
  showImageModal,
  showModal,
  showToast,
} from "./ui-lib";
import { IconButton } from "./button";
import { copyToClipboard, downloadAs, useMobileScreen } from "../utils";

import CopyIcon from "../icons/copy.svg";
import LoadingIcon from "../icons/three-dots.svg";
import ChatGptIcon from "../icons/chatgpt.png";
import ShareIcon from "../icons/share.svg";
import BotIcon from "../icons/bot.png";

import DownloadIcon from "../icons/download.svg";
import { useEffect, useMemo, useRef, useState } from "react";
import { MessageSelector, useMessageSelector } from "./message-selector";
import { Avatar } from "./emoji";
import dynamic from "next/dynamic";
import NextImage from "next/image";

import { toBlob, toPng } from "html-to-image";
import { DEFAULT_MASK_AVATAR } from "../store/mask";

import { prettyObject } from "../utils/format";
import { EXPORT_MESSAGE_CLASS_NAME, ModelProvider } from "../constant";
import { getClientConfig } from "../config/client";
import { ClientApi } from "../client/api";

const Markdown = dynamic(async () => (await import("./markdown")).Markdown, {
  loading: () => <LoadingIcon />,
});

export function ExportMessageModal(props: { onClose: () => void }) {
  return (
    <div className="modal-mask">
      <Modal
        title={Locale.Export.Title}
        onClose={props.onClose}
        footer={
          <div
            style={{
              width: "100%",
              textAlign: "center",
              fontSize: 14,
              opacity: 0.5,
            }}
          >
            {Locale.Exporter.Description.Title}
          </div>
        }
      >
        <div style={{ minHeight: "40vh" }}>
          <MessageExporter />
        </div>
      </Modal>
    </div>
  );
}

function useSteps(
  steps: Array<{
    name: string;
    value: string;
  }>,
) {
  const stepCount = steps.length;
  const [currentStepIndex, setCurrentStepIndex] = useState(0);
  const nextStep = () =>
    setCurrentStepIndex((currentStepIndex + 1) % stepCount);
  const prevStep = () =>
    setCurrentStepIndex((currentStepIndex - 1 + stepCount) % stepCount);

  return {
    currentStepIndex,
    setCurrentStepIndex,
    nextStep,
    prevStep,
    currentStep: steps[currentStepIndex],
  };
}

function Steps<
  T extends {
    name: string;
    value: string;
  }[],
>(props: { steps: T; onStepChange?: (index: number) => void; index: number }) {
  const steps = props.steps;
  const stepCount = steps.length;

  return (
    <div className={styles["steps"]}>
      <div className={styles["steps-progress"]}>
        <div
          className={styles["steps-progress-inner"]}
          style={{
            width: `${((props.index + 1) / stepCount) * 100}%`,
          }}
        ></div>
      </div>
      <div className={styles["steps-inner"]}>
        {steps.map((step, i) => {
          return (
            <div
              key={i}
              className={`${styles["step"]} ${
                styles[i <= props.index ? "step-finished" : ""]
              } ${i === props.index && styles["step-current"]} clickable`}
              onClick={() => {
                props.onStepChange?.(i);
              }}
              role="button"
            >
              <span className={styles["step-index"]}>{i + 1}</span>
              <span className={styles["step-name"]}>{step.name}</span>
            </div>
          );
        })}
      </div>
    </div>
  );
}

export function MessageExporter() {
  const steps = [
    {
      name: Locale.Export.Steps.Select,
      value: "select",
    },
    {
      name: Locale.Export.Steps.Preview,
      value: "preview",
    },
  ];
  const { currentStep, setCurrentStepIndex, currentStepIndex } =
    useSteps(steps);
  const formats = ["text", "image", "json"] as const;
  type ExportFormat = (typeof formats)[number];

  const [exportConfig, setExportConfig] = useState({
    format: "image" as ExportFormat,
    includeContext: true,
  });

  function updateExportConfig(updater: (config: typeof exportConfig) => void) {
    const config = { ...exportConfig };
    updater(config);
    setExportConfig(config);
  }

  const chatStore = useChatStore();
  const session = chatStore.currentSession();
  const { selection, updateSelection } = useMessageSelector();
  const selectedMessages = useMemo(() => {
    const ret: ChatMessage[] = [];
    if (exportConfig.includeContext) {
      ret.push(...session.mask.context);
    }
    ret.push(...session.messages.filter((m) => selection.has(m.id)));
    return ret;
  }, [
    exportConfig.includeContext,
    session.messages,
    session.mask.context,
    selection,
  ]);
  function preview() {
    if (exportConfig.format === "text") {
      return (
        <MarkdownPreviewer messages={selectedMessages} topic={session.topic} />
      );
    } else if (exportConfig.format === "json") {
      return (
        <JsonPreviewer messages={selectedMessages} topic={session.topic} />
      );
    } else {
      return (
        <ImagePreviewer messages={selectedMessages} topic={session.topic} />
      );
    }
  }
  return (
    <>
      <Steps
        steps={steps}
        index={currentStepIndex}
        onStepChange={setCurrentStepIndex}
      />
      <div
        className={styles["message-exporter-body"]}
        style={currentStep.value !== "select" ? { display: "none" } : {}}
      >
        <List>
          <ListItem
            title={Locale.Export.Format.Title}
            subTitle={Locale.Export.Format.SubTitle}
          >
            <Select
              value={exportConfig.format}
              onChange={(e) =>
                updateExportConfig(
                  (config) =>
                    (config.format = e.currentTarget.value as ExportFormat),
                )
              }
            >
              {formats.map((f) => (
                <option key={f} value={f}>
                  {f}
                </option>
              ))}
            </Select>
          </ListItem>
          <ListItem
            title={Locale.Export.IncludeContext.Title}
            subTitle={Locale.Export.IncludeContext.SubTitle}
          >
            <input
              type="checkbox"
              checked={exportConfig.includeContext}
              onChange={(e) => {
                updateExportConfig(
                  (config) => (config.includeContext = e.currentTarget.checked),
                );
              }}
            ></input>
          </ListItem>
        </List>
        <MessageSelector
          selection={selection}
          updateSelection={updateSelection}
          defaultSelectAll
        />
      </div>
      {currentStep.value === "preview" && (
        <div className={styles["message-exporter-body"]}>{preview()}</div>
      )}
    </>
  );
}

export function RenderExport(props: {
  messages: ChatMessage[];
  onRender: (messages: ChatMessage[]) => void;
}) {
  const domRef = useRef<HTMLDivElement>(null);

  useEffect(() => {
    if (!domRef.current) return;
    const dom = domRef.current;
    const messages = Array.from(
      dom.getElementsByClassName(EXPORT_MESSAGE_CLASS_NAME),
    );

    if (messages.length !== props.messages.length) {
      return;
    }

    const renderMsgs = messages.map((v, i) => {
      const [role, _] = v.id.split(":");
      return {
        id: i.toString(),
        role: role as any,
        content: role === "user" ? v.textContent ?? "" : v.innerHTML,
        date: "",
      };
    });

    props.onRender(renderMsgs);
    // eslint-disable-next-line react-hooks/exhaustive-deps
  }, []);

  return (
    <div ref={domRef}>
      {props.messages.map((m, i) => (
        <div
          key={i}
          id={`${m.role}:${i}`}
          className={EXPORT_MESSAGE_CLASS_NAME}
        >
          <Markdown content={m.content} defaultShow />
        </div>
      ))}
    </div>
  );
}

export function PreviewActions(props: {
  download: () => void;
  copy: () => void;
  showCopy?: boolean;
  messages?: ChatMessage[];
}) {
  const [loading, setLoading] = useState(false);
  const [shouldExport, setShouldExport] = useState(false);
  const config = useAppConfig();
  const onRenderMsgs = (msgs: ChatMessage[]) => {
    setShouldExport(false);

    var api: ClientApi;
    if (config.modelConfig.model === "gemini-pro") {
      api = new ClientApi(ModelProvider.GeminiPro);
    } else {
      api = new ClientApi(ModelProvider.GPT);
    }

    api
      .share(msgs)
      .then((res) => {
        if (!res) return;
        showModal({
          title: Locale.Export.Share,
          children: [
            <input
              type="text"
              value={res}
              key="input"
              style={{
                width: "100%",
                maxWidth: "unset",
              }}
              readOnly
              onClick={(e) => e.currentTarget.select()}
            ></input>,
          ],
          actions: [
            <IconButton
              icon={<CopyIcon />}
              text={Locale.Chat.Actions.Copy}
              key="copy"
              onClick={() => copyToClipboard(res)}
            />,
          ],
        });
        setTimeout(() => {
          window.open(res, "_blank");
        }, 800);
      })
      .catch((e) => {
        console.error("[Share]", e);
        showToast(prettyObject(e));
      })
      .finally(() => setLoading(false));
  };

  const share = async () => {
    if (props.messages?.length) {
      setLoading(true);
      setShouldExport(true);
    }
  };

  return (
    <>
      <div className={styles["preview-actions"]}>
        {props.showCopy && (
          <IconButton
            text={Locale.Export.Copy}
            bordered
            shadow
            icon={<CopyIcon />}
            onClick={props.copy}
          ></IconButton>
        )}
        <IconButton
          text={Locale.Export.Download}
          bordered
          shadow
          icon={<DownloadIcon />}
          onClick={props.download}
        ></IconButton>
        <IconButton
          text={Locale.Export.Share}
          bordered
          shadow
          icon={loading ? <LoadingIcon /> : <ShareIcon />}
          onClick={share}
        ></IconButton>
      </div>
      <div
        style={{
          position: "fixed",
          right: "200vw",
          pointerEvents: "none",
        }}
      >
        {shouldExport && (
          <RenderExport
            messages={props.messages ?? []}
            onRender={onRenderMsgs}
          />
        )}
      </div>
    </>
  );
}

function ExportAvatar(props: { avatar: string }) {
  if (props.avatar === DEFAULT_MASK_AVATAR) {
    return (
      <img
        src={BotIcon.src}
        width={30}
        height={30}
        alt="bot"
        className="user-avatar"
      />
    );
  }

  return <Avatar avatar={props.avatar} />;
}

export function ImagePreviewer(props: {
  messages: ChatMessage[];
  topic: string;
}) {
  const chatStore = useChatStore();
  const session = chatStore.currentSession();
  const mask = session.mask;
  const config = useAppConfig();

  const previewRef = useRef<HTMLDivElement>(null);

  const copy = () => {
    showToast(Locale.Export.Image.Toast);
    const dom = previewRef.current;
    if (!dom) return;
    toBlob(dom).then((blob) => {
      if (!blob) return;
      try {
        navigator.clipboard
          .write([
            new ClipboardItem({
              "image/png": blob,
            }),
          ])
          .then(() => {
            showToast(Locale.Copy.Success);
            refreshPreview();
          });
      } catch (e) {
        console.error("[Copy Image] ", e);
        showToast(Locale.Copy.Failed);
      }
    });
  };

  const isMobile = useMobileScreen();

  const download = async () => {
    showToast(Locale.Export.Image.Toast);
    const dom = previewRef.current;
    if (!dom) return;

    const isApp = getClientConfig()?.isApp;

    try {
      const blob = await toPng(dom);
      if (!blob) return;

      if (isMobile || (isApp && window.__TAURI__)) {
        if (isApp && window.__TAURI__) {
          const result = await window.__TAURI__.dialog.save({
            defaultPath: `${props.topic}.png`,
            filters: [
              {
                name: "PNG Files",
                extensions: ["png"],
              },
              {
                name: "All Files",
                extensions: ["*"],
              },
            ],
          });

          if (result !== null) {
            const response = await fetch(blob);
            const buffer = await response.arrayBuffer();
            const uint8Array = new Uint8Array(buffer);
            await window.__TAURI__.fs.writeBinaryFile(result, uint8Array);
            showToast(Locale.Download.Success);
          } else {
            showToast(Locale.Download.Failed);
          }
        } else {
          showImageModal(blob);
        }
      } else {
        const link = document.createElement("a");
        link.download = `${props.topic}.png`;
        link.href = blob;
        link.click();
        refreshPreview();
      }
    } catch (error) {
      showToast(Locale.Download.Failed);
    }
  };

  const refreshPreview = () => {
    const dom = previewRef.current;
    if (dom) {
      dom.innerHTML = dom.innerHTML; // Refresh the content of the preview by resetting its HTML for fix a bug glitching
    }
  };

  return (
    <div className={styles["image-previewer"]}>
      <PreviewActions
        copy={copy}
        download={download}
        showCopy={!isMobile}
        messages={props.messages}
      />
      <div
        className={`${styles["preview-body"]} ${styles["default-theme"]}`}
        ref={previewRef}
      >
        <div className={styles["chat-info"]}>
          <div className={styles["logo"] + " no-dark"}>
            <NextImage
              src={ChatGptIcon.src}
              alt="logo"
              width={50}
              height={50}
            />
          </div>

          <div>
<<<<<<< HEAD
            <div className={styles["main-title"]}>Timo Chat</div>
=======
            <div className={styles["main-title"]}>NextChat</div>
>>>>>>> 9eaf492d
            <div className={styles["sub-title"]}>
              Chat with your AI assistant.
            </div>
            <div className={styles["icons"]}>
              <ExportAvatar avatar={config.avatar} />
              <span className={styles["icon-space"]}>&</span>
              <ExportAvatar avatar={mask.avatar} />
            </div>
          </div>
          <div>
            <div className={styles["chat-info-item"]}>
              {Locale.Exporter.Model}: {mask.modelConfig.model}
            </div>
            <div className={styles["chat-info-item"]}>
              {Locale.Exporter.Messages}: {props.messages.length}
            </div>
            <div className={styles["chat-info-item"]}>
              {Locale.Exporter.Topic}: {session.topic}
            </div>
            <div className={styles["chat-info-item"]}>
              {Locale.Exporter.Time}:{" "}
              {new Date(
                props.messages.at(-1)?.date ?? Date.now(),
              ).toLocaleString()}
            </div>
          </div>
        </div>
        {props.messages.map((m, i) => {
          return (
            <div
              className={styles["message"] + " " + styles["message-" + m.role]}
              key={i}
            >
              <div className={styles["avatar"]}>
                <ExportAvatar
                  avatar={m.role === "user" ? config.avatar : mask.avatar}
                />
              </div>

              <div className={styles["body"]}>
                <Markdown
                  content={m.content}
                  fontSize={config.fontSize}
                  defaultShow
                />
              </div>
            </div>
          );
        })}
      </div>
    </div>
  );
}

export function MarkdownPreviewer(props: {
  messages: ChatMessage[];
  topic: string;
}) {
  const mdText =
    `# ${props.topic}\n\n` +
    props.messages
      .map((m) => {
        return m.role === "user"
          ? `## ${Locale.Export.MessageFromYou}:\n${m.content}`
          : `## ${Locale.Export.MessageFromChatGPT}:\n${m.content.trim()}`;
      })
      .join("\n\n");

  const copy = () => {
    copyToClipboard(mdText);
  };
  const download = () => {
    downloadAs(mdText, `${props.topic}.md`);
  };
  return (
    <>
      <PreviewActions
        copy={copy}
        download={download}
        showCopy={true}
        messages={props.messages}
      />
      <div className="markdown-body">
        <pre className={styles["export-content"]}>{mdText}</pre>
      </div>
    </>
  );
}

export function JsonPreviewer(props: {
  messages: ChatMessage[];
  topic: string;
}) {
  const msgs = {
    messages: [
      {
        role: "system",
        content: `${Locale.FineTuned.Sysmessage} ${props.topic}`,
      },
      ...props.messages.map((m) => ({
        role: m.role,
        content: m.content,
      })),
    ],
  };
  const mdText = "```json\n" + JSON.stringify(msgs, null, 2) + "\n```";
  const minifiedJson = JSON.stringify(msgs);

  const copy = () => {
    copyToClipboard(minifiedJson);
  };
  const download = () => {
    downloadAs(JSON.stringify(msgs), `${props.topic}.json`);
  };

  return (
    <>
      <PreviewActions
        copy={copy}
        download={download}
        showCopy={false}
        messages={props.messages}
      />
      <div className="markdown-body" onClick={copy}>
        <Markdown content={mdText} />
      </div>
    </>
  );
}<|MERGE_RESOLUTION|>--- conflicted
+++ resolved
@@ -538,11 +538,7 @@
           </div>
 
           <div>
-<<<<<<< HEAD
             <div className={styles["main-title"]}>Timo Chat</div>
-=======
-            <div className={styles["main-title"]}>NextChat</div>
->>>>>>> 9eaf492d
             <div className={styles["sub-title"]}>
               Chat with your AI assistant.
             </div>
