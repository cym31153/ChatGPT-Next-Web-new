/* eslint-disable @next/next/no-img-element */
import { ChatMessage, ModelType, useAppConfig, useChatStore } from "../store";
import Locale from "../locales";
import styles from "./exporter.module.scss";
import {
  List,
  ListItem,
  Modal,
  Select,
  showImageModal,
  showModal,
  showToast,
} from "./ui-lib";
import { IconButton } from "./button";
import { copyToClipboard, downloadAs, useMobileScreen } from "../utils";

import CopyIcon from "../icons/copy.svg";
import LoadingIcon from "../icons/three-dots.svg";
import ChatGptIcon from "../icons/chatgpt.png";
import ShareIcon from "../icons/share.svg";
import BotIcon from "../icons/bot.png";

import DownloadIcon from "../icons/download.svg";
import { useEffect, useMemo, useRef, useState } from "react";
import { MessageSelector, useMessageSelector } from "./message-selector";
import { Avatar } from "./emoji";
import dynamic from "next/dynamic";
import NextImage from "next/image";

import { toBlob, toPng } from "html-to-image";
import { DEFAULT_MASK_AVATAR } from "../store/mask";

import { prettyObject } from "../utils/format";
import { EXPORT_MESSAGE_CLASS_NAME, ModelProvider } from "../constant";
import { getClientConfig } from "../config/client";
import { ClientApi } from "../client/api";

const Markdown = dynamic(async () => (await import("./markdown")).Markdown, {
  loading: () => <LoadingIcon />,
});

export function ExportMessageModal(props: { onClose: () => void }) {
  return (
    <div className="modal-mask">
      <Modal
        title={Locale.Export.Title}
        onClose={props.onClose}
        footer={
          <div
            style={{
              width: "100%",
              textAlign: "center",
              fontSize: 14,
              opacity: 0.5,
            }}
          >
            {Locale.Exporter.Description.Title}
          </div>
        }
      >
        <div style={{ minHeight: "40vh" }}>
          <MessageExporter />
        </div>
      </Modal>
    </div>
  );
}

function useSteps(
  steps: Array<{
    name: string;
    value: string;
  }>,
) {
  const stepCount = steps.length;
  const [currentStepIndex, setCurrentStepIndex] = useState(0);
  const nextStep = () =>
    setCurrentStepIndex((currentStepIndex + 1) % stepCount);
  const prevStep = () =>
    setCurrentStepIndex((currentStepIndex - 1 + stepCount) % stepCount);

  return {
    currentStepIndex,
    setCurrentStepIndex,
    nextStep,
    prevStep,
    currentStep: steps[currentStepIndex],
  };
}

function Steps<
  T extends {
    name: string;
    value: string;
  }[],
>(props: { steps: T; onStepChange?: (index: number) => void; index: number }) {
  const steps = props.steps;
  const stepCount = steps.length;

  return (
    <div className={styles["steps"]}>
      <div className={styles["steps-progress"]}>
        <div
          className={styles["steps-progress-inner"]}
          style={{
            width: `${((props.index + 1) / stepCount) * 100}%`,
          }}
        ></div>
      </div>
      <div className={styles["steps-inner"]}>
        {steps.map((step, i) => {
          return (
            <div
              key={i}
              className={`${styles["step"]} ${
                styles[i <= props.index ? "step-finished" : ""]
              } ${i === props.index && styles["step-current"]} clickable`}
              onClick={() => {
                props.onStepChange?.(i);
              }}
              role="button"
            >
              <span className={styles["step-index"]}>{i + 1}</span>
              <span className={styles["step-name"]}>{step.name}</span>
            </div>
          );
        })}
      </div>
    </div>
  );
}

export function MessageExporter() {
  const steps = [
    {
      name: Locale.Export.Steps.Select,
      value: "select",
    },
    {
      name: Locale.Export.Steps.Preview,
      value: "preview",
    },
  ];
  const { currentStep, setCurrentStepIndex, currentStepIndex } =
    useSteps(steps);
  const formats = ["text", "image", "json"] as const;
  type ExportFormat = (typeof formats)[number];

  const [exportConfig, setExportConfig] = useState({
    format: "image" as ExportFormat,
    includeContext: true,
  });

  function updateExportConfig(updater: (config: typeof exportConfig) => void) {
    const config = { ...exportConfig };
    updater(config);
    setExportConfig(config);
  }

  const chatStore = useChatStore();
  const session = chatStore.currentSession();
  const { selection, updateSelection } = useMessageSelector();
  const selectedMessages = useMemo(() => {
    const ret: ChatMessage[] = [];
    if (exportConfig.includeContext) {
      ret.push(...session.mask.context);
    }
    ret.push(...session.messages.filter((m) => selection.has(m.id)));
    return ret;
  }, [
    exportConfig.includeContext,
    session.messages,
    session.mask.context,
    selection,
  ]);
  function preview() {
    if (exportConfig.format === "text") {
      return (
        <MarkdownPreviewer messages={selectedMessages} topic={session.topic} />
      );
    } else if (exportConfig.format === "json") {
      return (
        <JsonPreviewer messages={selectedMessages} topic={session.topic} />
      );
    } else {
      return (
        <ImagePreviewer messages={selectedMessages} topic={session.topic} />
      );
    }
  }
  return (
    <>
      <Steps
        steps={steps}
        index={currentStepIndex}
        onStepChange={setCurrentStepIndex}
      />
      <div
        className={styles["message-exporter-body"]}
        style={currentStep.value !== "select" ? { display: "none" } : {}}
      >
        <List>
          <ListItem
            title={Locale.Export.Format.Title}
            subTitle={Locale.Export.Format.SubTitle}
          >
            <Select
              value={exportConfig.format}
              onChange={(e) =>
                updateExportConfig(
                  (config) =>
                    (config.format = e.currentTarget.value as ExportFormat),
                )
              }
            >
              {formats.map((f) => (
                <option key={f} value={f}>
                  {f}
                </option>
              ))}
            </Select>
          </ListItem>
          <ListItem
            title={Locale.Export.IncludeContext.Title}
            subTitle={Locale.Export.IncludeContext.SubTitle}
          >
            <input
              type="checkbox"
              checked={exportConfig.includeContext}
              onChange={(e) => {
                updateExportConfig(
                  (config) => (config.includeContext = e.currentTarget.checked),
                );
              }}
            ></input>
          </ListItem>
        </List>
        <MessageSelector
          selection={selection}
          updateSelection={updateSelection}
          defaultSelectAll
        />
      </div>
      {currentStep.value === "preview" && (
        <div className={styles["message-exporter-body"]}>{preview()}</div>
      )}
    </>
  );
}

export function RenderExport(props: {
  messages: ChatMessage[];
  onRender: (messages: ChatMessage[]) => void;
}) {
  const domRef = useRef<HTMLDivElement>(null);

  useEffect(() => {
    if (!domRef.current) return;
    const dom = domRef.current;
    const messages = Array.from(
      dom.getElementsByClassName(EXPORT_MESSAGE_CLASS_NAME),
    );

    if (messages.length !== props.messages.length) {
      return;
    }

    const renderMsgs = messages.map((v, i) => {
      const [role, _] = v.id.split(":");
      return {
        id: i.toString(),
        role: role as any,
        content: role === "user" ? v.textContent ?? "" : v.innerHTML,
        date: "",
      };
    });

    props.onRender(renderMsgs);
    // eslint-disable-next-line react-hooks/exhaustive-deps
  }, []);

  return (
    <div ref={domRef}>
      {props.messages.map((m, i) => (
        <div
          key={i}
          id={`${m.role}:${i}`}
          className={EXPORT_MESSAGE_CLASS_NAME}
        >
          <Markdown content={m.content} defaultShow />
        </div>
      ))}
    </div>
  );
}

export function PreviewActions(props: {
  download: () => void;
  copy: () => void;
  showCopy?: boolean;
  messages?: ChatMessage[];
}) {
  const [loading, setLoading] = useState(false);
  const [shouldExport, setShouldExport] = useState(false);
  const config = useAppConfig();
  const onRenderMsgs = (msgs: ChatMessage[]) => {
    setShouldExport(false);

    var api: ClientApi;
    if (config.modelConfig.model === "gemini-pro") {
      api = new ClientApi(ModelProvider.GeminiPro);
    } else {
      api = new ClientApi(ModelProvider.GPT);
    }

    api
      .share(msgs)
      .then((res) => {
        if (!res) return;
        showModal({
          title: Locale.Export.Share,
          children: [
            <input
              type="text"
              value={res}
              key="input"
              style={{
                width: "100%",
                maxWidth: "unset",
              }}
              readOnly
              onClick={(e) => e.currentTarget.select()}
            ></input>,
          ],
          actions: [
            <IconButton
              icon={<CopyIcon />}
              text={Locale.Chat.Actions.Copy}
              key="copy"
              onClick={() => copyToClipboard(res)}
            />,
          ],
        });
        setTimeout(() => {
          window.open(res, "_blank");
        }, 800);
      })
      .catch((e) => {
        console.error("[Share]", e);
        showToast(prettyObject(e));
      })
      .finally(() => setLoading(false));
  };

  const share = async () => {
    if (props.messages?.length) {
      setLoading(true);
      setShouldExport(true);
    }
  };

  return (
    <>
      <div className={styles["preview-actions"]}>
        {props.showCopy && (
          <IconButton
            text={Locale.Export.Copy}
            bordered
            shadow
            icon={<CopyIcon />}
            onClick={props.copy}
          ></IconButton>
        )}
        <IconButton
          text={Locale.Export.Download}
          bordered
          shadow
          icon={<DownloadIcon />}
          onClick={props.download}
        ></IconButton>
        <IconButton
          text={Locale.Export.Share}
          bordered
          shadow
          icon={loading ? <LoadingIcon /> : <ShareIcon />}
          onClick={share}
        ></IconButton>
      </div>
      <div
        style={{
          position: "fixed",
          right: "200vw",
          pointerEvents: "none",
        }}
      >
        {shouldExport && (
          <RenderExport
            messages={props.messages ?? []}
            onRender={onRenderMsgs}
          />
        )}
      </div>
    </>
  );
}

function ExportAvatar(props: { avatar: string }) {
  if (props.avatar === DEFAULT_MASK_AVATAR) {
    return (
      <img
        src={BotIcon.src}
        width={30}
        height={30}
        alt="bot"
        className="user-avatar"
      />
    );
  }

  return <Avatar avatar={props.avatar} />;
}

export function ImagePreviewer(props: {
  messages: ChatMessage[];
  topic: string;
}) {
  const chatStore = useChatStore();
  const session = chatStore.currentSession();
  const mask = session.mask;
  const config = useAppConfig();

  const previewRef = useRef<HTMLDivElement>(null);

  const copy = () => {
    showToast(Locale.Export.Image.Toast);
    const dom = previewRef.current;
    if (!dom) return;
    toBlob(dom).then((blob) => {
      if (!blob) return;
      try {
        navigator.clipboard
          .write([
            new ClipboardItem({
              "image/png": blob,
            }),
          ])
          .then(() => {
            showToast(Locale.Copy.Success);
            refreshPreview();
          });
      } catch (e) {
        console.error("[Copy Image] ", e);
        showToast(Locale.Copy.Failed);
      }
    });
  };

  const isMobile = useMobileScreen();

  const download = async () => {
    showToast(Locale.Export.Image.Toast);
    const dom = previewRef.current;
    if (!dom) return;

    const isApp = getClientConfig()?.isApp;

    try {
      const blob = await toPng(dom);
      if (!blob) return;

      if (isMobile || (isApp && window.__TAURI__)) {
        if (isApp && window.__TAURI__) {
          const result = await window.__TAURI__.dialog.save({
            defaultPath: `${props.topic}.png`,
            filters: [
              {
                name: "PNG Files",
                extensions: ["png"],
              },
              {
                name: "All Files",
                extensions: ["*"],
              },
            ],
          });

          if (result !== null) {
            const response = await fetch(blob);
            const buffer = await response.arrayBuffer();
            const uint8Array = new Uint8Array(buffer);
            await window.__TAURI__.fs.writeBinaryFile(result, uint8Array);
            showToast(Locale.Download.Success);
          } else {
            showToast(Locale.Download.Failed);
          }
        } else {
          showImageModal(blob);
        }
      } else {
        const link = document.createElement("a");
        link.download = `${props.topic}.png`;
        link.href = blob;
        link.click();
        refreshPreview();
      }
    } catch (error) {
      showToast(Locale.Download.Failed);
    }
  };

  const refreshPreview = () => {
    const dom = previewRef.current;
    if (dom) {
      dom.innerHTML = dom.innerHTML; // Refresh the content of the preview by resetting its HTML for fix a bug glitching
    }
  };

  return (
    <div className={styles["image-previewer"]}>
      <PreviewActions
        copy={copy}
        download={download}
        showCopy={!isMobile}
        messages={props.messages}
      />
      <div
        className={`${styles["preview-body"]} ${styles["default-theme"]}`}
        ref={previewRef}
      >
        <div className={styles["chat-info"]}>
          <div className={styles["logo"] + " no-dark"}>
            <NextImage
              src={ChatGptIcon.src}
              alt="logo"
              width={50}
              height={50}
            />
          </div>

          <div>
<<<<<<< HEAD
            <div className={styles["main-title"]}>ChatKore Next Web</div>
=======
            <div className={styles["main-title"]}>NextChat</div>
>>>>>>> d1700097
            <div className={styles["sub-title"]}>
              github.com/172478394/ChatGPT-Next-Web
            </div>
            <div className={styles["icons"]}>
              <ExportAvatar avatar={config.avatar} />
              <span className={styles["icon-space"]}>&</span>
              <ExportAvatar avatar={mask.avatar} />
            </div>
          </div>
          <div>
            <div className={styles["chat-info-item"]}>
              {Locale.Exporter.Model}: {mask.modelConfig.model}
            </div>
            <div className={styles["chat-info-item"]}>
              {Locale.Exporter.Messages}: {props.messages.length}
            </div>
            <div className={styles["chat-info-item"]}>
              {Locale.Exporter.Topic}: {session.topic}
            </div>
            <div className={styles["chat-info-item"]}>
              {Locale.Exporter.Time}:{" "}
              {new Date(
                props.messages.at(-1)?.date ?? Date.now(),
              ).toLocaleString()}
            </div>
          </div>
        </div>
        {props.messages.map((m, i) => {
          return (
            <div
              className={styles["message"] + " " + styles["message-" + m.role]}
              key={i}
            >
              <div className={styles["avatar"]}>
                <ExportAvatar
                  avatar={m.role === "user" ? config.avatar : mask.avatar}
                />
              </div>

              <div className={styles["body"]}>
                <Markdown
                  content={m.content}
                  fontSize={config.fontSize}
                  defaultShow
                />
              </div>
            </div>
          );
        })}
      </div>
    </div>
  );
}

export function MarkdownPreviewer(props: {
  messages: ChatMessage[];
  topic: string;
}) {
  const mdText =
    `# ${props.topic}\n\n` +
    props.messages
      .map((m) => {
        return m.role === "user"
          ? `## ${Locale.Export.MessageFromYou}:\n${m.content}`
          : `## ${Locale.Export.MessageFromChatGPT}:\n${m.content.trim()}`;
      })
      .join("\n\n");

  const copy = () => {
    copyToClipboard(mdText);
  };
  const download = () => {
    downloadAs(mdText, `${props.topic}.md`);
  };
  return (
    <>
      <PreviewActions
        copy={copy}
        download={download}
        showCopy={true}
        messages={props.messages}
      />
      <div className="markdown-body">
        <pre className={styles["export-content"]}>{mdText}</pre>
      </div>
    </>
  );
}

export function JsonPreviewer(props: {
  messages: ChatMessage[];
  topic: string;
}) {
  const msgs = {
    messages: [
      {
        role: "system",
        content: `${Locale.FineTuned.Sysmessage} ${props.topic}`,
      },
      ...props.messages.map((m) => ({
        role: m.role,
        content: m.content,
      })),
    ],
  };
  const mdText = "```json\n" + JSON.stringify(msgs, null, 2) + "\n```";
  const minifiedJson = JSON.stringify(msgs);

  const copy = () => {
    copyToClipboard(minifiedJson);
  };
  const download = () => {
    downloadAs(JSON.stringify(msgs), `${props.topic}.json`);
  };

  return (
    <>
      <PreviewActions
        copy={copy}
        download={download}
        showCopy={false}
        messages={props.messages}
      />
      <div className="markdown-body" onClick={copy}>
        <Markdown content={mdText} />
      </div>
    </>
  );
}<|MERGE_RESOLUTION|>--- conflicted
+++ resolved
@@ -538,11 +538,7 @@
           </div>
 
           <div>
-<<<<<<< HEAD
             <div className={styles["main-title"]}>ChatKore Next Web</div>
-=======
-            <div className={styles["main-title"]}>NextChat</div>
->>>>>>> d1700097
             <div className={styles["sub-title"]}>
               github.com/172478394/ChatGPT-Next-Web
             </div>
