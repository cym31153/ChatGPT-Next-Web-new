import DeleteIcon from "../icons/delete.svg";
import styles from "./home.module.scss";
<<<<<<< HEAD
import BotIcon from "../icons/bot.svg";
=======
>>>>>>> 03b3f164
import {
  DragDropContext,
  Droppable,
  Draggable,
  OnDragEndResponder,
} from "@hello-pangea/dnd";

import { useChatStore } from "../store";

import Locale from "../locales";
import { isMobileScreen } from "../utils";

export function ChatItem(props: {
  onClick?: () => void;
  onDelete?: () => void;
  title: string;
  count: number;
  time: string;
  selected: boolean;
  id: number;
  index: number;
}) {
<<<<<<< HEAD
  const [sidebarCollapse] = useChatStore((state) => [state.sidebarCollapse]);
  return sidebarCollapse ? (
    <div
      className={`${styles["chat-item-collapse"]} ${
        props.selected && styles["chat-item-selected"]
      }`}
      onClick={props.onClick}
    >
      <div className={styles["chat-item-info-collapse"]}>
        {Locale.ChatItem.ChatItemCount(props.count).replace(/[^0-9]/g, "")
          .length <= 3
          ? Locale.ChatItem.ChatItemCount(props.count).replace(/[^0-9]/g, "")
          : ":)"}
      </div>
      <div
        className={
          sidebarCollapse
            ? styles["chat-item-delete-collapse"]
            : styles["chat-item-delete"]
        }
        onClick={props.onDelete}
      >
        <DeleteIcon />
      </div>
    </div>
  ) : (
    <div
      className={`${styles["chat-item"]} ${
        props.selected && styles["chat-item-selected"]
      }`}
      onClick={props.onClick}
    >
      <div>{props.title}</div>
      <div className={styles["chat-item-info"]}>
        <div className={styles["chat-item-count"]}>
          {Locale.ChatItem.ChatItemCount(props.count)}
=======
  return (
    <Draggable draggableId={`${props.id}`} index={props.index}>
      {(provided) => (
        <div
          className={`${styles["chat-item"]} ${
            props.selected && styles["chat-item-selected"]
          }`}
          onClick={props.onClick}
          ref={provided.innerRef}
          {...provided.draggableProps}
          {...provided.dragHandleProps}
        >
          <div className={styles["chat-item-title"]}>{props.title}</div>
          <div className={styles["chat-item-info"]}>
            <div className={styles["chat-item-count"]}>
              {Locale.ChatItem.ChatItemCount(props.count)}
            </div>
            <div className={styles["chat-item-date"]}>{props.time}</div>
          </div>
          <div className={styles["chat-item-delete"]} onClick={props.onDelete}>
            <DeleteIcon />
          </div>
>>>>>>> 03b3f164
        </div>
      )}
    </Draggable>
  );
}

export function ChatList() {
<<<<<<< HEAD
  const [
    sidebarCollapse,
    sessions,
    selectedIndex,
    selectSession,
    removeSession,
  ] = useChatStore((state) => [
    state.sidebarCollapse,
    state.sessions,
    state.currentSessionIndex,
    state.selectSession,
    state.removeSession,
  ]);
  return (
    <>
      <div className={styles["gpt-logo-collapse"]}>
        {sidebarCollapse ? <BotIcon /> : null}
      </div>

      <div className={styles["chat-list"]}>
        {sessions.map((item, i) => (
          <ChatItem
            title={item.topic}
            time={item.lastUpdate}
            count={item.messages.length}
            key={i}
            selected={i === selectedIndex}
            onClick={() => selectSession(i)}
            onDelete={() => confirm(Locale.Home.DeleteChat) && removeSession(i)}
          />
        ))}
      </div>
    </>
=======
  const [sessions, selectedIndex, selectSession, removeSession, moveSession] =
    useChatStore((state) => [
      state.sessions,
      state.currentSessionIndex,
      state.selectSession,
      state.removeSession,
      state.moveSession,
    ]);

  const onDragEnd: OnDragEndResponder = (result) => {
    const { destination, source } = result;
    if (!destination) {
      return;
    }

    if (
      destination.droppableId === source.droppableId &&
      destination.index === source.index
    ) {
      return;
    }

    moveSession(source.index, destination.index);
  };

  return (
    <DragDropContext onDragEnd={onDragEnd}>
      <Droppable droppableId="chat-list">
        {(provided) => (
          <div
            className={styles["chat-list"]}
            ref={provided.innerRef}
            {...provided.droppableProps}
          >
            {sessions.map((item, i) => (
              <ChatItem
                title={item.topic}
                time={item.lastUpdate}
                count={item.messages.length}
                key={item.id}
                id={item.id}
                index={i}
                selected={i === selectedIndex}
                onClick={() => selectSession(i)}
                onDelete={() =>
                  (!isMobileScreen() || confirm(Locale.Home.DeleteChat)) &&
                  removeSession(i)
                }
              />
            ))}
            {provided.placeholder}
          </div>
        )}
      </Droppable>
    </DragDropContext>
>>>>>>> 03b3f164
  );
}<|MERGE_RESOLUTION|>--- conflicted
+++ resolved
@@ -1,9 +1,6 @@
 import DeleteIcon from "../icons/delete.svg";
 import styles from "./home.module.scss";
-<<<<<<< HEAD
 import BotIcon from "../icons/bot.svg";
-=======
->>>>>>> 03b3f164
 import {
   DragDropContext,
   Droppable,
@@ -26,45 +23,42 @@
   id: number;
   index: number;
 }) {
-<<<<<<< HEAD
   const [sidebarCollapse] = useChatStore((state) => [state.sidebarCollapse]);
   return sidebarCollapse ? (
-    <div
-      className={`${styles["chat-item-collapse"]} ${
-        props.selected && styles["chat-item-selected"]
-      }`}
-      onClick={props.onClick}
-    >
-      <div className={styles["chat-item-info-collapse"]}>
-        {Locale.ChatItem.ChatItemCount(props.count).replace(/[^0-9]/g, "")
-          .length <= 3
-          ? Locale.ChatItem.ChatItemCount(props.count).replace(/[^0-9]/g, "")
-          : ":)"}
-      </div>
-      <div
-        className={
-          sidebarCollapse
-            ? styles["chat-item-delete-collapse"]
-            : styles["chat-item-delete"]
-        }
-        onClick={props.onDelete}
-      >
-        <DeleteIcon />
-      </div>
-    </div>
+    <Draggable draggableId={`${props.id}`} index={props.index}>
+      {(provided) => (
+        <div
+          className={`${styles["chat-item-collapse"]} ${
+            props.selected && styles["chat-item-selected"]
+          }`}
+          onClick={props.onClick}
+          ref={provided.innerRef}
+          {...provided.draggableProps}
+          {...provided.dragHandleProps}
+        >
+          <div className={styles["chat-item-info-collapse"]}>
+            {Locale.ChatItem.ChatItemCount(props.count).replace(/[^0-9]/g, "")
+              .length <= 3
+              ? Locale.ChatItem.ChatItemCount(props.count).replace(
+                  /[^0-9]/g,
+                  "",
+                )
+              : ":)"}
+          </div>
+          <div
+            className={
+              sidebarCollapse
+                ? styles["chat-item-delete-collapse"]
+                : styles["chat-item-delete"]
+            }
+            onClick={props.onDelete}
+          >
+            <DeleteIcon />
+          </div>
+        </div>
+      )}
+    </Draggable>
   ) : (
-    <div
-      className={`${styles["chat-item"]} ${
-        props.selected && styles["chat-item-selected"]
-      }`}
-      onClick={props.onClick}
-    >
-      <div>{props.title}</div>
-      <div className={styles["chat-item-info"]}>
-        <div className={styles["chat-item-count"]}>
-          {Locale.ChatItem.ChatItemCount(props.count)}
-=======
-  return (
     <Draggable draggableId={`${props.id}`} index={props.index}>
       {(provided) => (
         <div
@@ -86,7 +80,6 @@
           <div className={styles["chat-item-delete"]} onClick={props.onDelete}>
             <DeleteIcon />
           </div>
->>>>>>> 03b3f164
         </div>
       )}
     </Draggable>
@@ -94,96 +87,70 @@
 }
 
 export function ChatList() {
-<<<<<<< HEAD
   const [
     sidebarCollapse,
     sessions,
     selectedIndex,
     selectSession,
     removeSession,
+    moveSession,
   ] = useChatStore((state) => [
     state.sidebarCollapse,
     state.sessions,
     state.currentSessionIndex,
     state.selectSession,
     state.removeSession,
+    state.moveSession,
   ]);
-  return (
-    <>
-      <div className={styles["gpt-logo-collapse"]}>
-        {sidebarCollapse ? <BotIcon /> : null}
-      </div>
-
-      <div className={styles["chat-list"]}>
-        {sessions.map((item, i) => (
-          <ChatItem
-            title={item.topic}
-            time={item.lastUpdate}
-            count={item.messages.length}
-            key={i}
-            selected={i === selectedIndex}
-            onClick={() => selectSession(i)}
-            onDelete={() => confirm(Locale.Home.DeleteChat) && removeSession(i)}
-          />
-        ))}
-      </div>
-    </>
-=======
-  const [sessions, selectedIndex, selectSession, removeSession, moveSession] =
-    useChatStore((state) => [
-      state.sessions,
-      state.currentSessionIndex,
-      state.selectSession,
-      state.removeSession,
-      state.moveSession,
-    ]);
-
-  const onDragEnd: OnDragEndResponder = (result) => {
+  const onDragEnd: OnDragEndResponder = (result: any) => {
     const { destination, source } = result;
     if (!destination) {
       return;
     }
-
     if (
       destination.droppableId === source.droppableId &&
       destination.index === source.index
     ) {
       return;
     }
-
     moveSession(source.index, destination.index);
   };
 
   return (
-    <DragDropContext onDragEnd={onDragEnd}>
-      <Droppable droppableId="chat-list">
-        {(provided) => (
-          <div
-            className={styles["chat-list"]}
-            ref={provided.innerRef}
-            {...provided.droppableProps}
-          >
-            {sessions.map((item, i) => (
-              <ChatItem
-                title={item.topic}
-                time={item.lastUpdate}
-                count={item.messages.length}
-                key={item.id}
-                id={item.id}
-                index={i}
-                selected={i === selectedIndex}
-                onClick={() => selectSession(i)}
-                onDelete={() =>
-                  (!isMobileScreen() || confirm(Locale.Home.DeleteChat)) &&
-                  removeSession(i)
-                }
-              />
-            ))}
-            {provided.placeholder}
-          </div>
-        )}
-      </Droppable>
-    </DragDropContext>
->>>>>>> 03b3f164
+    <>
+      <div className={styles["gpt-logo-collapse"]}>
+        {sidebarCollapse ? <BotIcon /> : null}
+      </div>
+      <DragDropContext onDragEnd={onDragEnd}>
+        <Droppable droppableId="chat-list">
+          {(provided: any) => (
+            <div
+              className={styles["chat-list"]}
+              ref={provided.innerRef}
+              {...provided.droppableProps}
+            >
+              {sessions.map((item, i) => (
+                <ChatItem
+                  title={item.topic}
+                  time={item.lastUpdate}
+                  count={item.messages.length}
+                  key={item.id}
+                  id={item.id}
+                  index={i}
+                  selected={i === selectedIndex}
+                  onClick={() => selectSession(i)}
+                  onDelete={() =>
+                    (!isMobileScreen() || confirm(Locale.Home.DeleteChat)) &&
+                    removeSession(i)
+                  }
+                />
+              ))}
+
+              {provided.placeholder}
+            </div>
+          )}
+        </Droppable>
+      </DragDropContext>
+    </>
   );
 }