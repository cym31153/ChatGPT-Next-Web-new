--- conflicted
+++ resolved
@@ -215,55 +215,6 @@
   const [focusingInput, setFocusingInput] = useState(false);
 
   return (
-<<<<<<< HEAD
-    <Draggable
-      draggableId={props.prompt.id || props.index.toString()}
-      index={props.index}
-    >
-      {(provided) => (
-        <div
-          className={chatStyle["context-prompt-row"]}
-          ref={provided.innerRef}
-          {...provided.draggableProps}
-          {...provided.dragHandleProps}
-        >
-          {!focusingInput && (
-            <>
-              <div className={chatStyle["context-drag"]}>
-                <DragIcon />
-              </div>
-              <Select
-                value={props.prompt.role}
-                className={chatStyle["context-role"]}
-                onChange={(e) =>
-                  props.update({
-                    ...props.prompt,
-                    role: e.target.value as any,
-                  })
-                }
-              >
-                {ROLES.map((r) => (
-                  <option key={r} value={r}>
-                    {r}
-                  </option>
-                ))}
-              </Select>
-            </>
-          )}
-          <Input
-            value={props.prompt.content}
-            type="text"
-            className={chatStyle["context-content"]}
-            rows={focusingInput ? 5 : 1}
-            onFocus={() => setFocusingInput(true)}
-            onBlur={() => {
-              setFocusingInput(false);
-              // If the selection is not removed when the user loses focus, some
-              // extensions like "Translate" will always display a floating bar
-              window?.getSelection()?.removeAllRanges();
-            }}
-            onInput={(e) =>
-=======
     <div className={chatStyle["context-prompt-row"]}>
       {!focusingInput && (
         <>
@@ -274,7 +225,6 @@
             value={props.prompt.role}
             className={chatStyle["context-role"]}
             onChange={(e) =>
->>>>>>> e83e0f6a
               props.update({
                 ...props.prompt,
                 role: e.target.value as any,
