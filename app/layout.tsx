/* eslint-disable @next/next/no-page-custom-font */
import "./styles/globals.scss";
import "./styles/markdown.scss";
import "./styles/highlight.scss";
import { getClientConfig } from "./config/client";
import { type Metadata } from "next";
import { SpeedInsights } from "@vercel/speed-insights/next";
import { getServerSideConfig } from "./config/server";
import { GoogleTagManager } from "@next/third-parties/google";
const serverConfig = getServerSideConfig();

export const metadata: Metadata = {
<<<<<<< HEAD
  title: "你的专属GPT助手",
=======
  title: "NextChat",
>>>>>>> 9f3fc5eb
  description: "Your personal ChatGPT Chat Bot.",
  viewport: {
    width: "device-width",
    initialScale: 1,
    maximumScale: 1,
  },
  themeColor: [
    { media: "(prefers-color-scheme: light)", color: "#fafafa" },
    { media: "(prefers-color-scheme: dark)", color: "#151515" },
  ],
  appleWebApp: {
    title: "NextChat",
    statusBarStyle: "default",
  },
};

export default function RootLayout({
  children,
}: {
  children: React.ReactNode;
}) {
  return (
    <html lang="en">
      <head>
        <meta name="config" content={JSON.stringify(getClientConfig())} />
        <link rel="manifest" href="/site.webmanifest"></link>
        <script src="/serviceWorkerRegister.js" defer></script>
      </head>
      <body>
        {children}
        {serverConfig?.isVercel && (
          <>
            <SpeedInsights />
          </>
        )}
        {serverConfig?.gtmId && (
          <>
            <GoogleTagManager gtmId={serverConfig.gtmId} />
          </>
        )}
      </body>
    </html>
  );
}<|MERGE_RESOLUTION|>--- conflicted
+++ resolved
@@ -10,11 +10,8 @@
 const serverConfig = getServerSideConfig();
 
 export const metadata: Metadata = {
-<<<<<<< HEAD
   title: "你的专属GPT助手",
-=======
-  title: "NextChat",
->>>>>>> 9f3fc5eb
+
   description: "Your personal ChatGPT Chat Bot.",
   viewport: {
     width: "device-width",
