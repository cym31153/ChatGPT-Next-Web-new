/* eslint-disable @next/next/no-page-custom-font */
import "./styles/globals.scss";
import "./styles/markdown.scss";
import "./styles/highlight.scss";
import { getClientConfig } from "./config/client";
import { type Metadata } from 'next';

<<<<<<< HEAD
export const metadata = {
  title: "AdExGPT Web",
  description: "Our AdExGPT assistant - powered by Gen AI.",
=======
export const metadata: Metadata = {
  title: "ChatGPT Next Web",
  description: "Your personal ChatGPT Chat Bot.",
>>>>>>> f0abdc80
  viewport: {
    width: "device-width",
    initialScale: 1,
    maximumScale: 1,
  },
  themeColor: [
    { media: "(prefers-color-scheme: light)", color: "#fafafa" },
    { media: "(prefers-color-scheme: dark)", color: "#151515" },
  ],
  appleWebApp: {
    title: "AdExGPT Mobile",
    statusBarStyle: "default",
  },
};

export default function RootLayout({
  children,
}: {
  children: React.ReactNode;
}) {
  return (
    <html lang="en">
      <head>
        <meta name="config" content={JSON.stringify(getClientConfig())} />
        <link rel="manifest" href="/site.webmanifest"></link>
        <script src="/serviceWorkerRegister.js" defer></script>
        <script src="/redirect.js" defer></script>
      </head>
      <body>{children}</body>
    </html>
  );
}<|MERGE_RESOLUTION|>--- conflicted
+++ resolved
@@ -5,15 +5,9 @@
 import { getClientConfig } from "./config/client";
 import { type Metadata } from 'next';
 
-<<<<<<< HEAD
-export const metadata = {
+export const metadata: Metadata = {
   title: "AdExGPT Web",
   description: "Our AdExGPT assistant - powered by Gen AI.",
-=======
-export const metadata: Metadata = {
-  title: "ChatGPT Next Web",
-  description: "Your personal ChatGPT Chat Bot.",
->>>>>>> f0abdc80
   viewport: {
     width: "device-width",
     initialScale: 1,
