/* eslint-disable @next/next/no-page-custom-font */
import "./styles/globals.scss";
import "./styles/markdown.scss";
import "./styles/highlight.scss";
import process from "child_process";
import { ACCESS_CODES, IS_IN_DOCKER } from "./api/access";

let COMMIT_ID: string | undefined;
try {
  COMMIT_ID = process
    // .execSync("git describe --tags --abbrev=0")
    .execSync("git rev-parse --short HEAD")
    .toString()
    .trim();
} catch (e) {
  console.error("No git or not from git repo.");
}

export const metadata = {
  title: "ChatGPT Next",
  description: "Your personal ChatGPT Chat Bot.",
  appleWebApp: {
<<<<<<< HEAD
    title: "ChatGPT Next",
    statusBarStyle: "black-translucent",
=======
    title: "ChatGPT Next Web",
    statusBarStyle: "default",
>>>>>>> bf8d1369
  },
  themeColor: "#fafafa",
};

function Meta() {
  const metas = {
    version: COMMIT_ID ?? "unknown",
    access: ACCESS_CODES.size > 0 || IS_IN_DOCKER ? "enabled" : "disabled",
  };

  return (
    <>
      {Object.entries(metas).map(([k, v]) => (
        <meta name={k} content={v} key={k} />
      ))}
    </>
  );
}

export default function RootLayout({
  children,
}: {
  children: React.ReactNode;
}) {
  return (
    <html lang="en">
      <head>
        <meta
          name="viewport"
          content="width=device-width, user-scalable=no, initial-scale=1.0, maximum-scale=1.0, minimum-scale=1.0"
        />
        <meta
          name="theme-color"
          content="#151515"
          media="(prefers-color-scheme: dark)"
        />
        <Meta />
        <link rel="manifest" href="/site.webmanifest"></link>
        <link rel="preconnect" href="https://fonts.googleapis.com"></link>
        <link rel="preconnect" href="https://fonts.gstatic.com"></link>
        <link
          href="https://fonts.googleapis.com/css2?family=Noto+Sans+SC:wght@300;400;700;900&display=swap"
          rel="stylesheet"
        ></link>
        <script src="/serviceWorkerRegister.js" defer></script>
      </head>
      <body>{children}</body>
    </html>
  );
}<|MERGE_RESOLUTION|>--- conflicted
+++ resolved
@@ -20,13 +20,8 @@
   title: "ChatGPT Next",
   description: "Your personal ChatGPT Chat Bot.",
   appleWebApp: {
-<<<<<<< HEAD
     title: "ChatGPT Next",
     statusBarStyle: "black-translucent",
-=======
-    title: "ChatGPT Next Web",
-    statusBarStyle: "default",
->>>>>>> bf8d1369
   },
   themeColor: "#fafafa",
 };
