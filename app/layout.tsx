/* eslint-disable @next/next/no-page-custom-font */
import "./styles/globals.scss";
import "./styles/markdown.scss";
import "./styles/highlight.scss";
import { getClientConfig } from "./config/client";
import type { Metadata, Viewport } from "next";
import { SpeedInsights } from "@vercel/speed-insights/next";
import { getServerSideConfig } from "./config/server";
import { GoogleTagManager } from "@next/third-parties/google";
const serverConfig = getServerSideConfig();
import { Providers } from "@/app/providers";
// import { Viewport } from "next";

// export const metadata: Metadata = {
//     title: "NextChat",
//     description: "Your personal ChatGPT Chat Bot.",
//     appleWebApp: {
//         title: "NextChat",
//         statusBarStyle: "default",
//     },
// };
//
// export const viewport: Viewport = {
//     width: "device-width",
//     initialScale: 1,
//     maximumScale: 1,
//     themeColor: [
//         { media: "(prefers-color-scheme: light)", color: "#fafafa" },
//         { media: "(prefers-color-scheme: dark)", color: "#151515" },
//     ],
// };

export const viewport: Viewport = {
  themeColor: [
    { media: "(prefers-color-scheme: light)", color: "#fafafa" },
    { media: "(prefers-color-scheme: dark)", color: "#151515" },
  ],
  width: "device-width",
  initialScale: 1,
  maximumScale: 1,
};

export const metadata: Metadata = {
  title: "来聊天吧！",
  description: "你的个人聊天助理。",
  appleWebApp: {
    title: "来聊天吧！",
    statusBarStyle: "default",
  },
};
export default function RootLayout({
  children,
}: {
  children: React.ReactNode;
}) {
  return (
    <html lang="en">
      <head>
        <meta name="config" content={JSON.stringify(getClientConfig())} />
<<<<<<< HEAD
        <link
          rel="icon"
          type="image/x-icon"
          href="https://oss.xiaosi.cc/chat/public/favicon.ico"
        />
        {/*<meta name="viewport" content="width=device-width, initial-scale=1.0, maximum-scale=1.0, user-scalable=no" />*/}

        {/*<link*/}
        {/*  rel="manifest"*/}
        {/*  href="https://oss.xiaosi.cc/chat/public/site.webmanifest"*/}
        {/*></link>*/}
=======
        <meta
          name="viewport"
          content="width=device-width, initial-scale=1.0, maximum-scale=1.0, user-scalable=no"
        />
>>>>>>> f5499ff6
        <link rel="manifest" href="/site.webmanifest"></link>
        <script src="/serviceWorkerRegister.js" defer></script>

        {/*  <script*/}
        {/*  src="https://oss.xiaosi.cc/chat/public/serviceWorkerRegister.js"*/}
        {/*  defer*/}
        {/*></script>*/}
      </head>
      <body>
        <Providers>{children}</Providers>
        {serverConfig?.isVercel && (
          <>
            <SpeedInsights />
          </>
        )}
        {serverConfig?.gtmId && (
          <>
            <GoogleTagManager gtmId={serverConfig.gtmId} />
          </>
        )}
      </body>
    </html>
  );
}<|MERGE_RESOLUTION|>--- conflicted
+++ resolved
@@ -57,7 +57,10 @@
     <html lang="en">
       <head>
         <meta name="config" content={JSON.stringify(getClientConfig())} />
-<<<<<<< HEAD
+        <meta
+          name="viewport"
+          content="width=device-width, initial-scale=1.0, maximum-scale=1.0, user-scalable=no"
+        />
         <link
           rel="icon"
           type="image/x-icon"
@@ -69,12 +72,6 @@
         {/*  rel="manifest"*/}
         {/*  href="https://oss.xiaosi.cc/chat/public/site.webmanifest"*/}
         {/*></link>*/}
-=======
-        <meta
-          name="viewport"
-          content="width=device-width, initial-scale=1.0, maximum-scale=1.0, user-scalable=no"
-        />
->>>>>>> f5499ff6
         <link rel="manifest" href="/site.webmanifest"></link>
         <script src="/serviceWorkerRegister.js" defer></script>
 
