--- conflicted
+++ resolved
@@ -5,11 +5,7 @@
 import { getClientConfig } from "./config/client";
 import { type Metadata } from "next";
 
-<<<<<<< HEAD
-export const metadata = {
-=======
 export const metadata: Metadata = {
->>>>>>> adcdb53c
   title: "Aizpy",
   description: "Your personal AI assistant.",
   viewport: {
