--- conflicted
+++ resolved
@@ -10,11 +10,7 @@
 const serverConfig = getServerSideConfig();
 
 export const metadata: Metadata = {
-<<<<<<< HEAD
   title: "你的专属GPT助手",
-=======
-  title: "NextChat",
->>>>>>> cc0eae71
   description: "Your personal ChatGPT Chat Bot.",
   viewport: {
     width: "device-width",
