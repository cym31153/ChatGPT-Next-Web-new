/* eslint-disable @next/next/no-page-custom-font */
import "./styles/globals.scss";
import "./styles/markdown.scss";
import "./styles/highlight.scss";
import { getClientConfig } from "./config/client";
import { type Metadata } from "next";

<<<<<<< HEAD
export const metadata = {
  title: "SoulShellGPT",
=======
export const metadata: Metadata = {
  title: "NextChat",
>>>>>>> 350ddd2a
  description: "Your personal ChatGPT Chat Bot.",
  appleWebApp: {
<<<<<<< HEAD
    title: "SoulShellGPT",
=======
    title: "NextChat",
>>>>>>> 350ddd2a
    statusBarStyle: "default",
  },
};

export default function RootLayout({
  children,
}: {
  children: React.ReactNode;
}) {
  return (
    <html lang="en">
      <head>
        <meta name="config" content={JSON.stringify(getClientConfig())} />
        <link rel="manifest" href="/site.webmanifest"></link>
        <script src="/serviceWorkerRegister.js" defer></script>
      </head>
      <body>{children}</body>
    </html>
  );
}<|MERGE_RESOLUTION|>--- conflicted
+++ resolved
@@ -5,20 +5,21 @@
 import { getClientConfig } from "./config/client";
 import { type Metadata } from "next";
 
-<<<<<<< HEAD
-export const metadata = {
+
+export const metadata: Metadata = {
   title: "SoulShellGPT",
-=======
-export const metadata: Metadata = {
-  title: "NextChat",
->>>>>>> 350ddd2a
   description: "Your personal ChatGPT Chat Bot.",
+  viewport: {
+    width: "device-width",
+    initialScale: 1,
+    maximumScale: 1,
+  },
+  themeColor: [
+    { media: "(prefers-color-scheme: light)", color: "#fafafa" },
+    { media: "(prefers-color-scheme: dark)", color: "#151515" },
+  ],
   appleWebApp: {
-<<<<<<< HEAD
     title: "SoulShellGPT",
-=======
-    title: "NextChat",
->>>>>>> 350ddd2a
     statusBarStyle: "default",
   },
 };
